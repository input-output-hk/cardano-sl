version: 1.0.{build}
image: Visual Studio 2015

build: off

environment:
  global:
    # Avoid long paths on Windows
    STACK_ROOT: "c:\\s"
    STACK_WORK: ".w"
    CACHE_DIR: "c:\\c"
    WORK_DIR: "c:\\w"

init:
  - SET BRANCH_CACHE_DIR=%CACHE_DIR%\%APPVEYOR_REPO_BRANCH:/=_%
  - SET CACHED_STACK_ROOT=%BRANCH_CACHE_DIR%\sr
  - SET CACHED_STACK_WORK=%BRANCH_CACHE_DIR%\sw
  - ps: $env:VERSION = ($env:APPVEYOR_BUILD_VERSION).split(".")[0] + "." + ($env:APPVEYOR_BUILD_VERSION).split(".")[1]
  - echo VERSION=%VERSION%

cache:
  # TODO: https://github.com/commercialhaskell/stack/issues/1176#issuecomment-269520803

  # Appveyor's cache is shared across all branch/PR builds for this project, so
  # dependency/version differences can corrupt the cache. To fix that, we store
  # copies of %STACK_ROOT% and .stack-work in the cache namespaced by branch,
  # but only from branch builds. PR builds, which could make arbitrary changes
  # to the dependency closure, are not allowed to update the cache; however,
  # they get read access to the cache.

  # Another quirk of Appveyor's cache is any cache directory not listed here
  # gets deleted at the end of the build. The hardcoded branch directories will
  # be preserved, even when building a branch which isn't listed. Managing
  # hardcoded branches is necessary because there's an upper limit on supported
  # cache size of any single cache directory. Branches which don't appear
  # explicitly here are optimistically cached for consecutive builds on the same
  # branch; however, their cache directories will be deleted whenever a
  # different branch is built.
  - "%BRANCH_CACHE_DIR%"        # e.g. C:\cache\feature_abc123
  - "%CACHE_DIR%\\master"
  - "%CACHE_DIR%\\cardano-sl-%VERSION%"
  # Add more "%CACHE_DIR%\\<branch_name>" directories as needed

before_test:
# Avoid long paths not to each MAX_PATH of 260 chars
- xcopy /q /s /e /r /k /i /v /h /y C:\projects\cardano-sl "%WORK_DIR%"
- cd "%WORK_DIR%"
# Setup cache dirs
- Echo %APPVEYOR_BUILD_VERSION% > build-id
- Echo BRANCH_CACHE_DIR = %BRANCH_CACHE_DIR%
- IF EXIST %CACHE_DIR% dir %CACHE_DIR%
- IF EXIST %CACHED_STACK_ROOT% xcopy /q /s /e /r /k /i /v /h /y %CACHED_STACK_ROOT% %STACK_ROOT%
- IF EXIST %CACHED_STACK_WORK% xcopy /q /s /e /r /k /i /v /h /y %CACHED_STACK_WORK% %STACK_WORK%
# Install OpenSSL 1.0.2 (see https://github.com/appveyor/ci/issues/1665)
- ps: (New-Object Net.WebClient).DownloadFile('https://slproweb.com/download/Win64OpenSSL-1_0_2m.exe', "$($env:USERPROFILE)\Win64OpenSSL.exe")
- ps: cmd /c start /wait "$($env:USERPROFILE)\Win64OpenSSL.exe" /silent /verysilent /sp- /suppressmsgboxes /DIR=C:\OpenSSL-Win64-v102
- ps: Install-Product node 6
# Install stack
- ps: Start-FileDownload http://www.stackage.org/stack/windows-x86_64 -FileName stack.zip
- 7z x stack.zip stack.exe


# Install rocksdb
- git clone https://github.com/facebook/rocksdb.git --branch v4.13.5
- ps: Start-FileDownload 'https://ci.appveyor.com/api/buildjobs/kbpteb8j55p6sa2m/artifacts/rocksdb%2Fbuild%2FRocksdb.zip' -FileName rocksdb.zip
- 7z x rocksdb.zip

# CSL-1509: After moving the 'cardano-sl' project itself into a separate folder ('lib/'), the 'cardano-text.exe' executable fails on AppVeyor CI.
# After some investigation, it was discovered that this was because 'rocksdb.dll' has to be located in this folder as well, or else the test executable doesn't work.
- copy rocksdb.dll lib
- copy rocksdb.dll wallet

# Install liblzma/xz
- ps: Start-FileDownload https://tukaani.org/xz/xz-5.2.3-windows.zip -Filename xz-5.2.3-windows.zip
- 7z -oC:\xz_extracted x xz-5.2.3-windows.zip

test_script:
  - cd "%WORK_DIR%"
  - stack --verbosity warn setup --no-reinstall > nul
  # Install happy separately: https://github.com/commercialhaskell/stack/issues/3151#issuecomment-310642487. Also install cpphs because it's a build-tool and Stack can't figure out by itself that it should be installed
  - scripts\ci\appveyor-retry call stack --verbosity warn install happy cpphs
      -j 2
      --no-terminal
      --local-bin-path %SYSTEMROOT%\system32
      --work-dir %STACK_WORK%
      --extra-include-dirs="C:\OpenSSL-Win64-v102\include"
      --extra-lib-dirs="C:\OpenSSL-Win64-v102"
      --extra-include-dirs="C:\xz_extracted\include"
      --extra-lib-dirs="C:\xz_extracted\bin_x86-64"
      --extra-include-dirs="%WORK_DIR%\rocksdb\include"
      --extra-lib-dirs="%WORK_DIR%"
#   TODO: CSL-1133. To be reenabled.
#   - stack test --coverage
#   - stack hpc report cardano-sl cardano-sl-txp cardano-sl-core cardano-sl-db cardano-sl-update cardano-sl-infra cardano-sl-lrc cardano-sl-ssc
# Retry transient failures due to https://github.com/haskell/cabal/issues/4005
  # We intentionally don't build auxx here, because this build is for installer.
  - scripts\ci\appveyor-retry call stack install cardano-sl cardano-sl-tools cardano-sl-wallet cardano-sl-wallet-new
      -j 2
      --no-terminal
      --local-bin-path %WORK_DIR%
      --test
      --no-haddock-deps
      --work-dir %STACK_WORK%
      --flag cardano-sl-core:-asserts
      --flag cardano-sl-tools:for-installer
      --flag cardano-sl-wallet:for-installer
      --extra-include-dirs="C:\OpenSSL-Win64-v102\include"
      --extra-lib-dirs="C:\OpenSSL-Win64-v102"
      --extra-include-dirs="C:\xz_extracted\include"
      --extra-lib-dirs="C:\xz_extracted\bin_x86-64"
      --extra-include-dirs="%WORK_DIR%\rocksdb\include"
      --extra-lib-dirs="%WORK_DIR%"
<<<<<<< HEAD
  # Cardano pieces, modulo the frontend
  - mkdir daedalus
  - copy log-config-prod.yaml daedalus\
  - copy lib\configuration.yaml daedalus\
  - copy lib\*genesis*.json daedalus\
  - copy cardano-launcher.exe daedalus\
  - copy cardano-node.exe daedalus\
=======
  # Prepare files for frontend build
  - copy log-config-prod.yaml "%WORK_DIR%\daedalus"
  - copy lib\configuration.yaml "%WORK_DIR%\daedalus"
  - copy lib\*genesis*.json "%WORK_DIR%\daedalus"
  - copy cardano-launcher.exe "%WORK_DIR%\daedalus"
  - copy cardano-node.exe "%WORK_DIR%\daedalus"
  # Build the bridge
  #  - cd daedalus
  #  - Echo %APPVEYOR_BUILD_VERSION% > build-id
  #  - Echo %APPVEYOR_REPO_COMMIT% > commit-id
  #  - Echo https://ci.appveyor.com/project/%APPVEYOR_ACCOUNT_NAME%/%APPVEYOR_PROJECT_SLUG%/build/%APPVEYOR_BUILD_VERSION% > ci-url
  #  - ps: Install-Product node 7
  #  - ..\scripts\ci\appveyor-retry call npm install
  #  - npm run build:prod
  #  - dir "%WORK_DIR%\daedalus\"
  #  - ps: foreach ($x in @("cardano-launcher.exe", "cardano-node.exe")) { if (-NOT (Test-Path "$($env:WORK_DIR)\daedalus\$x")) { throw "ERROR... Missing $x" }}
  #  - echo Stack cache content
  #  - dir "%WORK_DIR%\%STACK_WORK%"
  #  - ps: if (-NOT (Test-Path "$($env:WORK_DIR)\$env:STACK_WORK")) { throw "ERROR... Stack cache absent $x" }
  # Finalize
  - dir "%WORK_DIR%\daedalus"
  - Echo %APPVEYOR_BUILD_VERSION% > build-id
  - Echo %APPVEYOR_REPO_COMMIT% > commit-id
  - Echo https://ci.appveyor.com/project/%APPVEYOR_ACCOUNT_NAME%/%APPVEYOR_PROJECT_SLUG%/build/%APPVEYOR_BUILD_VERSION% > ci-url
  - dir "%WORK_DIR%\daedalus\"
  - ps: foreach ($x in @("cardano-launcher.exe", "cardano-node.exe")) { if (-NOT (Test-Path "$($env:WORK_DIR)\daedalus\$x")) { throw "ERROR... Missing $x" }}
  - echo Stack cache content
  - dir "%WORK_DIR%\%STACK_WORK%"
  - ps: if (-NOT (Test-Path "$($env:WORK_DIR)\$env:STACK_WORK")) { throw "ERROR... Stack cache absent $x" }
>>>>>>> 25ff1f7c


after_test:
 # As per https://github.com/input-output-hk/cardano-sl/pull/1773#issue-265730372:
 # > STACK_WORK, as well as CACHED_STACK_WORK are relative directories, since stack doesn't support absolute ones.
 - dir "%WORK_DIR%"
 - IF NOT DEFINED APPVEYOR_PULL_REQUEST_NUMBER IF EXIST %STACK_ROOT% xcopy /q /s /e /r /k /i /v /h /y %STACK_ROOT% %CACHED_STACK_ROOT%
 - IF NOT DEFINED APPVEYOR_PULL_REQUEST_NUMBER IF EXIST %STACK_WORK% xcopy /q /s /e /r /k /i /v /h /y %STACK_WORK% %CACHED_STACK_WORK%
 # - xcopy /q /s /e /r /k /i /v /h /y "%WORK_DIR%\daedalus" C:\projects\cardano-sl\daedalus

artifacts:
  - path: daedalus/
    name: CardanoSL
    type: zip

notifications:
  - provider: Slack
    incoming_webhook:
      secure: 3KXYR8gCzuhyML2adCU1HayVFPi5TfDUhiQcffkf8QNcwqmZRL+IY/idxf951NNYJ8+GJQDhek7LWLhKrr4d08J9erBw8GePrCwTaBfwQkQ=
    on_build_success: false
    on_build_failure: false
    on_build_status_changed: true<|MERGE_RESOLUTION|>--- conflicted
+++ resolved
@@ -110,7 +110,6 @@
       --extra-lib-dirs="C:\xz_extracted\bin_x86-64"
       --extra-include-dirs="%WORK_DIR%\rocksdb\include"
       --extra-lib-dirs="%WORK_DIR%"
-<<<<<<< HEAD
   # Cardano pieces, modulo the frontend
   - mkdir daedalus
   - copy log-config-prod.yaml daedalus\
@@ -118,38 +117,6 @@
   - copy lib\*genesis*.json daedalus\
   - copy cardano-launcher.exe daedalus\
   - copy cardano-node.exe daedalus\
-=======
-  # Prepare files for frontend build
-  - copy log-config-prod.yaml "%WORK_DIR%\daedalus"
-  - copy lib\configuration.yaml "%WORK_DIR%\daedalus"
-  - copy lib\*genesis*.json "%WORK_DIR%\daedalus"
-  - copy cardano-launcher.exe "%WORK_DIR%\daedalus"
-  - copy cardano-node.exe "%WORK_DIR%\daedalus"
-  # Build the bridge
-  #  - cd daedalus
-  #  - Echo %APPVEYOR_BUILD_VERSION% > build-id
-  #  - Echo %APPVEYOR_REPO_COMMIT% > commit-id
-  #  - Echo https://ci.appveyor.com/project/%APPVEYOR_ACCOUNT_NAME%/%APPVEYOR_PROJECT_SLUG%/build/%APPVEYOR_BUILD_VERSION% > ci-url
-  #  - ps: Install-Product node 7
-  #  - ..\scripts\ci\appveyor-retry call npm install
-  #  - npm run build:prod
-  #  - dir "%WORK_DIR%\daedalus\"
-  #  - ps: foreach ($x in @("cardano-launcher.exe", "cardano-node.exe")) { if (-NOT (Test-Path "$($env:WORK_DIR)\daedalus\$x")) { throw "ERROR... Missing $x" }}
-  #  - echo Stack cache content
-  #  - dir "%WORK_DIR%\%STACK_WORK%"
-  #  - ps: if (-NOT (Test-Path "$($env:WORK_DIR)\$env:STACK_WORK")) { throw "ERROR... Stack cache absent $x" }
-  # Finalize
-  - dir "%WORK_DIR%\daedalus"
-  - Echo %APPVEYOR_BUILD_VERSION% > build-id
-  - Echo %APPVEYOR_REPO_COMMIT% > commit-id
-  - Echo https://ci.appveyor.com/project/%APPVEYOR_ACCOUNT_NAME%/%APPVEYOR_PROJECT_SLUG%/build/%APPVEYOR_BUILD_VERSION% > ci-url
-  - dir "%WORK_DIR%\daedalus\"
-  - ps: foreach ($x in @("cardano-launcher.exe", "cardano-node.exe")) { if (-NOT (Test-Path "$($env:WORK_DIR)\daedalus\$x")) { throw "ERROR... Missing $x" }}
-  - echo Stack cache content
-  - dir "%WORK_DIR%\%STACK_WORK%"
-  - ps: if (-NOT (Test-Path "$($env:WORK_DIR)\$env:STACK_WORK")) { throw "ERROR... Stack cache absent $x" }
->>>>>>> 25ff1f7c
-
 
 after_test:
  # As per https://github.com/input-output-hk/cardano-sl/pull/1773#issue-265730372:
