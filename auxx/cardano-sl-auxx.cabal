name:                cardano-sl-auxx
version:             1.0.3
synopsis:            Cardano SL - Auxx
description:         Cardano SL - Auxx
license:             MIT
license-file:        LICENSE
author:              Serokell
maintainer:          hi@serokell.io
copyright:           2016 IOHK
category:            Currency
build-type:          Simple
cabal-version:       >=1.10

library
  hs-source-dirs:      src
  exposed-modules:
                       AuxxOptions
                       Command
                       Command.Help
                       Command.BlockGen
                       Command.Proc
                       Command.Rollback
                       Command.DumpBlockchain
                       Command.Tx
                       Command.TyProjection
                       Command.Update
                       Lang
                       Lang.Argument
                       Lang.Command
                       Lang.DisplayError
                       Lang.Interpreter
                       Lang.Lexer
                       Lang.Name
                       Lang.Parser
                       Lang.Syntax
                       Lang.Value
                       Mode
                       Plugin
                       Repl
  build-depends:
                       QuickCheck
                     , Earley
                     , MonadRandom
                     , ansi-wl-pprint
                     , async
                     , base
                     , bytestring
                     , canonical-json
                     , cardano-sl
                     , cardano-sl-block
                     , cardano-sl-client
                     , cardano-sl-core
                     , cardano-sl-crypto
                     , cardano-sl-db
                     , cardano-sl-generator
                     , cardano-sl-infra
                     , cardano-sl-networking
                     , cardano-sl-ssc
                     , cardano-sl-txp
                     , cardano-sl-update
                     , cardano-sl-util
                     , conduit-combinators
                     , constraints
                     , containers
                     , data-default
<<<<<<< HEAD
                     , directory
                     , ether
                     , filepath
                     , fmt
=======
>>>>>>> 0ceca33c
                     , formatting
                     , generic-arbitrary
                     , haskeline
                     , lens
                     , loc
                     , log-warper
                     , megaparsec
                     , mmorph
                     , mtl
                     , natural-sort
                     , neat-interpolation
                     , optparse-applicative
                     , parser-combinators
                     , quickcheck-instances
                     , random
                     , reflection
                     , resourcet
                     , safe-exceptions
                     , scientific
                     , serokell-util >= 0.1.3.4
                     , split
                     , stm
                     , text
                     , text-format
                     , time-units
                     , transformers
                     , universum >= 0.1.11
                     , unordered-containers
                     , vector

  default-language:    Haskell2010
  ghc-options:        -Wall
                      -O2
  default-extensions:  DeriveDataTypeable
                       DeriveGeneric
                       GeneralizedNewtypeDeriving
                       StandaloneDeriving
                       FlexibleContexts
                       FlexibleInstances
                       MultiParamTypeClasses
                       FunctionalDependencies
                       DefaultSignatures
                       NoImplicitPrelude
                       OverloadedStrings
                       RecordWildCards
                       TypeApplications
                       TupleSections
                       ViewPatterns
                       LambdaCase
                       MultiWayIf
                       ConstraintKinds
                       UndecidableInstances
                       BangPatterns
                       TemplateHaskell
                       ScopedTypeVariables
                       MonadFailDesugaring

  build-tools: cpphs >= 1.19
  ghc-options: -pgmP cpphs -optP --cpp

  if !os(windows)
    build-depends:     unix

executable cardano-auxx
  main-is:             Main.hs
  build-depends:       cardano-sl
                     , cardano-sl-auxx
                     , cardano-sl-core
                     , cardano-sl-infra
                     , cardano-sl-networking
                     , cardano-sl-txp
                     , cardano-sl-util
<<<<<<< HEAD
                     , conduit-combinators
=======
                     , cardano-sl-update
>>>>>>> 0ceca33c
                     , constraints
                     , formatting
                     , log-warper
                     , network-transport-tcp
                     , resourcet
                     , safe-exceptions
                     , temporary
                     , universum
  default-language:    Haskell2010
  ghc-options:         -threaded -rtsopts
                       -Wall
                       -fno-warn-orphans
                       -O2

  -- linker speed up for linux
  if os(linux)
    ghc-options:       -optl-fuse-ld=gold
    ld-options:        -fuse-ld=gold

  default-extensions:   DeriveDataTypeable
                        DeriveGeneric
                        GeneralizedNewtypeDeriving
                        StandaloneDeriving
                        FlexibleContexts
                        FlexibleInstances
                        MultiParamTypeClasses
                        FunctionalDependencies
                        DefaultSignatures
                        NoImplicitPrelude
                        OverloadedStrings
                        RecordWildCards
                        TypeApplications
                        TupleSections
                        ViewPatterns
                        LambdaCase
                        MultiWayIf
                        ConstraintKinds
                        UndecidableInstances
                        BangPatterns
                        TemplateHaskell
                        ScopedTypeVariables
                        MonadFailDesugaring

  build-tools: cpphs >= 1.19
  ghc-options: -pgmP cpphs -optP --cpp

  if !os(windows)
    build-depends:     unix

test-suite cardano-auxx-test
  main-is:             Test.hs
  other-modules:
                       -- Standard module with some magic
                       Spec

                       -- Language
                       Test.Auxx.Lang.ArgumentSpec
                       Test.Auxx.Lang.LexerSpec
                       Test.Auxx.Lang.ParserSpec

  type:                exitcode-stdio-1.0
  build-depends:
                       QuickCheck
                     , cardano-sl-auxx
                     , cardano-sl-core
                     , cardano-sl-crypto
                     , conduit-combinators
                     , hspec
                     , universum >= 0.1.11

  hs-source-dirs:      test
  default-language:    Haskell2010
  ghc-options:         -threaded
                       -rtsopts
                       -Wall
                       -fno-warn-orphans

  -- linker speed up for linux
  if os(linux)
    ghc-options:       -optl-fuse-ld=gold
    ld-options:        -fuse-ld=gold

  default-extensions:   DeriveDataTypeable
                        DeriveGeneric
                        GeneralizedNewtypeDeriving
                        StandaloneDeriving
                        FlexibleContexts
                        FlexibleInstances
                        MultiParamTypeClasses
                        FunctionalDependencies
                        DefaultSignatures
                        NoImplicitPrelude
                        OverloadedStrings
                        RecordWildCards
                        TypeApplications
                        TupleSections
                        ViewPatterns
                        LambdaCase
                        MultiWayIf
                        ConstraintKinds
                        UndecidableInstances
                        BangPatterns
                        TemplateHaskell
                        ScopedTypeVariables
                        GADTs
                        MonadFailDesugaring

  build-tools: cpphs >= 1.19
  ghc-options: -pgmP cpphs -optP --cpp<|MERGE_RESOLUTION|>--- conflicted
+++ resolved
@@ -63,13 +63,9 @@
                      , constraints
                      , containers
                      , data-default
-<<<<<<< HEAD
                      , directory
-                     , ether
                      , filepath
                      , fmt
-=======
->>>>>>> 0ceca33c
                      , formatting
                      , generic-arbitrary
                      , haskeline
@@ -142,11 +138,8 @@
                      , cardano-sl-networking
                      , cardano-sl-txp
                      , cardano-sl-util
-<<<<<<< HEAD
+                     , cardano-sl-update
                      , conduit-combinators
-=======
-                     , cardano-sl-update
->>>>>>> 0ceca33c
                      , constraints
                      , formatting
                      , log-warper
