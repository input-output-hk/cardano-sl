name:                cardano-sl-auxx
<<<<<<< HEAD
version:             1.3.2
=======
version:             2.0.0
>>>>>>> 6a133448
synopsis:            Cardano SL - Auxx
description:         Cardano SL - Auxx
license:             MIT
license-file:        LICENSE
author:              Serokell
maintainer:          hi@serokell.io
copyright:           2016 IOHK
category:            Currency
build-type:          Simple
extra-source-files:  README.md
cabal-version:       >=1.10

library
  hs-source-dirs:      src
  exposed-modules:
                       AuxxOptions
                       Command
                       Command.Help
                       Command.BlockGen
                       Command.Proc
                       Command.Rollback
                       Command.Tx
                       Command.TyProjection
                       Command.Update
                       Lang
                       Lang.Argument
                       Lang.Command
                       Lang.DisplayError
                       Lang.Interpreter
                       Lang.Lexer
                       Lang.Name
                       Lang.Parser
                       Lang.Syntax
                       Lang.Value
                       Mode
                       Plugin
                       Repl
  build-depends:
                       QuickCheck
                     , Earley
                     , MonadRandom
                     , ansi-wl-pprint
                     , async
                     , aeson
                     , base
                     , bytestring
                     , canonical-json
                     , cardano-sl
                     , cardano-sl-chain
                     , cardano-sl-chain-test
                     , cardano-sl-client
                     , cardano-sl-core
                     , cardano-sl-core-test
                     , cardano-sl-crypto
                     , cardano-sl-db
                     , cardano-sl-generator
                     , cardano-sl-infra
                     , cardano-sl-util
                     , conduit
                     , constraints
                     , containers
                     , data-default
                     , formatting
                     , generic-arbitrary
                     , haskeline
                     , lens
                     , loc
                     , megaparsec
                     , mtl
                     , neat-interpolation
                     , optparse-applicative
                     , parser-combinators
                     , quickcheck-instances
                     , random
                     , resourcet
                     , safe-exceptions
                     , scientific
                     , serokell-util >= 0.1.3.4
                     , split
                     , stm
                     , text
                     , formatting
                     , time-units
                     , transformers
                     , universum >= 0.1.11
                     , unliftio
                     , unordered-containers
                     , validation

  default-language:    Haskell2010
  ghc-options:        -Wall
                      -O2
  default-extensions:  DeriveDataTypeable
                       DeriveGeneric
                       GeneralizedNewtypeDeriving
                       StandaloneDeriving
                       FlexibleContexts
                       FlexibleInstances
                       MultiParamTypeClasses
                       FunctionalDependencies
                       DefaultSignatures
                       NoImplicitPrelude
                       OverloadedStrings
                       TypeApplications
                       TupleSections
                       ViewPatterns
                       LambdaCase
                       MultiWayIf
                       ConstraintKinds
                       UndecidableInstances
                       BangPatterns
                       TemplateHaskell
                       ScopedTypeVariables
                       MonadFailDesugaring

  build-tools: cpphs >= 1.19
  ghc-options: -pgmP cpphs -optP --cpp

  if !os(windows)
    build-depends:     unix

executable cardano-auxx
  main-is:             Main.hs
  build-depends:       base
                     , cardano-sl
                     , cardano-sl-auxx
                     , cardano-sl-core
                     , cardano-sl-db
                     , cardano-sl-infra
                     , cardano-sl-networking
                     , cardano-sl-chain
                     , cardano-sl-util
                     , temporary
                     , network-transport-tcp
                     , safe-exceptions
                     , universum
                     , formatting
  default-language:    Haskell2010
  ghc-options:         -threaded -rtsopts
                       -Wall
                       -O2

  -- linker speed up for linux
  if os(linux)
    ghc-options:       -optl-fuse-ld=gold
    ld-options:        -fuse-ld=gold

  default-extensions:   DeriveDataTypeable
                        DeriveGeneric
                        GeneralizedNewtypeDeriving
                        StandaloneDeriving
                        FlexibleContexts
                        FlexibleInstances
                        MultiParamTypeClasses
                        FunctionalDependencies
                        DefaultSignatures
                        NoImplicitPrelude
                        OverloadedStrings
                        TypeApplications
                        TupleSections
                        ViewPatterns
                        LambdaCase
                        MultiWayIf
                        ConstraintKinds
                        UndecidableInstances
                        BangPatterns
                        TemplateHaskell
                        ScopedTypeVariables
                        MonadFailDesugaring

  build-tools: cpphs >= 1.19
  ghc-options: -pgmP cpphs -optP --cpp

test-suite cardano-auxx-test
  main-is:             Test.hs
  other-modules:
                       -- Standard module with some magic
                       Spec

                       -- Language
                       Test.Auxx.Lang.ArgumentSpec
                       Test.Auxx.Lang.LexerSpec
                       Test.Auxx.Lang.ParserSpec

  type:                exitcode-stdio-1.0
  build-depends:
                       QuickCheck
                     , cardano-sl-auxx
                     , cardano-sl-chain
                     , cardano-sl-core
                     , cardano-sl-crypto
                     , hspec
                     , universum >= 0.1.11

  hs-source-dirs:      test
  default-language:    Haskell2010
  ghc-options:         -threaded
                       -rtsopts
                       -Wall

  -- linker speed up for linux
  if os(linux)
    ghc-options:       -optl-fuse-ld=gold
    ld-options:        -fuse-ld=gold

  default-extensions:   DeriveDataTypeable
                        DeriveGeneric
                        GeneralizedNewtypeDeriving
                        StandaloneDeriving
                        FlexibleContexts
                        FlexibleInstances
                        MultiParamTypeClasses
                        FunctionalDependencies
                        DefaultSignatures
                        NoImplicitPrelude
                        OverloadedStrings
                        TypeApplications
                        TupleSections
                        ViewPatterns
                        LambdaCase
                        MultiWayIf
                        ConstraintKinds
                        UndecidableInstances
                        BangPatterns
                        TemplateHaskell
                        ScopedTypeVariables
                        GADTs
                        MonadFailDesugaring

  build-tools: cpphs >= 1.19
  ghc-options: -pgmP cpphs -optP --cpp<|MERGE_RESOLUTION|>--- conflicted
+++ resolved
@@ -1,9 +1,5 @@
 name:                cardano-sl-auxx
-<<<<<<< HEAD
-version:             1.3.2
-=======
 version:             2.0.0
->>>>>>> 6a133448
 synopsis:            Cardano SL - Auxx
 description:         Cardano SL - Auxx
 license:             MIT
