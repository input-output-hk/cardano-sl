--- conflicted
+++ resolved
@@ -10,12 +10,8 @@
 
 import           Universum
 
-<<<<<<< HEAD
-import qualified Data.ByteString          as BS
+import qualified Data.ByteString.Lazy     as BSL
 import           Data.Default             (def)
-=======
-import qualified Data.ByteString.Lazy     as BSL
->>>>>>> 2da709ba
 import qualified Data.HashMap.Strict      as HM
 import           Data.List                ((!!))
 import           Formatting               (sformat, string, (%))
@@ -30,15 +26,9 @@
                                            encToPublic, hash, hashHexF, safeSign,
                                            unsafeHash, withSafeSigner)
 import           Pos.Infra.Configuration  (HasInfraConfiguration)
-<<<<<<< HEAD
 import           Pos.Update               (SystemTag, UpId, UpdateData (..),
-                                           UpdateVote (..), mkUpdateProposalWSign)
-=======
-import           Pos.Update               (BlockVersionData (..),
-                                           BlockVersionModifier (..), SystemTag, UpId,
-                                           UpdateData (..), UpdateVote (..),
-                                           installerHash, mkUpdateProposalWSign)
->>>>>>> 2da709ba
+                                           UpdateVote (..), installerHash,
+                                           mkUpdateProposalWSign)
 import           Pos.Update.Configuration (HasUpdateConfiguration)
 import           Pos.Util.CompileInfo     (HasCompileInfo)
 import           Pos.Wallet               (getSecretKeysPlain)
@@ -135,12 +125,6 @@
 hashFile :: Maybe FilePath -> AuxxMode (Hash Raw)
 hashFile Nothing  = pure dummyHash
 hashFile (Just filename) = do
-<<<<<<< HEAD
-    fileData <- liftIO $ BS.readFile filename
-    let h = unsafeHash fileData
-    logInfo $ sformat ("Read file "%string%" succesfuly, its hash: "%hashHexF) filename h
-    pure h
-=======
     fileData <- liftIO $ BSL.readFile filename
     let h = installerHash fileData
     putText $ sformat ("Read file "%string%" succesfuly, its hash: "%hashHexF) filename h
@@ -149,5 +133,4 @@
 hashInstaller :: FilePath -> AuxxMode ()
 hashInstaller path = do
     h <- installerHash <$> liftIO (BSL.readFile path)
-    putText $ sformat ("Hash of installer '"%string%"' is "%hashHexF) path h
->>>>>>> 2da709ba
+    putText $ sformat ("Hash of installer '"%string%"' is "%hashHexF) path h