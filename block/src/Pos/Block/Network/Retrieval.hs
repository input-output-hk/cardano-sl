{-# LANGUAGE RankNTypes #-}

-- | Server which deals with blocks processing.

module Pos.Block.Network.Retrieval
       ( retrievalWorker
       ) where

import           Universum

import           Control.Concurrent.STM (putTMVar, swapTMVar, tryReadTBQueue, tryReadTMVar,
                                         tryTakeTMVar)
import           Control.Exception.Safe (handleAny)
import           Control.Lens (to)
import           Control.Monad.STM (retry)
import qualified Data.List.NonEmpty as NE
import           Data.Time.Units (Second)
import           Formatting (build, int, sformat, (%))
import           Mockable (delay)
<<<<<<< HEAD
import           Serokell.Util (sec)
import           Pos.Util.Log (logDebug, logError, logInfo, logWarning)
=======
import           System.Wlog (logDebug, logError, logInfo, logWarning)
>>>>>>> 3e300b2c

import           Pos.Block.BlockWorkMode (BlockWorkMode)
import           Pos.Block.Logic (ClassifyHeaderRes (..), classifyNewHeader, getHeadersOlderExp)
import           Pos.Block.Network.Logic (BlockNetLogicException (..), handleBlocks,
                                          triggerRecovery)
import           Pos.Block.RetrievalQueue (BlockRetrievalQueueTag, BlockRetrievalTask (..))
import           Pos.Block.Types (RecoveryHeaderTag)
import           Pos.Core (Block, HasHeaderHash (..), HeaderHash, difficultyL, isMoreDifficult)
import           Pos.Core.Block (BlockHeader)
import           Pos.Core.Chrono (NE, OldestFirst (..), _OldestFirst)
import           Pos.Crypto (ProtocolMagic, shortHashF)
import qualified Pos.DB.BlockIndex as DB
import           Pos.Infra.Communication.Protocol (NodeId)
import           Pos.Infra.Diffusion.Types (Diffusion)
import qualified Pos.Infra.Diffusion.Types as Diffusion (Diffusion (getBlocks))
import           Pos.Infra.Reporting (HasMisbehaviorMetrics, reportOrLogE, reportOrLogW)
import           Pos.Util.Util (HasLens (..))

-- I really don't like join
{-# ANN retrievalWorker ("HLint: ignore Use join" :: Text) #-}

-- | Worker that queries blocks. It has two jobs:
--
-- * If there are headers in 'BlockRetrievalQueue', this worker retrieves
--   blocks according to that queue.
--
-- * If recovery is in progress, this worker keeps recovery going by asking
--   headers (and then switching to block retrieval on next loop iteration).
--
-- If both happen at the same time, 'BlockRetrievalQueue' takes precedence.
--
retrievalWorker
    :: forall ctx m.
       ( BlockWorkMode ctx m
       , HasMisbehaviorMetrics ctx
       )
    => ProtocolMagic -> Diffusion m -> m ()
retrievalWorker pm diffusion = do
    logInfo "Starting retrievalWorker loop"
    mainLoop
  where
    mainLoop = do
        queue        <- view (lensOf @BlockRetrievalQueueTag)
        recHeaderVar <- view (lensOf @RecoveryHeaderTag)
        logDebug "Waiting on the block queue or recovery header var"
        -- Reading the queue is a priority, because it sets the recovery
        -- variable in case the header is classified as alternative. So if the
        -- queue contains lots of headers after a long delay, we'll first
        -- iterate over them and set recovery variable to the latest one, and
        -- only then we'll do recovery.
        thingToDoNext <- atomically $ do
            mbQueuedHeadersChunk <- tryReadTBQueue queue
            mbRecHeader <- tryReadTMVar recHeaderVar
            case (mbQueuedHeadersChunk, mbRecHeader) of
                (Nothing, Nothing) -> retry
                -- Dispatch the task
                (Just (nodeId, task), _) ->
                    pure (handleBlockRetrieval nodeId task)
                -- No tasks & the recovery header is set => do the recovery
                (_, Just (nodeId, rHeader))  ->
                    pure (handleRecoveryWithHandler nodeId rHeader)

        -- Exception handlers are installed locally, on the 'thingToDoNext',
        -- to ensure that network troubles, for instance, do not kill the
        -- worker.
        () <- thingToDoNext
        mainLoop

    -----------------

    -- That's the first queue branch (task dispatching).
    handleBlockRetrieval nodeId BlockRetrievalTask{..} =
        handleAny (handleRetrievalE nodeId brtHeader) $ do
            logDebug $ sformat
                ("Block retrieval queue task received, nodeId="%build%
                 ", header="%build%", continues="%build)
                nodeId
                (headerHash brtHeader)
                brtContinues
            (if brtContinues then handleContinues else handleAlternative)
                nodeId
                brtHeader

    -- When we have a continuation of the chain, just try to get and apply it.
    handleContinues nodeId header = do
        let hHash = headerHash header
        logDebug $ "handleContinues: " <> pretty hHash
        classifyNewHeader pm header >>= \case
            CHContinues ->
                void $ getProcessBlocks pm diffusion nodeId (headerHash header) [hHash]
            res -> logDebug $
                "processContHeader: expected header to " <>
                "be continuation, but it's " <> show res

    -- When we have an alternative header, we should check whether it's actually
    -- recovery mode (server side should send us headers as a proof) and then
    -- enter recovery mode.
    handleAlternative nodeId header = do
        logDebug $ "handleAlternative: " <> pretty (headerHash header)
        classifyNewHeader pm header >>= \case
            CHInvalid _ ->
                logError "handleAlternative: invalid header got into retrievalWorker queue"
            CHUseless _ ->
                logDebug $
                sformat ("handleAlternative: header "%build%" became useless, ignoring it")
                        header
            _ -> do
                logDebug "handleAlternative: considering header for recovery mode"
                -- CSL-1514
                updateRecoveryHeader nodeId header

    -- Squelch the exception and continue. Used with 'handleAny' from
    -- safe-exceptions so it will let async exceptions pass.
    handleRetrievalE nodeId cHeader e = do
        reportOrLogW (sformat
            ("handleRetrievalE: error handling nodeId="%build%", header="%build%": ")
            nodeId (headerHash cHeader)) e

    -----------------

    handleRecoveryWithHandler nodeId rHeader =
        handleAny (handleRecoveryE nodeId rHeader) $
        handleRecovery nodeId rHeader

    -- We immediately drop recovery mode/header and request tips
    -- again.
    handleRecoveryE nodeId rHeader e = do
        -- REPORT:ERROR 'reportOrLogW' in block retrieval worker/recovery.
        reportOrLogW (sformat
            ("handleRecoveryE: error handling nodeId="%build%", header="%build%": ")
            nodeId (headerHash rHeader)) e
        dropRecoveryHeaderAndRepeat pm diffusion nodeId

    -- Recovery handling. We assume that header in the recovery variable is
    -- appropriate and just query headers/blocks.
    handleRecovery :: NodeId -> BlockHeader -> m ()
    handleRecovery nodeId rHeader = do
        logDebug "Block retrieval queue is empty and we're in recovery mode,\
                 \ so we will fetch more blocks"
        whenM (fmap isJust $ DB.getHeader $ headerHash rHeader) $
            -- How did we even got into recovery then?
            throwM $ DialogUnexpected $ "handleRecovery: recovery header is " <>
                                        "already present in db"
        logDebug "handleRecovery: fetching blocks"
        checkpoints <- toList <$> getHeadersOlderExp Nothing
        void $ getProcessBlocks pm diffusion nodeId (headerHash rHeader) checkpoints

----------------------------------------------------------------------------
-- Entering and exiting recovery mode
----------------------------------------------------------------------------

-- | Result of attempt to update recovery header.
data UpdateRecoveryResult ssc
    = RecoveryStarted NodeId BlockHeader
      -- ^ Recovery header was absent, so we've set it.
    | RecoveryShifted NodeId BlockHeader NodeId BlockHeader
      -- ^ Header was present, but we've replaced it with another
      -- (more difficult) one.
    | RecoveryContinued NodeId BlockHeader
      -- ^ Header is good, but is irrelevant, so recovery variable is
      -- unchanged.

-- | Be careful to run this in the same thread that ends recovery mode
-- (or synchronise those threads with an MVar), otherwise a race
-- condition can occur where we are caught in the recovery mode
-- indefinitely.
updateRecoveryHeader
    :: BlockWorkMode ctx m
    => NodeId
    -> BlockHeader
    -> m ()
updateRecoveryHeader nodeId hdr = do
    recHeaderVar <- view (lensOf @RecoveryHeaderTag)
    logDebug "Updating recovery header..."
    updated <- atomically $ do
        mbRecHeader <- tryReadTMVar recHeaderVar
        case mbRecHeader of
            Nothing -> do
                putTMVar recHeaderVar (nodeId, hdr)
                return $ RecoveryStarted nodeId hdr
            Just (oldNodeId, oldHdr) -> do
                let needUpdate = hdr `isMoreDifficult` oldHdr
                if needUpdate
                    then swapTMVar recHeaderVar (nodeId, hdr) $>
                         RecoveryShifted oldNodeId oldHdr nodeId hdr
                    else return $ RecoveryContinued oldNodeId oldHdr
    logDebug $ case updated of
        RecoveryStarted rNodeId rHeader -> sformat
            ("Recovery started with nodeId="%build%" and tip="%build)
            rNodeId
            (headerHash rHeader)
        RecoveryShifted rNodeId' rHeader' rNodeId rHeader -> sformat
            ("Recovery shifted from nodeId="%build%" and tip="%build%
             " to nodeId="%build%" and tip="%build)
            rNodeId' (headerHash rHeader')
            rNodeId  (headerHash rHeader)
        RecoveryContinued rNodeId rHeader -> sformat
            ("Recovery continued with nodeId="%build%" and tip="%build)
            rNodeId
            (headerHash rHeader)

-- | The returned 'Bool' signifies whether given peer was kicked and recovery
-- was stopped.
--
-- NB. The reason @nodeId@ is passed is that we want to avoid a race
-- condition. If you work with peer P and header H, after failure you want to
-- drop communication with P; however, if at the same time a new block
-- arrives and another thread replaces peer and header to (P2, H2), you want
-- to continue working with P2 and ignore the exception that happened with P.
-- So, @nodeId@ is used to check that the peer wasn't replaced mid-execution.
dropRecoveryHeader
    :: BlockWorkMode ctx m
    => NodeId
    -> m Bool
dropRecoveryHeader nodeId = do
    recHeaderVar <- view (lensOf @RecoveryHeaderTag)
    (kicked,realPeer) <- atomically $ do
        let processKick (peer,_) = do
                let p = peer == nodeId
                when p $ void $ tryTakeTMVar recHeaderVar
                pure (p, Just peer)
        maybe (pure (True,Nothing)) processKick =<< tryReadTMVar recHeaderVar
    when kicked $ logWarning $
        sformat ("Recovery mode communication dropped with peer "%build) nodeId
    unless kicked $
        logDebug $ "Recovery mode wasn't disabled: " <>
                   maybe "noth" show realPeer <> " vs " <> show nodeId
    pure kicked

-- | Drops the recovery header and, if it was successful, queries the tips.
dropRecoveryHeaderAndRepeat
    :: BlockWorkMode ctx m => ProtocolMagic -> Diffusion m -> NodeId -> m ()
dropRecoveryHeaderAndRepeat pm diffusion nodeId = do
    kicked <- dropRecoveryHeader nodeId
    when kicked $ attemptRestartRecovery
  where
    attemptRestartRecovery = do
        logDebug "Attempting to restart recovery"
        -- FIXME why delay? Why 2 seconds?
        delay (2 :: Second)
        handleAny handleRecoveryTriggerE $ triggerRecovery pm diffusion
        logDebug "Attempting to restart recovery over"
    handleRecoveryTriggerE =
        -- REPORT:ERROR 'reportOrLogE' somewhere in block retrieval.
        reportOrLogE $ "Exception happened while trying to trigger " <>
                       "recovery inside dropRecoveryHeaderAndRepeat: "

-- Returns only if blocks were successfully downloaded and
-- processed. Throws exception if something goes wrong.
getProcessBlocks
    :: forall ctx m.
       ( BlockWorkMode ctx m
       , HasMisbehaviorMetrics ctx
       )
    => ProtocolMagic
    -> Diffusion m
    -> NodeId
    -> HeaderHash
    -> [HeaderHash]
    -> m ()
getProcessBlocks pm diffusion nodeId desired checkpoints = do
    result <- Diffusion.getBlocks diffusion nodeId desired checkpoints
    case OldestFirst <$> nonEmpty (getOldestFirst result) of
      Nothing -> do
          let msg = sformat ("getProcessBlocks: diffusion returned []"%
                             " on request to fetch "%shortHashF%" from peer "%build)
                            desired nodeId
          throwM $ DialogUnexpected msg
      Just (blocks :: OldestFirst NE Block) -> do
          recHeaderVar <- view (lensOf @RecoveryHeaderTag)
          logDebug $ sformat
              ("Retrieved "%int%" blocks")
              (blocks ^. _OldestFirst . to NE.length)
          handleBlocks pm blocks diffusion
          -- If we've downloaded any block with bigger
          -- difficulty than ncRecoveryHeader, we're
          -- gracefully exiting recovery mode.
          let isMoreDifficultThan b x = b ^. difficultyL >= x ^. difficultyL
          exitedRecovery <- atomically $ tryReadTMVar recHeaderVar >>= \case
              -- We're not in recovery mode? That must be ok.
              Nothing -> pure False
              -- If we're in recovery mode we should exit it if
              -- any block is more difficult than one in
              -- recHeader.
              Just (_, rHeader) ->
                  if any (`isMoreDifficultThan` rHeader) blocks
                  then isJust <$> tryTakeTMVar recHeaderVar
                  else pure False
          when exitedRecovery $
              logInfo "Recovery mode exited gracefully on receiving block we needed"<|MERGE_RESOLUTION|>--- conflicted
+++ resolved
@@ -17,12 +17,8 @@
 import           Data.Time.Units (Second)
 import           Formatting (build, int, sformat, (%))
 import           Mockable (delay)
-<<<<<<< HEAD
 import           Serokell.Util (sec)
 import           Pos.Util.Log (logDebug, logError, logInfo, logWarning)
-=======
-import           System.Wlog (logDebug, logError, logInfo, logWarning)
->>>>>>> 3e300b2c
 
 import           Pos.Block.BlockWorkMode (BlockWorkMode)
 import           Pos.Block.Logic (ClassifyHeaderRes (..), classifyNewHeader, getHeadersOlderExp)
