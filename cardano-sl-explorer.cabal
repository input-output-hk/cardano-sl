--- conflicted
+++ resolved
@@ -36,10 +36,7 @@
                       , base16-bytestring
                       , cardano-sl
                       , cardano-sl-core
-<<<<<<< HEAD
-=======
                       , cardano-sl-db
->>>>>>> 14fe188e
                       , exceptions
                       , formatting
                       , lens
