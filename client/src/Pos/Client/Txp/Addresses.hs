{-# LANGUAGE TypeFamilies #-}

module Pos.Client.Txp.Addresses
       ( MonadAddresses (..)
       ) where

import           Universum

<<<<<<< HEAD
import           Pos.Core (Address)
=======
import           Pos.Core (Address, SlotCount)
>>>>>>> 6a133448
import           Pos.Core.NetworkMagic (NetworkMagic)

-- | A class which have the method to generate a new address
class Monad m => MonadAddresses m where
    type AddrData m :: *

    -- | Generate new address using given 'AddrData' (e.g. password +
    -- account id).
<<<<<<< HEAD
    getNewAddress :: NetworkMagic -> AddrData m -> m Address
=======
    getNewAddress :: NetworkMagic -> SlotCount -> AddrData m -> m Address
>>>>>>> 6a133448

    -- | Generate a “fake” change address. Its size must be greater
    -- than or equal to the maximal possible size of address generated
    -- by 'getNewAddress'.
<<<<<<< HEAD
    getFakeChangeAddress :: NetworkMagic -> m Address
=======
    getFakeChangeAddress :: NetworkMagic -> SlotCount -> m Address
>>>>>>> 6a133448
<|MERGE_RESOLUTION|>--- conflicted
+++ resolved
@@ -6,11 +6,7 @@
 
 import           Universum
 
-<<<<<<< HEAD
-import           Pos.Core (Address)
-=======
 import           Pos.Core (Address, SlotCount)
->>>>>>> 6a133448
 import           Pos.Core.NetworkMagic (NetworkMagic)
 
 -- | A class which have the method to generate a new address
@@ -19,17 +15,9 @@
 
     -- | Generate new address using given 'AddrData' (e.g. password +
     -- account id).
-<<<<<<< HEAD
-    getNewAddress :: NetworkMagic -> AddrData m -> m Address
-=======
     getNewAddress :: NetworkMagic -> SlotCount -> AddrData m -> m Address
->>>>>>> 6a133448
 
     -- | Generate a “fake” change address. Its size must be greater
     -- than or equal to the maximal possible size of address generated
     -- by 'getNewAddress'.
-<<<<<<< HEAD
-    getFakeChangeAddress :: NetworkMagic -> m Address
-=======
-    getFakeChangeAddress :: NetworkMagic -> SlotCount -> m Address
->>>>>>> 6a133448
+    getFakeChangeAddress :: NetworkMagic -> SlotCount -> m Address