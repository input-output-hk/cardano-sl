--- conflicted
+++ resolved
@@ -47,14 +47,7 @@
 import           Pos.Core (Address, ChainDifficulty, GenesisHash (..),
                      HasConfiguration, Timestamp (..), difficultyL, epochSlots,
                      genesisHash)
-<<<<<<< HEAD
-import           Pos.Core.Block (Block, MainBlock, headerHash, mainBlockSlot,
-                     mainBlockTxPayload)
-import           Pos.Core.Block.Constructors (genesisBlock0)
 import           Pos.Core.StateLock (StateLock, StateLockMetrics)
-=======
-import           Pos.Core.JsonLog (CanJsonLog (..))
->>>>>>> f93e17d4
 import           Pos.Crypto (ProtocolMagic, WithHash (..), withHash)
 import           Pos.DB (MonadDBRead, MonadGState)
 import           Pos.DB.Block (getBlock)
