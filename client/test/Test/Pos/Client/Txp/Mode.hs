{-# LANGUAGE TypeFamilies #-}

{-# OPTIONS_GHC -fno-warn-orphans #-}

-- | Execution mode for tx creation tests.

module Test.Pos.Client.Txp.Mode
       ( TxpTestProperty
       , TxpTestMode
       , withBVData
       ) where

import           Universum

import qualified Data.ByteString as BS
import           Test.QuickCheck (Testable (..), ioProperty)
import           Test.QuickCheck.Monadic (PropertyM, monadic)

import           Pos.Chain.Update (BlockVersionData)
import           Pos.Client.Txp.Addresses (MonadAddresses (..))
<<<<<<< HEAD
import           Pos.Configuration (HasNodeConfiguration)
import           Pos.Core (Address, BlockVersionData, HasConfiguration, makePubKeyAddressBoot)
import           Pos.Core.Configuration (HasGenesisBlockVersionData, genesisBlockVersionData)
=======
import           Pos.Core (Address, makePubKeyAddressBoot)
>>>>>>> 6a133448
import           Pos.Core.NetworkMagic (NetworkMagic (..))
import           Pos.Crypto (deterministicKeyGen)
import           Pos.DB (MonadGState (..))

import           Test.Pos.Chain.Genesis.Dummy (dummyBlockVersionData)

----------------------------------------------------------------------------
-- Mock for TxCreateMode
----------------------------------------------------------------------------

type TxpTestMode = ReaderT BlockVersionData IO

----------------------------------------------------------------------------
-- Boilerplate TxpTestMode instances
----------------------------------------------------------------------------

instance MonadGState TxpTestMode where
    gsAdoptedBVData = ask

instance MonadAddresses TxpTestMode where
    type AddrData TxpTestMode = ()
<<<<<<< HEAD
    getNewAddress nm _ = pure (fakeAddressForMonadAddresses nm)
    getFakeChangeAddress = pure . fakeAddressForMonadAddresses
=======
    getNewAddress nm _ _ = pure (fakeAddressForMonadAddresses nm)
    getFakeChangeAddress nm _ = pure (fakeAddressForMonadAddresses nm)
>>>>>>> 6a133448

fakeAddressForMonadAddresses :: NetworkMagic -> Address
fakeAddressForMonadAddresses nm = address
  where
    -- seed for address generation is a ByteString with 32 255's
    seedSize = 32
    seed = BS.replicate seedSize (255 :: Word8)
    address = makePubKeyAddressBoot nm $ fst $ deterministicKeyGen seed

withBVData
  :: MonadReader BlockVersionData m
  => BlockVersionData
  -> m a
  -> m a
withBVData bvd = local (const bvd)

----------------------------------------------------------------------------
-- Property
----------------------------------------------------------------------------

type TxpTestProperty = PropertyM TxpTestMode

-- Cannot write a general OVERLAPPABLE instance with MonadTrans since
-- type families cannot be OVERLAPPABLE.
instance MonadAddresses TxpTestProperty where
    type AddrData TxpTestProperty = AddrData TxpTestMode
<<<<<<< HEAD
    getNewAddress nm = lift . getNewAddress nm
    getFakeChangeAddress = lift . getFakeChangeAddress
=======
    getNewAddress nm epochSlots = lift . (getNewAddress nm epochSlots)
    getFakeChangeAddress nm = lift . (getFakeChangeAddress nm)
>>>>>>> 6a133448

instance Testable a => Testable (TxpTestProperty a) where
    property = monadic (ioProperty . flip runReaderT dummyBlockVersionData)<|MERGE_RESOLUTION|>--- conflicted
+++ resolved
@@ -18,13 +18,7 @@
 
 import           Pos.Chain.Update (BlockVersionData)
 import           Pos.Client.Txp.Addresses (MonadAddresses (..))
-<<<<<<< HEAD
-import           Pos.Configuration (HasNodeConfiguration)
-import           Pos.Core (Address, BlockVersionData, HasConfiguration, makePubKeyAddressBoot)
-import           Pos.Core.Configuration (HasGenesisBlockVersionData, genesisBlockVersionData)
-=======
 import           Pos.Core (Address, makePubKeyAddressBoot)
->>>>>>> 6a133448
 import           Pos.Core.NetworkMagic (NetworkMagic (..))
 import           Pos.Crypto (deterministicKeyGen)
 import           Pos.DB (MonadGState (..))
@@ -46,13 +40,8 @@
 
 instance MonadAddresses TxpTestMode where
     type AddrData TxpTestMode = ()
-<<<<<<< HEAD
-    getNewAddress nm _ = pure (fakeAddressForMonadAddresses nm)
-    getFakeChangeAddress = pure . fakeAddressForMonadAddresses
-=======
     getNewAddress nm _ _ = pure (fakeAddressForMonadAddresses nm)
     getFakeChangeAddress nm _ = pure (fakeAddressForMonadAddresses nm)
->>>>>>> 6a133448
 
 fakeAddressForMonadAddresses :: NetworkMagic -> Address
 fakeAddressForMonadAddresses nm = address
@@ -79,13 +68,8 @@
 -- type families cannot be OVERLAPPABLE.
 instance MonadAddresses TxpTestProperty where
     type AddrData TxpTestProperty = AddrData TxpTestMode
-<<<<<<< HEAD
-    getNewAddress nm = lift . getNewAddress nm
-    getFakeChangeAddress = lift . getFakeChangeAddress
-=======
     getNewAddress nm epochSlots = lift . (getNewAddress nm epochSlots)
     getFakeChangeAddress nm = lift . (getFakeChangeAddress nm)
->>>>>>> 6a133448
 
 instance Testable a => Testable (TxpTestProperty a) where
     property = monadic (ioProperty . flip runReaderT dummyBlockVersionData)