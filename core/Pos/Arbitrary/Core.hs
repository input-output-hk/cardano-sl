--- conflicted
+++ resolved
@@ -490,10 +490,7 @@
 instance Arbitrary G.GenesisDelegation where
     arbitrary =
         leftToPanic "arbitrary@GenesisDelegation" . G.mkGenesisDelegation <$> do
-            secretKeys <- sized (nonrepeating . min 10) -- we generate at most tens keys,
-                                                        -- because 'nonrepeating' fails when
-                                                        -- we want too many items, because
-                                                        -- life is hard
+            secretKeys <- sized vector
             return $
                 case secretKeys of
                     [] -> []
@@ -516,12 +513,8 @@
         let chop _ [] = []
             chop n l = taken : chop n dropped
               where (taken, dropped) = splitAt n l
-<<<<<<< HEAD
-        allAddrs <- fmap makePubKeyAddress <$> vector (outerLen * innerLen)
-=======
         allAddrs <- fmap makePubKeyAddressBoot <$>
-            nonrepeating (outerLen * innerLen)
->>>>>>> fb699d74
+            vector (outerLen * innerLen)
         let listOfAddrList = chop innerLen allAddrs
         -- This may seem like boilerplate but it's necessary to pass the first check in
         -- 'mkGenesisCoreData'. Certain parameters in the generated 'BalanceDistribution'
