--- conflicted
+++ resolved
@@ -10,11 +10,7 @@
 import qualified Data.ByteArray                    as ByteArray
 import           Data.List.NonEmpty                (fromList)
 import           Test.QuickCheck                   (Arbitrary (..), choose, elements,
-<<<<<<< HEAD
                                                     oneof, vector)
-=======
-                                                    generate, oneof, vector)
->>>>>>> fb699d74
 import           Test.QuickCheck.Arbitrary.Generic (genericArbitrary, genericShrink)
 
 import           Pos.Arbitrary.Crypto.Unsafe       ()
@@ -28,19 +24,11 @@
                                                     redeemDeterministicKeyGen, redeemSign)
 import           Pos.Crypto.SafeSigning            (PassPhrase, createProxyCert,
                                                     createPsk)
-<<<<<<< HEAD
-import           Pos.Crypto.SecretSharing          (EncShare, Secret, SecretProof,
-                                                    SecretSharingExtra, Share, Threshold,
-                                                    VssKeyPair, VssPublicKey,
-                                                    decryptShare, deterministicVssKeyGen,
-                                                    genSharedSecret, toVssPublicKey)
-=======
 import           Pos.Crypto.SecretSharing          (DecShare, EncShare, Secret,
                                                     SecretProof, Threshold, VssKeyPair,
                                                     VssPublicKey, decryptShare,
                                                     genSharedSecret, toVssPublicKey,
                                                     vssKeyGen)
->>>>>>> fb699d74
 import           Pos.Crypto.Signing                (ProxyCert, ProxySecretKey,
                                                     ProxySignature, PublicKey, SecretKey,
                                                     Signature, Signed,
@@ -80,7 +68,7 @@
 ----------------------------------------------------------------------------
 
 instance Arbitrary VssKeyPair where
-    arbitrary = deterministicVssKeyGen <$> arbitrarySizedS 40
+    arbitrary = vssKeyGen
 
 instance Arbitrary VssPublicKey where
     arbitrary = toVssPublicKey <$> arbitrary
@@ -130,46 +118,19 @@
                                     -- shares/keys lists.
     } deriving (Show, Eq)
 
-<<<<<<< HEAD
 instance Arbitrary SharedSecrets where
     arbitrary = do
         parties <- choose (6, 50)
         threshold <- choose (3, toInteger parties - 2)
-        vssKeys <- vector parties
-        (ss, s, sp, encryptedShares) <-
+        vssKeys <- sortWith toVssPublicKey <$> vector parties
+        (s, sp, encryptedShares) <-
             genSharedSecret threshold (map toVssPublicKey $ fromList vssKeys)
-        decryptedShares <- zipWithM decryptShare vssKeys encryptedShares
-        let shares = zip encryptedShares decryptedShares
+        decryptedShares <- zipWithM decryptShare
+                             vssKeys (map snd encryptedShares)
+        let shares = zip (map snd encryptedShares) decryptedShares
             vssPKs = map toVssPublicKey vssKeys
-        pure $ SharedSecrets ss s sp shares threshold vssPKs (parties - 1)
+        pure $ SharedSecrets s sp shares threshold vssPKs (parties - 1)
 
-instance Arbitrary SecretSharingExtra where
-    arbitrary = ssSecShare <$> arbitrary
-
-instance Arbitrary (AsBinary SecretSharingExtra) where
-    arbitrary = asBinary @SecretSharingExtra <$> arbitrary
-
-instance Arbitrary (AsBinary SecretProof) where
-    arbitrary = asBinary @SecretProof <$> arbitrary
-
-=======
-sharedSecrets :: [SharedSecrets]
-sharedSecrets =
-    unsafeMakePool "[generating shared secrets for tests...]" 50 $ do
-        parties <- generate $ choose (4, length vssKeys)
-        threshold <- generate $ choose (2, toInteger parties - 2)
-        vssKs <- sortWith toVssPublicKey <$>
-                 generate (sublistN parties vssKeys)
-        (s, sp, encryptedShares) <-
-            genSharedSecret threshold (map toVssPublicKey $ fromList vssKs)
-        decryptedShares <- zipWithM decryptShare
-                             vssKs (map snd encryptedShares)
-        let shares = zip (map snd encryptedShares) decryptedShares
-            vssPKs = map toVssPublicKey vssKs
-        return $ SharedSecrets s sp shares threshold vssPKs (parties - 1)
-{-# NOINLINE sharedSecrets #-}
-
->>>>>>> fb699d74
 instance Arbitrary Secret where
     arbitrary = ssSecret <$> arbitrary
 
@@ -185,13 +146,8 @@
 instance Arbitrary (AsBinary EncShare) where
     arbitrary = asBinary @EncShare <$> arbitrary
 
-<<<<<<< HEAD
-instance Arbitrary Share where
+instance Arbitrary DecShare where
     arbitrary = elements . map snd . ssShares =<< arbitrary
-=======
-instance Arbitrary DecShare where
-    arbitrary = unsafePerformIO <$> (decryptShare <$> arbitrary <*> arbitrary)
->>>>>>> fb699d74
 
 instance Arbitrary (AsBinary DecShare) where
     arbitrary = asBinary @DecShare <$> arbitrary
