
-- | Binary instances for transaction fee data.

module Pos.Binary.Core.Fee () where

import           Universum

import           Data.Fixed       (Nano)

import           Pos.Binary.Class (Bi (..), decode, decodeKnownCborDataItem,
                                   decodeUnknownCborDataItem, encode,
                                   encodeKnownCborDataItem, encodeListLen,
                                   encodeUnknownCborDataItem, enforceSize)
import           Pos.Core.Fee     (Coeff (..), TxFeePolicy (..), TxSizeLinear (..))

instance Bi Coeff where
  encode (Coeff n) = encode n
  decode = Coeff <$> decode @Nano

instance Bi TxSizeLinear where
  encode (TxSizeLinear a b) = encodeListLen 2 <> encode a <> encode b
  decode = do
    enforceSize "TxSizeLinear" 2
    !a <- decode @Coeff
    !b <- decode @Coeff
    return $ TxSizeLinear a b

instance Bi TxFeePolicy where
  encode policy = case policy of
    TxFeePolicyTxSizeLinear txSizeLinear -> encodeListLen 2 <> encode (0 :: Word8)
                                                            <> encodeKnownCborDataItem txSizeLinear
    TxFeePolicyUnknown word8 bs          -> encodeListLen 2 <> encode word8
                                                            <> encodeUnknownCborDataItem bs
  decode = do
    enforceSize "TxFeePolicy" 2
    tag <- decode @Word8
    case tag of
<<<<<<< HEAD
      0 -> TxFeePolicyTxSizeLinear <$> (deserialize' =<< decode)
      _ -> TxFeePolicyUnknown tag  <$> decode
=======
      0 -> TxFeePolicyTxSizeLinear <$> decodeKnownCborDataItem
      _ -> TxFeePolicyUnknown tag  <$> decodeUnknownCborDataItem
>>>>>>> 87661234
<|MERGE_RESOLUTION|>--- conflicted
+++ resolved
@@ -35,10 +35,5 @@
     enforceSize "TxFeePolicy" 2
     tag <- decode @Word8
     case tag of
-<<<<<<< HEAD
-      0 -> TxFeePolicyTxSizeLinear <$> (deserialize' =<< decode)
-      _ -> TxFeePolicyUnknown tag  <$> decode
-=======
       0 -> TxFeePolicyTxSizeLinear <$> decodeKnownCborDataItem
-      _ -> TxFeePolicyUnknown tag  <$> decodeUnknownCborDataItem
->>>>>>> 87661234
+      _ -> TxFeePolicyUnknown tag  <$> decodeUnknownCborDataItem