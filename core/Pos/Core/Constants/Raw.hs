--- conflicted
+++ resolved
@@ -233,12 +233,8 @@
 -- | If chain quality after bootstrap era is less than this
 -- value, critical misbehavior will be reported.
 criticalCQ :: Double
-<<<<<<< HEAD
 criticalCQ = ccCriticalCQ coreConfig
-=======
-criticalCQ = ccCriticalCQ coreConstants
 
 -- | Web logging might be disabled for security concerns.
 webLoggingEnabled :: Bool
-webLoggingEnabled = ccWebLoggingEnabled coreConstants
->>>>>>> 49e3805a
+webLoggingEnabled = ccWebLoggingEnabled coreConfig