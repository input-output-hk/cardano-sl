-- | Common things used in `Pos.Crypto.Arbitrary` and `Pos.Util.Arbitrary`

module Pos.Util.Arbitrary
       ( ArbitraryUnsafe (..)
       , SmallGenerator (..)
       , makeSmall
       , sublistN
       , arbitrarySizedS
       , arbitrarySizedSL
       , runGen
       ) where

<<<<<<< HEAD
import           Universum

import           Data.ByteString        (pack)
import qualified Data.ByteString.Lazy   as BL (ByteString, pack)
import           Data.List.NonEmpty     (NonEmpty ((:|)))
=======
import           Data.ByteString        (pack)
import qualified Data.ByteString.Lazy   as BL (ByteString, pack)
import           Data.List.NonEmpty     (NonEmpty ((:|)))
import           Formatting             (build, sformat, (%))
import           Pos.Binary.Class       (Bi)
import           System.IO.Unsafe       (unsafePerformIO)
>>>>>>> 03f65bb8
import           Test.QuickCheck        (Arbitrary (..), Gen, listOf, scale, shuffle,
                                         vector)
import           Test.QuickCheck.Gen    (unGen)
import           Test.QuickCheck.Random (mkQCGen)

import           Pos.Binary.Class       (Bi)

makeSmall :: Gen a -> Gen a
makeSmall = scale f
  where
    -- This function is “Golden function of testing”. It is perfect
    -- for making tested values small. There was a profound research
    -- in this area. `f 4` is 3, yes.
    f 0 = 0
    f 1 = 1
    f 2 = 2
    f 3 = 3
    f 4 = 3
    f n
      | n < 0 = n
      | otherwise =
          (round . (sqrt @Double) . realToFrac . (`div` 3)) n

newtype SmallGenerator a = SmallGenerator
    { getSmallGenerator :: a
    } deriving (Eq, Show)

instance Arbitrary a => Arbitrary (SmallGenerator a) where
    arbitrary = SmallGenerator <$> makeSmall arbitrary
    shrink = fmap SmallGenerator . shrink . getSmallGenerator

deriving instance Bi a => Bi (SmallGenerator a)

-- | Choose a random (shuffled) subset of length n. Throws an error if
-- there's not enough elements.
sublistN :: Int -> [a] -> Gen [a]
sublistN n xs =
    let len = length xs in
    if len < n then
        error $ sformat ("sublistN: requested "%build%" elements, "%
            "but list only contains "%build) n len
    else
        take n <$> shuffle xs

-- | Make arbitrary `ByteString` of given length.
arbitrarySizedS :: Int -> Gen ByteString
arbitrarySizedS n = pack <$> vector n

-- | Make arbitrary `ByteString.Lazy` of given length.
arbitrarySizedSL :: Int -> Gen BL.ByteString
arbitrarySizedSL n = BL.pack <$> vector n

-- | Get something out of a quickcheck 'Gen' without having to do IO
runGen :: Gen a -> a
runGen g = unGen g (mkQCGen 31415926) 30

{-| ArbitraryUnsafe class
    ~~~~~~~~~~~~~~~~~~~~~~~~

    This class is the same as `Arbitrary`, except instances of this class for
    stuff like public/secret keys, VSS shares, commitments etc. are designed
    not to mimic real data as presisely as possible (using OpenSSL random), but
    rather to be simple and efficient.

    This is especially useful for benchmarking.

    Note: we don't need 'Generic' to derive instances of 'ArbitraryUnsafe'.
    We can either use one-line instance declaration, or @-XStandaloneDeriving@
    or @-XDeriveAnyClass@ to write something like @deriving (Arbitrary, ArbitraryUnsafe)@.
-}
class ArbitraryUnsafe a where
    arbitraryUnsafe :: Gen a

    default arbitraryUnsafe :: Arbitrary a => Gen a
    arbitraryUnsafe = arbitrary

instance ArbitraryUnsafe Word16
instance ArbitraryUnsafe Word32
instance ArbitraryUnsafe Word64
instance (Arbitrary ByteString) => ArbitraryUnsafe ByteString

instance ArbitraryUnsafe a => ArbitraryUnsafe [a] where
    arbitraryUnsafe = listOf arbitraryUnsafe

instance ArbitraryUnsafe a => ArbitraryUnsafe (NonEmpty a) where
    arbitraryUnsafe = (:|) <$> arbitraryUnsafe <*> listOf arbitraryUnsafe

instance (ArbitraryUnsafe a, ArbitraryUnsafe b) => ArbitraryUnsafe (a, b) where
    arbitraryUnsafe = (,) <$> arbitraryUnsafe <*> arbitraryUnsafe<|MERGE_RESOLUTION|>--- conflicted
+++ resolved
@@ -10,20 +10,12 @@
        , runGen
        ) where
 
-<<<<<<< HEAD
 import           Universum
 
 import           Data.ByteString        (pack)
 import qualified Data.ByteString.Lazy   as BL (ByteString, pack)
 import           Data.List.NonEmpty     (NonEmpty ((:|)))
-=======
-import           Data.ByteString        (pack)
-import qualified Data.ByteString.Lazy   as BL (ByteString, pack)
-import           Data.List.NonEmpty     (NonEmpty ((:|)))
 import           Formatting             (build, sformat, (%))
-import           Pos.Binary.Class       (Bi)
-import           System.IO.Unsafe       (unsafePerformIO)
->>>>>>> 03f65bb8
 import           Test.QuickCheck        (Arbitrary (..), Gen, listOf, scale, shuffle,
                                          vector)
 import           Test.QuickCheck.Gen    (unGen)
