{-# LANGUAGE CPP             #-}
{-# LANGUAGE ConstraintKinds #-}
{-# LANGUAGE GADTs           #-}
{-# LANGUAGE PolyKinds       #-}
{-# LANGUAGE RankNTypes      #-}
{-# LANGUAGE TypeFamilies    #-}

module Pos.Util.Util
       (
       -- * Existential types
         Some(..)
       , Some1(..)
       , applySome
       , liftLensSome
       , liftGetterSome

       -- * Something
       , maybeThrow
       , eitherToFail
       , eitherToThrow
       , getKeys
       , sortWithMDesc
       , leftToPanic
       , dumpSplices
       , (<//>)

       -- * Lenses
       , _neHead
       , _neTail
       , _neLast
       , postfixLFields

       -- * Ether
       , ether
       , Ether.TaggedTrans
       , HasLens(..)
       , HasLens'
       , lensOf'
       , lensOfProxy

       -- * Lifting monads
       , PowerLift(..)

       -- * MinMax
       , MinMax(..)
       , _MinMax
       , mkMinMax
       , minMaxOf

       -- * Asserts
       , inAssertMode

       -- * Filesystem & process utilities
       , ls
       , lstree
       , withTempDir
       , directory
       , sleep
       , withTempFile
       , withSystemTempFile

       -- * Aeson
       , parseJSONWithRead

       -- * Instances
       -- ** Lift Byte
       -- ** FromJSON Byte
       -- ** ToJSON Byte
       -- ** Hashable Byte
       -- ** MonadFail (Either s), assuming IsString s
       -- ** HasLoggerName (MonadPseudoRandom drg)

       -- ** Hashable
       -- *** Millisecond, Microsecond

       -- ** NFData
       -- *** Millisecond, Microsecond

       -- ** MonadRandom
       -- *** monad transformers
       -- *** Gen (from QuickCheck)

       -- ** Buildable
       -- *** "Data.Time.Units" types
       ) where

import           Universum
import           Unsafe                         (unsafeInit, unsafeLast)

import           Control.Concurrent             (myThreadId, threadDelay)
import           Control.Lens                   (ALens', Getter, Getting, Iso', LensRules,
                                                 cloneLens, coerced, foldMapOf, lensField,
                                                 lensRules, mappingNamer, to, ( # ))
import           Control.Monad.Base             (MonadBase)
import qualified Control.Monad.Catch            as MC
import           Control.Monad.Morph            (MFunctor (..))
import           Control.Monad.Trans.Class      (MonadTrans)
import           Control.Monad.Trans.Identity   (IdentityT (..))
import           Control.Monad.Trans.Lift.Local (LiftLocal (..))
import           Control.Monad.Trans.Resource   (MonadResource (..), ResourceT,
                                                 transResourceT)
import qualified Crypto.Random                  as Rand
import           Data.Aeson                     (FromJSON (..), ToJSON (..))
import qualified Data.Aeson                     as A
import qualified Data.Aeson.Types               as A
import           Data.Char                      (isAlphaNum)
import           Data.Hashable                  (Hashable (hashWithSalt))
import           Data.HashSet                   (fromMap)
import           Data.List                      (last)
import qualified Data.Semigroup                 as Smg
import           Data.Tagged                    (Tagged (Tagged))
import           Data.Text.Buildable            (build)
import           Data.Time                      (getCurrentTime)
import           Data.Time.Clock                (NominalDiffTime)
import           Data.Time.Units                (Attosecond, Day, Femtosecond, Fortnight,
                                                 Hour, Microsecond, Millisecond, Minute,
                                                 Nanosecond, Picosecond, Second, Week,
                                                 toMicroseconds)
import           Data.Typeable                  (typeRep)
import qualified Ether
import           Ether.Internal                 (HasLens (..))
import qualified Formatting                     as F
import qualified Language.Haskell.TH            as TH
import qualified Language.Haskell.TH.Syntax     as TH
import           Mockable                       (ChannelT, Counter, Distribution, Gauge,
                                                 MFunctor' (..), Mockable (..), Promise,
                                                 SharedAtomicT, SharedExclusiveT,
                                                 ThreadId)
import qualified Prelude
import           Serokell.Data.Memory.Units     (Byte, fromBytes, toBytes)
import           System.Directory               (canonicalizePath, createDirectory,
                                                 doesDirectoryExist,
                                                 getTemporaryDirectory, listDirectory,
                                                 removeDirectoryRecursive, removeFile)
import           System.FilePath                (normalise, pathSeparator, takeDirectory,
                                                 (</>))
import           System.IO                      (hClose, openTempFile)
import           System.Wlog                    (CanLog, HasLoggerName (..),
                                                 LoggerNameBox (..))
import qualified Test.QuickCheck                as QC
import           Test.QuickCheck.Monadic        (PropertyM (..))

----------------------------------------------------------------------------
-- Some
----------------------------------------------------------------------------

-- | Turn any constraint into an existential type! Example:
--
-- @
-- foo :: Some Show -> String
-- foo (Some s) = show s
-- @
data Some c where
    Some :: c a => a -> Some c

instance Show (Some Show) where
    show (Some s) = show s

-- | Like 'Some', but for @* -> *@ types – for instance, @Some1 Functor ()@
data Some1 c a where
    Some1 :: c f => f a -> Some1 c a

instance Functor (Some1 Functor) where
    fmap f (Some1 x) = Some1 (fmap f x)

-- | Apply a function requiring the constraint
applySome :: (forall a. c a => a -> r) -> (Some c -> r)
applySome f (Some x) = f x

-- | Turn a lens into something operating on 'Some'. Useful for many types
-- like 'HasDifficulty', 'IsHeader', etc.
liftLensSome :: (forall a. c a => ALens' a b)
             -> Lens' (Some c) b
liftLensSome l =
    \f (Some a) -> Some <$> cloneLens l f a

-- | Like 'liftLensSome', but for getters.
liftGetterSome :: (forall a. c a => Getting b a b) -> Getter (Some c) b
liftGetterSome l = \f (Some a) -> Some <$> to (view l) f a

----------------------------------------------------------------------------
-- Instances
----------------------------------------------------------------------------

instance MonadReader r m => MonadReader r (PropertyM m) where
    ask = lift ask
    local f (MkPropertyM propertyM) =
        MkPropertyM $ \hole -> local f <$> propertyM hole

instance Hashable Byte where
    hashWithSalt i = hashWithSalt i . toInteger

instance TH.Lift Byte where
    lift x = let b = toBytes x in [|fromBytes b :: Byte|]

instance FromJSON Byte where
    parseJSON = fmap fromBytes . parseJSON

instance ToJSON Byte where
    toJSON = toJSON . toBytes

instance IsString s => MonadFail (Either s) where
    fail = Left . fromString

<<<<<<< HEAD
instance Rand.MonadRandom m => Rand.MonadRandom (ReaderT r m) where
    getRandomBytes = lift . Rand.getRandomBytes

instance (Monad m, Monad (t m), MonadTrans t, Rand.MonadRandom m)
         => Rand.MonadRandom (Ether.TaggedTrans tag t m) where
=======
instance Rand.DRG drg => HasLoggerName (Rand.MonadPseudoRandom drg) where
    getLoggerName = pure mempty
    modifyLoggerName = flip const

instance {-# OVERLAPPABLE #-}
         (MonadTrans t, Functor (t m), Monad (t m), Rand.MonadRandom m)
         => Rand.MonadRandom (t m) where
>>>>>>> fb699d74
    getRandomBytes = lift . Rand.getRandomBytes

instance Rand.MonadRandom QC.Gen where
    getRandomBytes n = do
        [a,b,c,d,e] <- replicateM 5 QC.arbitrary
        pure $ fst $ Rand.randomBytesGenerate n (Rand.drgNewTest (a,b,c,d,e))

<<<<<<< HEAD
=======
instance Hashable Millisecond where
    hashWithSalt i a = hashWithSalt i (toInteger a)

instance Hashable Microsecond where
    hashWithSalt i a = hashWithSalt i (toInteger a)

>>>>>>> fb699d74
instance NFData Millisecond where
    rnf ms = rnf (toInteger ms)

instance NFData Microsecond where
    rnf ms = rnf (toInteger ms)


----------------------------------------------------------------------------
-- Orphan Buildable instances for time-units
----------------------------------------------------------------------------

instance Buildable Attosecond  where build = build @String . show
instance Buildable Femtosecond where build = build @String . show
instance Buildable Picosecond  where build = build @String . show
instance Buildable Nanosecond  where build = build @String . show
instance Buildable Millisecond where build = build @String . show
instance Buildable Second      where build = build @String . show
instance Buildable Minute      where build = build @String . show
instance Buildable Hour        where build = build @String . show
instance Buildable Day         where build = build @String . show
instance Buildable Week        where build = build @String . show
instance Buildable Fortnight   where build = build @String . show

-- | Special case. We don't want to print greek letter mu in console because
-- it breaks things sometimes.
instance Buildable Microsecond where
    build = build . (++ "mcs") . show . toMicroseconds

----------------------------------------------------------------------------
-- MonadResource/ResourceT
----------------------------------------------------------------------------

instance LiftLocal ResourceT where
    liftLocal _ l f = hoist (l f)

instance {-# OVERLAPPABLE #-}
    (MonadResource m, MonadTrans t, Applicative (t m),
     MonadBase IO (t m), MonadIO (t m), MonadThrow (t m)) =>
        MonadResource (t m)
  where
    liftResourceT = lift . liftResourceT

-- TODO Move it to log-warper
instance CanLog m => CanLog (ResourceT m)
instance (Monad m, HasLoggerName m) => HasLoggerName (ResourceT m) where
    getLoggerName = lift getLoggerName
    modifyLoggerName = transResourceT . modifyLoggerName

----------------------------------------------------------------------------
-- Instances required by 'ether'
----------------------------------------------------------------------------

instance
    (Monad m, MonadTrans t, Monad (t m), CanLog m) =>
        CanLog (Ether.TaggedTrans tag t m)

instance (Monad m, CanLog m) => CanLog (IdentityT m)

instance
    (LiftLocal t, Monad m, HasLoggerName m) =>
        HasLoggerName (Ether.TaggedTrans tag t m)
  where
    getLoggerName = lift getLoggerName
    modifyLoggerName = liftLocal getLoggerName modifyLoggerName

instance
    (Monad m, HasLoggerName m) => HasLoggerName (IdentityT m)
  where
    getLoggerName = lift getLoggerName
    modifyLoggerName = liftLocal getLoggerName modifyLoggerName

deriving instance LiftLocal LoggerNameBox

instance {-# OVERLAPPABLE #-}
    (Monad m, MFunctor t) => MFunctor' t m n
  where
    hoist' = hoist

instance
    (Mockable d m, MFunctor' d (IdentityT m) m) =>
        Mockable d (IdentityT m)
  where
    liftMockable dmt = IdentityT $ liftMockable $ hoist' runIdentityT dmt

unTaggedTrans :: Ether.TaggedTrans tag t m a -> t m a
unTaggedTrans (Ether.TaggedTrans tma) = tma

instance
      (Mockable d (t m), Monad (t m),
       MFunctor' d (Ether.TaggedTrans tag t m) (t m)) =>
          Mockable d (Ether.TaggedTrans tag t m)
  where
    liftMockable dmt =
      Ether.TaggedTrans $ liftMockable $ hoist' unTaggedTrans dmt

type instance ThreadId (IdentityT m) = ThreadId m
type instance Promise (IdentityT m) = Promise m
type instance SharedAtomicT (IdentityT m) = SharedAtomicT m
type instance Counter (IdentityT m) = Counter m
type instance Distribution (IdentityT m) = Distribution m
type instance SharedExclusiveT (IdentityT m) = SharedExclusiveT m
type instance Gauge (IdentityT m) = Gauge m
type instance ChannelT (IdentityT m) = ChannelT m

type instance ThreadId (Ether.TaggedTrans tag t m) = ThreadId m
type instance Promise (Ether.TaggedTrans tag t m) = Promise m
type instance SharedAtomicT (Ether.TaggedTrans tag t m) = SharedAtomicT m
type instance Counter (Ether.TaggedTrans tag t m) = Counter m
type instance Distribution (Ether.TaggedTrans tag t m) = Distribution m
type instance SharedExclusiveT (Ether.TaggedTrans tag t m) = SharedExclusiveT m
type instance Gauge (Ether.TaggedTrans tag t m) = Gauge m
type instance ChannelT (Ether.TaggedTrans tag t m) = ChannelT m

----------------------------------------------------------------------------
-- Not instances
----------------------------------------------------------------------------

maybeThrow :: (MonadThrow m, Exception e) => e -> Maybe a -> m a
maybeThrow e = maybe (throwM e) pure

-- | Fail or return result depending on what is stored in 'Either'.
eitherToFail :: (MonadFail m, ToString s) => Either s a -> m a
eitherToFail = either (fail . toString) pure

-- | Throw exception or return result depending on what is stored in 'Either'
eitherToThrow
    :: (MonadThrow m, Exception e)
    => Either e a -> m a
eitherToThrow = either throwM pure

-- | Create HashSet from HashMap's keys
getKeys :: HashMap k v -> HashSet k
getKeys = fromMap . void

-- | Use some monadic action to evaluate priority of value and sort a
-- list of values based on this priority. The order is descending
-- because I need it.
sortWithMDesc :: (Monad m, Ord b) => (a -> m b) -> [a] -> m [a]
sortWithMDesc f = fmap (map fst . sortWith (Down . snd)) . mapM f'
  where
    f' x = (x, ) <$> f x

-- | Partial function which calls 'error' with meaningful message if
-- given 'Left' and returns some value if given 'Right'.
-- Intended usage is when you're sure that value must be right.
leftToPanic :: Buildable a => Text -> Either a b -> b
leftToPanic msgPrefix = either (error . mappend msgPrefix . pretty) identity

-- | Make a Reader or State computation work in an Ether transformer. Useful
-- to make lenses work with Ether.
ether :: trans m a -> Ether.TaggedTrans tag trans m a
ether = Ether.TaggedTrans

-- | Convenient shortcut for 'HasLens' constraint when lens is to the
-- same type as the tag.
type HasLens' s a = HasLens a s a

-- | Version of 'lensOf' which is used when lens is to the same type
-- as the tag.
lensOf' :: forall a s. HasLens' s a => Lens' s a
lensOf' = lensOf @a

-- | Version of 'lensOf' which uses proxy.
lensOfProxy :: forall proxy tag a b. HasLens tag a b => proxy tag -> Lens' a b
lensOfProxy _ = lensOf @tag

class PowerLift m n where
    powerLift :: m a -> n a

instance {-# OVERLAPPING #-} PowerLift m m where
    powerLift = identity

instance (MonadTrans t, PowerLift m n, Monad n) => PowerLift m (t n) where
  powerLift = lift . powerLift @m @n

instance (Typeable s, Buildable a) => Buildable (Tagged s a) where
    build tt@(Tagged v) = F.bprint ("Tagged " F.% F.shown F.% " " F.% F.build) ts v
      where
        ts = typeRep proxy
        proxy = (const Proxy :: Tagged s a -> Proxy s) tt

-- | This function performs checks at compile-time for different actions.
-- May slowdown implementation. To disable such checks (especially in benchmarks)
-- one should compile with: @stack build --flag cardano-sl-core:-asserts@
inAssertMode :: Applicative m => m a -> m ()
#ifdef ASSERTS_ON
inAssertMode x = x *> pure ()
#else
inAssertMode _ = pure ()
#endif
{-# INLINE inAssertMode #-}

-- | Concatenates two url parts using regular slash '/'.
-- E.g. @"./dir/" <//> "/file" = "./dir/file"@.
(<//>) :: String -> String -> String
(<//>) lhs rhs = lhs' ++ "/" ++ rhs'
  where
    isSlash = (== '/')
    lhs' = reverse $ dropWhile isSlash $ reverse lhs
    rhs' = dropWhile isSlash rhs

----------------------------------------------------------------------------
-- Lenses
----------------------------------------------------------------------------

-- | Lens for the head of 'NonEmpty'.
--
-- We can't use '_head' because it doesn't work for 'NonEmpty':
-- <https://github.com/ekmett/lens/issues/636#issuecomment-213981096>.
-- Even if we could though, it wouldn't be a lens, only a traversal.
_neHead :: Lens' (NonEmpty a) a
_neHead f (x :| xs) = (:| xs) <$> f x

-- | Lens for the tail of 'NonEmpty'.
_neTail :: Lens' (NonEmpty a) [a]
_neTail f (x :| xs) = (x :|) <$> f xs

-- | Lens for the last element of 'NonEmpty'.
_neLast :: Lens' (NonEmpty a) a
_neLast f (x :| []) = (:| []) <$> f x
_neLast f (x :| xs) = (\y -> x :| unsafeInit xs ++ [y]) <$> f (unsafeLast xs)

-- | Print splices generated by a TH splice (the printing will happen during
-- compilation, as a GHC warning). Useful for debugging.
--
-- For instance, you can dump splices generated with 'makeLenses' by
-- replacing a top-level invocation of 'makeLenses' in your code with:
--
-- @dumpSplices $ makeLenses ''Foo@
--
dumpSplices :: TH.DecsQ -> TH.DecsQ
dumpSplices x = do
    ds <- x
    let code = Prelude.lines (TH.pprint ds)
    TH.reportWarning ("\n" ++ Prelude.unlines (map ("    " ++) code))
    return ds

postfixLFields :: LensRules
postfixLFields = lensRules & lensField .~ mappingNamer (\s -> [s++"_L"])

-- MinMax

newtype MinMax a = MinMax (Smg.Option (Smg.Min a, Smg.Max a))
    deriving (Monoid)

_MinMax :: Iso' (MinMax a) (Maybe (a, a))
_MinMax = coerced

mkMinMax :: a -> MinMax a
mkMinMax a = _MinMax # Just (a, a)

minMaxOf :: Getting (MinMax a) s a -> s -> Maybe (a, a)
minMaxOf l = view _MinMax . foldMapOf l mkMinMax

----------------------------------------------------------------------------
-- Filesystem & process utilities
----------------------------------------------------------------------------

-- | Lists all immediate children of the given directory, excluding "." and ".."
-- Returns all the files inclusive of the initial `FilePath`.
ls :: MonadIO m => FilePath -> m [FilePath]
ls initialFp = map ((</>) initialFp) <$> liftIO (listDirectory (normalise initialFp))

-- | Lists all recursive descendants of the given directory.
lstree :: MonadIO m => FilePath -> m [FilePath]
lstree fp = go mempty fp
  where
    consUniq :: FilePath -> [FilePath] -> [FilePath]
    consUniq x xs = if x /= fp then (x : xs) else xs

    go :: MonadIO m => [FilePath] -> FilePath -> m [FilePath]
    go !acc currentFp = do
        isDirectory <- liftIO (doesDirectoryExist currentFp)
        case isDirectory of
            True  -> ls currentFp >>= foldM go (consUniq currentFp acc)
            False -> return (consUniq currentFp acc)

-- | Creates a temporary directory, nuking it after the inner action completes,
-- even if an exception is raised.
withTempDir :: FilePath
            -- ^ Parent directory
            -> Text
            -- ^ Directory name template
            -> (FilePath -> IO a)
            -> IO a
withTempDir parentDir template = bracket acquire dispose
  where
    acquire :: IO FilePath
    acquire = do
        tid <- filter isAlphaNum . show <$> myThreadId
        now <- filter isAlphaNum . show <$> getCurrentTime
        pth <- canonicalizePath $ normalise $ parentDir </> (toString template <> tid <> now)
        createDirectory pth
        return pth

    dispose :: FilePath -> IO ()
    dispose = removeDirectoryRecursive

-- | Simple shim to emulate the behaviour of `Filesystem.Path.directory`,
-- which is a bit more lenient than `System.FilePath.takeDirectory`.
directory :: FilePath -> FilePath
directory "" = ""
directory f = case last f of
    x | x == pathSeparator -> f
    _ -> takeDirectory (normalise f)

{-| Sleep for the given duration

    A numeric literal argument is interpreted as seconds.  In other words,
    @(sleep 2.0)@ will sleep for two seconds.
    Taken from http://hackage.haskell.org/package/turtle, BSD3 licence.
-}
sleep :: MonadIO m => NominalDiffTime -> m ()
sleep n = liftIO (threadDelay (truncate (n * 10^(6::Int))))

-- | Return the absolute and canonical path to the system temporary
-- directory.
-- Taken from http://hackage.haskell.org/package/temporary, BSD3 licence.
getCanonicalTemporaryDirectory :: IO FilePath
getCanonicalTemporaryDirectory = getTemporaryDirectory >>= canonicalizePath

-- | Create, open, and use a temporary file in the system standard temporary directory.
--
-- The temp file is deleted after use.
--
-- Behaves exactly the same as 'withTempFile', except that the parent temporary directory
-- will be that returned by 'getCanonicalTemporaryDirectory'.
-- Taken from http://hackage.haskell.org/package/temporary, BSD3 licence.
withSystemTempFile :: (MonadIO m, MC.MonadMask m) =>
                      String   -- ^ File name template
                   -> (FilePath -> Handle -> m a) -- ^ Callback that can use the file
                   -> m a
withSystemTempFile template action = liftIO getCanonicalTemporaryDirectory >>= \tmpDir -> withTempFile tmpDir template action

-- | Create, open, and use a temporary file in the given directory.
--
-- The temp file is deleted after use.
-- Taken from http://hackage.haskell.org/package/temporary, BSD3 licence.
withTempFile :: (MonadIO m, MonadMask m)
             => FilePath
             -- ^ Parent directory to create the file in
             -> String
             -- ^ File name template
             -> (FilePath -> Handle -> m a)
             -- ^ Callback that can use the file
             -> m a
withTempFile tmpDir template action =
  MC.bracket
    (liftIO (openTempFile tmpDir template))
    (\(name, handle) -> liftIO (hClose handle >> ignoringIOErrors (removeFile name)))
    (uncurry action)
  where
     ignoringIOErrors :: MC.MonadCatch m => m () -> m ()
     ignoringIOErrors ioe = ioe `MC.catch` (\e -> const (return ()) (e :: Prelude.IOError))

----------------------------------------------------------------------------
-- Aeson
----------------------------------------------------------------------------

-- | Parse a value represented as a 'show'-ed string in JSON.
parseJSONWithRead :: Read a => A.Value -> A.Parser a
parseJSONWithRead =
    either (fail . toString) pure . readEither @String <=<
    parseJSON<|MERGE_RESOLUTION|>--- conflicted
+++ resolved
@@ -202,21 +202,12 @@
 instance IsString s => MonadFail (Either s) where
     fail = Left . fromString
 
-<<<<<<< HEAD
 instance Rand.MonadRandom m => Rand.MonadRandom (ReaderT r m) where
     getRandomBytes = lift . Rand.getRandomBytes
-
-instance (Monad m, Monad (t m), MonadTrans t, Rand.MonadRandom m)
-         => Rand.MonadRandom (Ether.TaggedTrans tag t m) where
-=======
-instance Rand.DRG drg => HasLoggerName (Rand.MonadPseudoRandom drg) where
-    getLoggerName = pure mempty
-    modifyLoggerName = flip const
 
 instance {-# OVERLAPPABLE #-}
          (MonadTrans t, Functor (t m), Monad (t m), Rand.MonadRandom m)
          => Rand.MonadRandom (t m) where
->>>>>>> fb699d74
     getRandomBytes = lift . Rand.getRandomBytes
 
 instance Rand.MonadRandom QC.Gen where
@@ -224,21 +215,21 @@
         [a,b,c,d,e] <- replicateM 5 QC.arbitrary
         pure $ fst $ Rand.randomBytesGenerate n (Rand.drgNewTest (a,b,c,d,e))
 
-<<<<<<< HEAD
-=======
 instance Hashable Millisecond where
     hashWithSalt i a = hashWithSalt i (toInteger a)
 
 instance Hashable Microsecond where
     hashWithSalt i a = hashWithSalt i (toInteger a)
 
->>>>>>> fb699d74
+instance Rand.DRG drg => HasLoggerName (Rand.MonadPseudoRandom drg) where
+    getLoggerName = pure mempty
+    modifyLoggerName = flip const
+
 instance NFData Millisecond where
     rnf ms = rnf (toInteger ms)
 
 instance NFData Microsecond where
     rnf ms = rnf (toInteger ms)
-
 
 ----------------------------------------------------------------------------
 -- Orphan Buildable instances for time-units
