--- conflicted
+++ resolved
@@ -1,9 +1,5 @@
 name:                cardano-sl-core
-<<<<<<< HEAD
-version:             1.3.2
-=======
 version:             2.0.0
->>>>>>> 6a133448
 synopsis:            Cardano SL - core
 description:         Cardano SL - core
 license:             MIT
@@ -32,8 +28,6 @@
                        Pos.Core.ProtocolConstants
 
                        Pos.Core.NetworkAddress
-
-                       Pos.Core.NetworkMagic
 
                        Pos.Core.NetworkMagic
 
@@ -236,9 +230,7 @@
                        Test.Pos.Core.Arbitrary.Unsafe
                        Test.Pos.Core.Dummy
 
-  build-depends:       aeson
-                     , base
-                     , base16-bytestring
+  build-depends:       base
                      , bytestring
                      , cardano-crypto
                      , cardano-sl-binary
@@ -250,11 +242,6 @@
                      , cardano-sl-util-test
                      , containers
                      , cryptonite
-<<<<<<< HEAD
-                     , deepseq
-                     , ed25519
-=======
->>>>>>> 6a133448
                      , formatting
                      , generic-arbitrary
                      , hedgehog
@@ -269,7 +256,6 @@
                      , time-units
                      , universum >= 0.1.11
                      , unordered-containers
-                     , vector
 
   ghc-options:
                        -threaded
