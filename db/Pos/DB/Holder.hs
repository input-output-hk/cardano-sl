--- conflicted
+++ resolved
@@ -7,92 +7,12 @@
        , runDBHolder
        ) where
 
-<<<<<<< HEAD
-import           Control.Lens                 (iso)
-import           Control.Monad.Base           (MonadBase (..))
-import           Control.Monad.Fix            (MonadFix)
-import           Control.Monad.Trans          (MonadTrans)
-import           Control.Monad.Trans.Control  (ComposeSt, MonadBaseControl (..),
-                                               MonadTransControl (..), StM,
-                                               defaultLiftBaseWith, defaultLiftWith,
-                                               defaultRestoreM, defaultRestoreT)
-import           Control.Monad.Trans.Resource (MonadResource)
-import           Mockable                     (ChannelT, Counter, Distribution, Gauge,
-                                               MFunctor', Mockable (liftMockable),
-                                               Promise, SharedAtomicT, SharedExclusiveT,
-                                               ThreadId, liftMockableWrappedM)
-import           Serokell.Util.Lens           (WrappedM (..))
-import           System.Wlog                  (CanLog, HasLoggerName)
-import           Universum
-
-import           Pos.DB.Class                 (MonadDB (..))
-import           Pos.DB.Types                 (DB (..), NodeDBs (..))
-
-newtype DBHolder m a = DBHolder
-    { getDBHolder :: ReaderT (NodeDBs) m a
-    } deriving ( Functor
-               , Applicative
-               , Monad
-               , MonadTrans
-               , MonadThrow
-               , MonadCatch
-               , MonadMask
-               , MonadIO
-               , MonadFail
-               , HasLoggerName
-               , CanLog
-               , MonadFix
-               )
-
-instance Monad m => WrappedM (DBHolder m) where
-    type UnwrappedM (DBHolder m) = ReaderT NodeDBs m
-    _WrappedM = iso getDBHolder DBHolder
-
-instance MonadBase IO m => MonadBase IO (DBHolder m) where
-    liftBase = lift . liftBase
-
-instance MonadTransControl DBHolder where
-    type StT DBHolder a = StT (ReaderT NodeDBs) a
-    liftWith = defaultLiftWith DBHolder getDBHolder
-    restoreT = defaultRestoreT DBHolder
-
-instance MonadBaseControl IO m => MonadBaseControl IO (DBHolder m) where
-    type StM (DBHolder m) a = ComposeSt DBHolder m a
-    liftBaseWith     = defaultLiftBaseWith
-    restoreM         = defaultRestoreM
-
-deriving instance MonadResource m => MonadResource (DBHolder m)
-
-instance (MonadIO m, MonadCatch m) =>
-         MonadDB (DBHolder m) where
-    getNodeDBs = DBHolder $ ask
-    usingReadOptions opts l (DBHolder rdr)
-        = DBHolder $ local (over l (\db -> db {rocksReadOpts = opts})) rdr
-    usingWriteOptions opts l (DBHolder rdr)
-        = DBHolder $ local (over l (\db -> db {rocksWriteOpts = opts})) rdr
-
-type instance ThreadId (DBHolder m) = ThreadId m
-type instance Promise (DBHolder m) = Promise m
-type instance SharedAtomicT (DBHolder m) = SharedAtomicT m
-type instance Counter (DBHolder m) = Counter m
-type instance Distribution (DBHolder m) = Distribution m
-type instance SharedExclusiveT (DBHolder m) = SharedExclusiveT m
-type instance Gauge (DBHolder m) = Gauge m
-type instance ChannelT (DBHolder m) = ChannelT m
-
-instance ( Mockable d m
-         , MFunctor' d (ReaderT (NodeDBs) m) m
-         , MFunctor' d (DBHolder m) (ReaderT (NodeDBs) m)
-         ) => Mockable d (DBHolder m) where
-    liftMockable = liftMockableWrappedM
-=======
 import qualified Control.Monad.Ether.Implicit as Ether
 import           Pos.DB.Types                 (NodeDBs)
 import           Pos.Util.Util                ()
 import           Universum
 
 type DBHolder = Ether.ReaderT NodeDBs
->>>>>>> 7b145d5b
 
 -- | Execute 'DBHolder' action with given 'NodeState'.
 runDBHolder :: NodeDBs -> DBHolder m a -> m a
