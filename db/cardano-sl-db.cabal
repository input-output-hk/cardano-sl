--- conflicted
+++ resolved
@@ -35,11 +35,7 @@
                      , formatting
                      , lens
                      , log-warper
-<<<<<<< HEAD
-                     , monad-control
-=======
                      , mmorph
->>>>>>> 7b145d5b
                      , mtl
                      , node-sketch
                      , resourcet
