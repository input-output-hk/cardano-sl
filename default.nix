let
  localLib = import ./lib.nix;
  jemallocOverlay = self: super: {
    # jemalloc has a bug that caused cardano-sl-db to fail to link (via
    # rocksdb, which can use jemalloc).
    # https://github.com/jemalloc/jemalloc/issues/937
    # Using jemalloc 510 with the --disable-initial-exec-tls flag seems to
    # fix it.
    jemalloc = self.callPackage ./nix/jemalloc/jemalloc510.nix {};
  };
in
{ system ? builtins.currentSystem
, config ? {}
, gitrev ? localLib.commitIdFromGitRepo ./.git
, buildId ? null
, pkgs ? (import (localLib.fetchNixPkgs) { inherit system config; overlays = [ jemallocOverlay ]; })
# profiling slows down performance by 50% so we don't enable it by default
, forceDontCheck ? false
, enableProfiling ? false
, enableDebugging ? false
, enableBenchmarks ? true
, enablePhaseMetrics ? true
, allowCustomConfig ? true
, useStackBinaries ? false
}:

with pkgs.lib;
with pkgs.haskell.lib;

let
  justStaticExecutablesGitRev = import ./scripts/set-git-rev {
    inherit pkgs gitrev;
    inherit (cardanoPkgs) ghc;
  };
  addRealTimeTestLogs = drv: overrideCabal drv (attrs: {
    testTarget = "--show-details=streaming";
  });

  requiredOverlay = self: super: {
    srcroot = ./.;
    cardano-sl-core = overrideCabal super.cardano-sl-core (drv: {
      configureFlags = (drv.configureFlags or []) ++ [
        "-f-asserts"
      ];
    });
    cardano-sl = overrideCabal super.cardano-sl (drv: {
      # production full nodes shouldn't use wallet as it means different constants
      configureFlags = (drv.configureFlags or []) ++ [
        "-f-asserts"
      ];
      # waiting on load-command size fix in dyld
      doCheck = ! pkgs.stdenv.isDarwin;
      passthru = {
        inherit enableProfiling;
      };
    });
    cardano-sl-wallet-static = justStaticExecutablesGitRev super.cardano-sl-wallet;
    cardano-sl-client = addRealTimeTestLogs super.cardano-sl-client;
    cardano-sl-generator = addRealTimeTestLogs super.cardano-sl-generator;
    cardano-sl-auxx-static = justStaticExecutablesGitRev super.cardano-sl-auxx;
    cardano-sl-wallet-new-static = justStaticExecutablesGitRev super.cardano-sl-wallet-new;
    cardano-sl-node-static = justStaticExecutablesGitRev self.cardano-sl-node;
    cardano-sl-explorer-static = justStaticExecutablesGitRev self.cardano-sl-explorer;
    cardano-report-server-static = justStaticExecutablesGitRev self.cardano-report-server;
    cardano-sl-tools-static = justStaticExecutablesGitRev (overrideCabal super.cardano-sl-tools (drv: {
      # waiting on load-command size fix in dyld
      doCheck = ! pkgs.stdenv.isDarwin;
    }));
    # Undo configuration-nix.nix change to hardcode security binary on darwin
    # This is needed for macOS binary not to fail during update system (using http-client-tls)
    # Instead, now the binary is just looked up in $PATH as it should be installed on any macOS
    x509-system = overrideDerivation super.x509-system (drv: {
      postPatch = ":";
    });
<<<<<<< HEAD
=======
    overrides = self: super: {
      srcroot = ./.;
      cardano-sl-core = overrideCabal super.cardano-sl-core (drv: {
        configureFlags = (drv.configureFlags or []) ++ [
          "-f-asserts"
        ];
      });

      cardano-sl = overrideCabal (buildWithBenchmarks super.cardano-sl) (drv: {
        # production full nodes shouldn't use wallet as it means different constants
        configureFlags = (drv.configureFlags or []) ++ [
          "-f-asserts"
        ];
        # waiting on load-command size fix in dyld
        doCheck = ! pkgs.stdenv.isDarwin;
        passthru = {
          inherit enableProfiling;
        };
      });

      cardano-sl-networking = buildWithBenchmarks super.cardano-sl-networking;
      cardano-sl-block-bench = buildWithBenchmarks super.cardano-sl-block-bench;
      cardano-sl-explorer = buildWithBenchmarks super.cardano-sl-explorer;
      cardano-sl-wallet-static = justStaticExecutables super.cardano-sl-wallet;
      cardano-sl-client = addRealTimeTestLogs super.cardano-sl-client;
      cardano-sl-generator = addRealTimeTestLogs super.cardano-sl-generator;
      # cardano-sl-auxx = addGitRev (justStaticExecutables super.cardano-sl-auxx);
      cardano-sl-auxx = addGitRev (justStaticExecutables super.cardano-sl-auxx);
      cardano-sl-node = addGitRev super.cardano-sl-node;
      cardano-sl-wallet-new = addGitRev super.cardano-sl-wallet-new;
      cardano-sl-wallet-new-static = addGitRev (justStaticExecutables (buildWithBenchmarks super.cardano-sl-wallet-new));
      cardano-sl-tools = addGitRev (justStaticExecutables (overrideCabal super.cardano-sl-tools (drv: {
        # waiting on load-command size fix in dyld
        doCheck = ! pkgs.stdenv.isDarwin;
      })));

      cardano-sl-node-static = justStaticExecutables self.cardano-sl-node;
      cardano-sl-explorer-static = addGitRev (justStaticExecutables self.cardano-sl-explorer);
      cardano-report-server-static = justStaticExecutables self.cardano-report-server;
      cardano-sl-faucet-static = addGitRev (justStaticExecutables self.cardano-sl-faucet);
>>>>>>> 6fa64935

    # TODO: get rid of pthreads option once cryptonite 0.25 is released
    # DEVOPS-393: https://github.com/haskell-crypto/cryptonite/issues/193
    cryptonite = appendPatch (appendConfigureFlag super.cryptonite "--ghc-option=-optl-pthread") ./pkgs/cryptonite-segfault-blake.patch;

    # Due to https://github.com/input-output-hk/stack2nix/issues/56
    hfsevents = self.callPackage ./pkgs/hfsevents.nix { inherit (pkgs.darwin.apple_sdk.frameworks) Cocoa CoreServices; };
    mkDerivation = args: super.mkDerivation (args // {
      enableLibraryProfiling = enableProfiling;
      enableExecutableProfiling = enableProfiling;
      # Static linking for everything to work around
      # https://ghc.haskell.org/trac/ghc/ticket/14444
      # This will be the default in nixpkgs since
      # https://github.com/NixOS/nixpkgs/issues/29011
      enableSharedExecutables = false;
    } // optionalAttrs (args ? src) {
      src = localLib.cleanSourceTree args.src;
    });
  };
  benchmarkOverlay = self: super: {
    mkDerivation = args: super.mkDerivation (args // optionalAttrs (localLib.isCardanoSL args.pname) {
      # Enables building but not running of benchmarks for all
      # cardano-sl packages when enableBenchmarks argument is true.
      doBenchmark = true;
      configureFlags = (args.configureFlags or []) ++ ["--enable-benchmarks"];
    } // optionalAttrs (localLib.isBenchmark args) {
      # Provide a dummy installPhase for benchmark packages.
      installPhase = "mkdir -p $out";
    });
  };

  debugOverlay = self: super: {
    mkDerivation = args: super.mkDerivation (args // {
      # TODO: DEVOPS-355
      dontStrip = true;
      configureFlags = (args.configureFlags or []) ++ [ "--ghc-options=-g --disable-executable-stripping --disable-library-stripping" "--profiling-detail=toplevel-functions"];
    });
  };

  dontCheckOverlay = self: super: {
    mkDerivation = args: super.mkDerivation (args // {
      doCheck = false;
    });
  };

  metricOverlay = self: super: {
    mkDerivation = args: super.mkDerivation (args // {
      enablePhaseMetrics = true;
    });
  };

  cardanoPkgsBase = ((import ./pkgs { inherit pkgs; }).override {
    ghc = overrideDerivation pkgs.haskell.compiler.ghc822 (drv: {
      patches = drv.patches ++ [ ./ghc-8.0.2-darwin-rec-link.patch ];
    });
  });

  activeOverlays = [ requiredOverlay ]
      ++ optional enablePhaseMetrics metricOverlay
      ++ optional enableBenchmarks benchmarkOverlay
      ++ optional enableDebugging debugOverlay
      ++ optional forceDontCheck dontCheckOverlay;

  cardanoPkgs = builtins.foldl' (pkgs: overlay: pkgs.extend overlay) cardanoPkgsBase activeOverlays;
  connect = let
      walletConfigFile = ./custom-wallet-config.nix;
      walletConfig = if allowCustomConfig then (if builtins.pathExists walletConfigFile then import walletConfigFile else {}) else {};
    in
      args: pkgs.callPackage ./scripts/launch/connect-to-cluster (args // { inherit gitrev useStackBinaries; } // walletConfig );
  other = rec {
    testlist = innerClosePropagation [] [ cardanoPkgs.cardano-sl ];
    walletIntegrationTests = pkgs.callPackage ./scripts/test/wallet/integration { inherit gitrev useStackBinaries; };
    validateJson = pkgs.callPackage ./tools/src/validate-json {};
    demoCluster = pkgs.callPackage ./scripts/launch/demo-cluster { inherit gitrev useStackBinaries; };
    demoClusterDaedalusDev = pkgs.callPackage ./scripts/launch/demo-cluster { inherit gitrev useStackBinaries; disableClientAuth = true; numImportedWallets = 0; };
    demoClusterLaunchGenesis = pkgs.callPackage ./scripts/launch/demo-cluster {
      inherit gitrev useStackBinaries;
      launchGenesis = true;
      configurationKey = "testnet_full";
      runWallet = false;
    };
    tests = let
      src = localLib.cleanSourceTree ./.;
    in {
      shellcheck = pkgs.callPackage ./scripts/test/shellcheck.nix { inherit src; };
      hlint = pkgs.callPackage ./scripts/test/hlint.nix { inherit src; };
      stylishHaskell = pkgs.callPackage ./scripts/test/stylish.nix { inherit (cardanoPkgs) stylish-haskell; inherit src localLib; };
      walletIntegration = pkgs.callPackage ./scripts/test/wallet/integration/build-test.nix { inherit walletIntegrationTests; };
      swaggerSchemaValidation = pkgs.callPackage ./scripts/test/wallet/swaggerSchemaValidation.nix { inherit gitrev; };
    };
    cardano-sl-explorer-frontend = (import ./explorer/frontend {
      inherit system config gitrev pkgs;
      cardano-sl-explorer = cardanoPkgs.cardano-sl-explorer-static;
    });
<<<<<<< HEAD
    all-cardano-sl = pkgs.buildEnv {
      name = "all-cardano-sl";
      paths = attrValues (filterAttrs (name: drv: localLib.isCardanoSL name) cardanoPkgs);
      ignoreCollisions = true;
    };
=======
    makeFaucetFrontend = pkgs.callPackage ./faucet/frontend;

>>>>>>> 6fa64935
    mkDocker = { environment, connectArgs ? {} }: import ./docker.nix { inherit environment connect gitrev pkgs connectArgs; };
    stack2nix = import (pkgs.fetchFromGitHub {
      owner = "avieth";
      repo = "stack2nix";
      rev = "c51db2d31892f7c4e7ff6acebe4504f788c56dca";
      sha256 = "10jcj33sxpq18gxf3zcck5i09b2y4jm6qjggqdlwd9ss86wg3ksb";
    }) { inherit pkgs; };
    inherit (pkgs) purescript;
    connectScripts = {
      mainnet = {
        wallet = connect { };
        explorer = connect { executable = "explorer"; };
      };
      staging = {
        wallet = connect { environment = "mainnet-staging"; };
        explorer = connect { executable = "explorer"; environment = "mainnet-staging"; };
      };
      testnet = {
        wallet = connect { environment = "testnet"; };
        explorer = connect { executable = "explorer"; environment = "testnet"; };
      };
      demoWallet = connect { environment = "demo"; };
    };
    dockerImages = {
      mainnet.wallet = mkDocker { environment = "mainnet"; };
      staging.wallet = mkDocker { environment = "mainnet-staging"; };
      testnet.wallet = mkDocker { environment = "testnet"; };
    };
    acceptanceTests = let
      acceptanceTest = pkgs.callPackage ./scripts/test/acceptance;
      mkTest = { environment, ...}: {
        full  = acceptanceTest { inherit environment; resume = false; };
        quick = acceptanceTest { inherit environment; resume = true; };
      };
    in localLib.forEnvironments mkTest;

    cardano-sl-config = pkgs.runCommand "cardano-sl-config" {} ''
      mkdir -p $out/lib
      cp -R ${./log-configs} $out/log-configs
      cp ${./lib}/configuration.yaml $out/lib
      cp ${./lib}/*genesis*.json $out/lib
    '';
    daedalus-bridge = let
      inherit (cardanoPkgs.cardano-sl-node) version;
    in pkgs.runCommand "cardano-daedalus-bridge-${version}" {
      inherit version gitrev buildId;
    } ''
      # Generate daedalus-bridge
      mkdir -p $out/bin
      cd $out
      ${optionalString (buildId != null) "echo ${buildId} > build-id"}
      echo ${gitrev} > commit-id
      echo ${version} > version

      cp --no-preserve=mode -R ${cardano-sl-config}/lib config
      cp ${cardano-sl-config}/log-configs/daedalus.yaml $out/config/log-config-prod.yaml
      cp ${cardanoPkgs.cardano-sl-tools}/bin/cardano-launcher bin
      cp ${cardanoPkgs.cardano-sl-tools}/bin/cardano-x509-certificates bin
      cp ${cardanoPkgs.cardano-sl-wallet-new}/bin/cardano-node bin

      # test that binaries exit with 0
      ./bin/cardano-node --help > /dev/null
      HOME=$TMP ./bin/cardano-launcher --help > /dev/null
    '';
  };
in cardanoPkgs // other<|MERGE_RESOLUTION|>--- conflicted
+++ resolved
@@ -62,6 +62,7 @@
     cardano-sl-node-static = justStaticExecutablesGitRev self.cardano-sl-node;
     cardano-sl-explorer-static = justStaticExecutablesGitRev self.cardano-sl-explorer;
     cardano-report-server-static = justStaticExecutablesGitRev self.cardano-report-server;
+    cardano-sl-faucet-static = justStaticExecutablesGitRev self.cardano-sl-faucet;
     cardano-sl-tools-static = justStaticExecutablesGitRev (overrideCabal super.cardano-sl-tools (drv: {
       # waiting on load-command size fix in dyld
       doCheck = ! pkgs.stdenv.isDarwin;
@@ -72,49 +73,6 @@
     x509-system = overrideDerivation super.x509-system (drv: {
       postPatch = ":";
     });
-<<<<<<< HEAD
-=======
-    overrides = self: super: {
-      srcroot = ./.;
-      cardano-sl-core = overrideCabal super.cardano-sl-core (drv: {
-        configureFlags = (drv.configureFlags or []) ++ [
-          "-f-asserts"
-        ];
-      });
-
-      cardano-sl = overrideCabal (buildWithBenchmarks super.cardano-sl) (drv: {
-        # production full nodes shouldn't use wallet as it means different constants
-        configureFlags = (drv.configureFlags or []) ++ [
-          "-f-asserts"
-        ];
-        # waiting on load-command size fix in dyld
-        doCheck = ! pkgs.stdenv.isDarwin;
-        passthru = {
-          inherit enableProfiling;
-        };
-      });
-
-      cardano-sl-networking = buildWithBenchmarks super.cardano-sl-networking;
-      cardano-sl-block-bench = buildWithBenchmarks super.cardano-sl-block-bench;
-      cardano-sl-explorer = buildWithBenchmarks super.cardano-sl-explorer;
-      cardano-sl-wallet-static = justStaticExecutables super.cardano-sl-wallet;
-      cardano-sl-client = addRealTimeTestLogs super.cardano-sl-client;
-      cardano-sl-generator = addRealTimeTestLogs super.cardano-sl-generator;
-      # cardano-sl-auxx = addGitRev (justStaticExecutables super.cardano-sl-auxx);
-      cardano-sl-auxx = addGitRev (justStaticExecutables super.cardano-sl-auxx);
-      cardano-sl-node = addGitRev super.cardano-sl-node;
-      cardano-sl-wallet-new = addGitRev super.cardano-sl-wallet-new;
-      cardano-sl-wallet-new-static = addGitRev (justStaticExecutables (buildWithBenchmarks super.cardano-sl-wallet-new));
-      cardano-sl-tools = addGitRev (justStaticExecutables (overrideCabal super.cardano-sl-tools (drv: {
-        # waiting on load-command size fix in dyld
-        doCheck = ! pkgs.stdenv.isDarwin;
-      })));
-
-      cardano-sl-node-static = justStaticExecutables self.cardano-sl-node;
-      cardano-sl-explorer-static = addGitRev (justStaticExecutables self.cardano-sl-explorer);
-      cardano-report-server-static = justStaticExecutables self.cardano-report-server;
-      cardano-sl-faucet-static = addGitRev (justStaticExecutables self.cardano-sl-faucet);
->>>>>>> 6fa64935
 
     # TODO: get rid of pthreads option once cryptonite 0.25 is released
     # DEVOPS-393: https://github.com/haskell-crypto/cryptonite/issues/193
@@ -209,16 +167,13 @@
       inherit system config gitrev pkgs;
       cardano-sl-explorer = cardanoPkgs.cardano-sl-explorer-static;
     });
-<<<<<<< HEAD
+    makeFaucetFrontend = pkgs.callPackage ./faucet/frontend;
+
     all-cardano-sl = pkgs.buildEnv {
       name = "all-cardano-sl";
       paths = attrValues (filterAttrs (name: drv: localLib.isCardanoSL name) cardanoPkgs);
       ignoreCollisions = true;
     };
-=======
-    makeFaucetFrontend = pkgs.callPackage ./faucet/frontend;
-
->>>>>>> 6fa64935
     mkDocker = { environment, connectArgs ? {} }: import ./docker.nix { inherit environment connect gitrev pkgs connectArgs; };
     stack2nix = import (pkgs.fetchFromGitHub {
       owner = "avieth";
