--- conflicted
+++ resolved
@@ -49,16 +49,8 @@
         "--ghc-options=-DGITREV=${gitrev}"
       ];
     });
-<<<<<<< HEAD
-    cardano-sl-tools = overrideCabal super.cardano-sl-tools (drv: {
-      src = cleanSource2 drv.src;
-      # We want to build the `cardano-post-mortem` tool when we are on Linux only,
-      # to make sure it won't bitrot.
-      configureFlags = optionals pkgs.stdenv.isLinux [ "-fwith-post-mortem" ];
-=======
     cardano-sl-wallet = justStaticExecutables super.cardano-sl-wallet;
     cardano-sl-tools = justStaticExecutables (overrideCabal super.cardano-sl-tools (drv: {
->>>>>>> f43c4725
       # waiting on load-command size fix in dyld
       doCheck = ! pkgs.stdenv.isDarwin;
     }));
