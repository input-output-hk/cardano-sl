--- conflicted
+++ resolved
@@ -77,19 +77,8 @@
     stack2nix = import (pkgs.fetchFromGitHub {
       owner = "input-output-hk";
       repo = "stack2nix";
-      rev = "9e9676b919cc38df203fbfc1316891815e27c37b";
-      sha256 = "0rsfwxrhrq72y2rai4sidpihlnxfjvnaaa7qk94179ghjqs47hvv";
+      rev = "be52e67113332280911bcc4924d42f90e21f1144";
+      sha256 = "13n7gjyzll3prvdsb6kjyxk9g0by5bv0q34ld7a2nbvdcl1q67fb";
     }) { inherit pkgs; };
   };
-<<<<<<< HEAD
-in cardanoPkgs // other
-=======
-}) // {
-  stack2nix = import (pkgs.fetchFromGitHub {
-    owner = "input-output-hk";
-    repo = "stack2nix";
-    rev = "be52e67113332280911bcc4924d42f90e21f1144";
-    sha256 = "13n7gjyzll3prvdsb6kjyxk9g0by5bv0q34ld7a2nbvdcl1q67fb";
-  }) { inherit pkgs; };
-}
->>>>>>> 964dda31
+in cardanoPkgs // other