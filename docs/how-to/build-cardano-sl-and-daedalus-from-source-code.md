--- conflicted
+++ resolved
@@ -107,14 +107,6 @@
     [nix-shell:~/cardano-sl]$ cd
     [nix-shell:~]$ git clone https://github.com/input-output-hk/daedalus.git
     [nix-shell:~]$ cd daedalus
-<<<<<<< HEAD
-
-Then run the following script:
-
-    [nix-shell:~/daedalus]$ ./scripts/link-bridge.sh
-    [nix-shell:~/daedalus]$ npm install
-=======
->>>>>>> 18d9cfce
 
 ### Running acceptance tests
 
