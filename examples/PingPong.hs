{-# LANGUAGE FlexibleInstances     #-}
{-# LANGUAGE GADTs                 #-}
{-# LANGUAGE MultiParamTypeClasses #-}
{-# LANGUAGE RecursiveDo           #-}
{-# LANGUAGE ScopedTypeVariables   #-}
{-# LANGUAGE StandaloneDeriving    #-}
{-# LANGUAGE TypeFamilies          #-}
{-# LANGUAGE TypeApplications      #-}

import           Control.Monad              (forM_)
import           Control.Monad.IO.Class     (liftIO)
import           Data.Binary
import           Data.String                (fromString)
import           Mockable.Concurrent        (delay)
import           Mockable.Production
import           Network.Transport.Abstract (newEndPoint)
import           Network.Transport.Concrete (concrete)
import qualified Network.Transport.InMemory as InMemory
import qualified Network.Transport.TCP      as TCP
import           Node
import Message.Message (BinaryP (..))
import           System.Random

-- Sending a message which encodes to "" is problematic!
-- The receiver can't distinuish this from the case in which the sender sent
-- nothing at all.
-- So we give custom Ping and Pong types with non-generic Binary instances.
--
-- TBD should we fix this in network-transport? Maybe every chunk is prefixed
-- by a byte giving its length? Wasteful I guess but maybe not a problem.

-- | Type for messages from the workers to the listeners.
data Ping = Ping
deriving instance Show Ping
instance Binary Ping where
    put _ = putWord8 (fromIntegral 1)
    get = do
        w <- getWord8
        if w == fromIntegral 1
        then pure Ping
        else fail "no parse ping"

-- | Type for messages from the listeners to the workers.
data Pong = Pong
deriving instance Show Pong
instance Binary Pong where
    put _ = putWord8 (fromIntegral 1)
    get = do
        w <- getWord8
        if w == fromIntegral 1
        then pure Pong
        else fail "no parse pong"

type Header = ()
type Packing = BinaryP

workers :: NodeId -> StdGen -> [NodeId] -> [Worker Header Packing Production]
workers id gen peerIds = [pingWorker gen]
    where
    pingWorker :: StdGen -> SendActions Header Packing Production -> Production ()
    pingWorker gen sendActions = loop gen
        where
        loop :: StdGen -> Production ()
        loop gen = do
            let (i, gen') = randomR (0,1000000) gen
            delay i
            let pong :: NodeId -> ConversationActions Header Ping Pong Production -> Production ()
                pong peerId cactions = do
                    liftIO . putStrLn $ show id ++ " sent PING to " ++ show peerId
                    received <- recv cactions
                    case received of
                        Just Pong -> liftIO . putStrLn $ show id ++ " heard PONG from " ++ show peerId
                        Nothing -> error "Unexpected end of input"
            forM_ peerIds $ \peerId -> withConnectionTo sendActions peerId (fromString "ping") (pong peerId)
            loop gen'

listeners :: NodeId -> [Listener Header Packing Production]
listeners id = [Listener (fromString "ping") pongWorker]
    where
<<<<<<< HEAD
    pongWorker :: ListenerAction Header Production
    pongWorker = ListenerActionConversation $ \peerId (cactions :: ConversationActions Header Pong Ping Production) -> do
=======
    pongWorker :: ListenerAction Header Packing Production
    pongWorker = ListenerActionConversation $ \peerId (cactions :: ConversationActions Header Pong Void Production) -> do
>>>>>>> 4bbea0cf
        liftIO . putStrLn $ show id ++  " heard PING from " ++ show peerId
        send cactions () Pong
        liftIO . putStrLn $ show id ++ " sent PONG to " ++ show peerId

main = runProduction $ do

    --transport_ <- InMemory.createTransport
    Right transport_ <- liftIO $ TCP.createTransport ("127.0.0.1") ("10128") TCP.defaultTCPParameters
    let transport = concrete transport_
    Right endpoint1 <- newEndPoint transport
    Right endpoint2 <- newEndPoint transport

    let prng1 = mkStdGen 0
    let prng2 = mkStdGen 1
    let prng3 = mkStdGen 2
    let prng4 = mkStdGen 3

    liftIO . putStrLn $ "Starting nodes"
    rec { node1 <- startNode @() endpoint1 prng1 BinaryP (workers nodeId1 prng2 [nodeId2])
            Nothing (listeners nodeId1)
        ; node2 <- startNode @() endpoint2 prng3 BinaryP (workers nodeId2 prng4 [nodeId1])
            Nothing (listeners nodeId2)
        ; let nodeId1 = nodeId node1
        ; let nodeId2 = nodeId node2
        }

    liftIO . putStrLn $ "Hit return to stop"
    _ <- liftIO getChar

    liftIO . putStrLn $ "Stopping node"
    stopNode node1
    stopNode node2<|MERGE_RESOLUTION|>--- conflicted
+++ resolved
@@ -77,13 +77,8 @@
 listeners :: NodeId -> [Listener Header Packing Production]
 listeners id = [Listener (fromString "ping") pongWorker]
     where
-<<<<<<< HEAD
-    pongWorker :: ListenerAction Header Production
+    pongWorker :: ListenerAction Header Packing Production
     pongWorker = ListenerActionConversation $ \peerId (cactions :: ConversationActions Header Pong Ping Production) -> do
-=======
-    pongWorker :: ListenerAction Header Packing Production
-    pongWorker = ListenerActionConversation $ \peerId (cactions :: ConversationActions Header Pong Void Production) -> do
->>>>>>> 4bbea0cf
         liftIO . putStrLn $ show id ++  " heard PING from " ++ show peerId
         send cactions () Pong
         liftIO . putStrLn $ show id ++ " sent PONG to " ++ show peerId
