--- conflicted
+++ resolved
@@ -49,12 +49,8 @@
 import           Universum
 
 import           Control.Arrow                    ((&&&))
-<<<<<<< HEAD
 import           Control.Lens                     (_Left)
-=======
-import           Control.Lens                     (ix, _Left)
 import           Control.Monad.Error.Class        (throwError)
->>>>>>> 93eb9c0f
 import qualified Data.ByteArray                   as BA
 import           Data.Fixed                       (Micro, showFixed)
 import qualified Data.List.NonEmpty               as NE
