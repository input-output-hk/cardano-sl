--- conflicted
+++ resolved
@@ -1,16 +1,9 @@
-{-# OPTIONS_GHC #-}
-
 {-# LANGUAGE ConstraintKinds     #-}
 {-# LANGUAGE GADTs               #-}
 {-# LANGUAGE ScopedTypeVariables #-}
 {-# LANGUAGE TemplateHaskell     #-}
 {-# LANGUAGE TupleSections       #-}
 {-# LANGUAGE TypeOperators       #-}
-<<<<<<< HEAD
-{-# LANGUAGE OverloadedStrings   #-}
-{-# LANGUAGE GADTs               #-}
-=======
->>>>>>> e60820db
 
 -- API server logic
 
@@ -86,19 +79,12 @@
 import           Pos.Explorer.Aeson.ClientTypes       ()
 import           Pos.Explorer.Core                    (TxExtra (..))
 import           Pos.Explorer.DB                      (getAddrBalance, getAddrHistory,
-<<<<<<< HEAD
-                                                       getEpochBlocks,
+                                                       getEpochBlocks, getEpochPages,
                                                        getLastTransactions, getTxExtra,
                                                        getUtxoSum)
 import           Pos.Explorer.ExplorerMode            (ExplorerMode)
 import           Pos.Explorer.ExtraContext            (HasExplorerCSLInterface (..),
                                                        HasGenesisRedeemAddressInfo (..))
-=======
-                                                       getEpochBlocks, getEpochPages,
-                                                       getLastTransactions, getPageBlocks,
-                                                       getTxExtra, getUtxoSum)
-import           Pos.Explorer.ExtraContext            (HasGenesisRedeemAddressInfo (..))
->>>>>>> e60820db
 import           Pos.Explorer.Web.Api                 (ExplorerApi, explorerApi)
 import           Pos.Explorer.Web.ClientTypes         (Byte, CAda (..), CAddress (..),
                                                        CAddressSummary (..),
@@ -121,21 +107,12 @@
 import           Pos.Explorer.Web.Error               (ExplorerError (..))
 
 
-
 ----------------------------------------------------------------
 -- Top level functionality
 ----------------------------------------------------------------
 
 type MainBlund = (MainBlock, Undo)
 
-<<<<<<< HEAD
-=======
-type ExplorerMode ctx m =
-    ( WorkMode ctx m
-    , HasGenesisRedeemAddressInfo m
-    )
-
->>>>>>> e60820db
 explorerServeImpl
     :: ExplorerMode ctx m
     => m Application
@@ -662,17 +639,9 @@
 
     -- Get pages from the database
     -- TODO: Fix this Int / Integer thing once we merge repositories
-<<<<<<< HEAD
-    epochBlocksHH   <- getPageHHsOrThrow epochIndex
-    -- TODO (ks): Extract mode for testing.
-    blunds          <- forM epochBlocksHH getBlundOrThrow
-    -- TODO (ks): Extract mode for testing.
-    cBlocksEntry    <- forM (getEpochSlots mSlotIndex (rights' blunds)) toBlockEntry
-=======
     epochBlocksHH   <- getPageHHsOrThrow epochIndex page
     blunds          <- forM epochBlocksHH getBlundOrThrow
     cBlocksEntry    <- forM (getEpochSlots slotIndex (blundToMainBlockUndo blunds)) toBlockEntry
->>>>>>> e60820db
 
     pure cBlocksEntry
   where
@@ -702,12 +671,8 @@
         => EpochIndex
         -> Int
         -> m [HeaderHash]
-<<<<<<< HEAD
-    getPageHHsOrThrow epoch = getEpochBlocks epoch >>= maybeThrow (Internal errMsg)
-=======
     getPageHHsOrThrow epoch page =
         getEpochBlocks epoch page >>= maybeThrow (Internal errMsg)
->>>>>>> e60820db
       where
         errMsg :: Text
         errMsg = sformat ("No blocks on epoch "%build%" page "%build%" found!") epoch page
@@ -743,7 +708,7 @@
 
     -- Either get the @HeaderHash@es from the @Epoch@ or throw an exception.
     getPageHHsOrThrow
-        :: (DB.MonadBlockDB m, MonadThrow m)
+        :: (MonadBlockDB m, MonadThrow m)
         => EpochIndex
         -> Int
         -> m [HeaderHash]
