{-# LANGUAGE AllowAmbiguousTypes #-}
{-# LANGUAGE CPP                 #-}
{-# LANGUAGE RankNTypes          #-}
{-# LANGUAGE RecordWildCards     #-}
{-# LANGUAGE ScopedTypeVariables #-}
{-# LANGUAGE TemplateHaskell     #-}
{-# LANGUAGE TupleSections       #-}

module Main
       ( main
       ) where

import           Universum

import           ExplorerNodeOptions (ExplorerArgs (..), ExplorerNodeArgs (..),
                     getExplorerNodeOptions)
import           Pos.Binary ()
import           Pos.Chain.Genesis as Genesis (Config (..))
import           Pos.Chain.Txp (TxpConfiguration)
import           Pos.Client.CLI (CommonNodeArgs (..), NodeArgs (..),
                     getNodeParams)
import qualified Pos.Client.CLI as CLI
import           Pos.Context (NodeContext (..))
import           Pos.Explorer.DB (explorerInitDB)
import           Pos.Explorer.ExtraContext (makeExtraCtx)
import           Pos.Explorer.Socket (NotifierSettings (..))
import           Pos.Explorer.Txp (ExplorerExtraModifier,
                     explorerTxpGlobalSettings)
import           Pos.Explorer.Web (ExplorerProd, explorerPlugin, notifierPlugin,
                     runExplorerProd)
import           Pos.Infra.Diffusion.Types (Diffusion, hoistDiffusion)
<<<<<<< HEAD
import           Pos.Launcher (ConfigurationOptions (..), HasConfigurations, NodeParams (..),
                               NodeResources (..), bracketNodeResources, loggerBracket, runNode,
                               runRealMode, withConfigurations)
=======
import           Pos.Launcher (ConfigurationOptions (..), HasConfigurations,
                     NodeResources (..), bracketNodeResources, loggerBracket,
                     runNode, runRealMode, withConfigurations)
>>>>>>> 6a133448
import           Pos.Launcher.Configuration (AssetLockPath (..))
import           Pos.Util (logException)
import           Pos.Util.CompileInfo (HasCompileInfo, withCompileInfo)
import           Pos.Util.Wlog (LoggerName, logInfo)
import           Pos.Worker.Update (updateTriggerWorker)

loggerName :: LoggerName
loggerName = "node"

----------------------------------------------------------------------------
-- Main action
----------------------------------------------------------------------------

main :: IO ()
main = do
    args <- getExplorerNodeOptions
    let loggingParams = CLI.loggingParams loggerName (enaCommonNodeArgs args)
    loggerBracket "explorer" loggingParams . logException "node" $ do
        logInfo "[Attention] Software is built with explorer part"
        action args

action :: ExplorerNodeArgs -> IO ()
action (ExplorerNodeArgs (cArgs@CommonNodeArgs{..}) ExplorerArgs{..}) =
    withConfigurations blPath cnaDumpGenesisDataPath cnaDumpConfiguration conf $ \genesisConfig _ txpConfig _ntpConfig ->
    withCompileInfo $ do
        logInfo $ "Explorer is enabled!"
        (currentParams, Just sscParams) <- getNodeParams
            loggerName
            cArgs
            nodeArgs
            (configGeneratedSecrets genesisConfig)

        let plugins :: [ (Text, Diffusion ExplorerProd -> ExplorerProd ()) ]
            plugins =
<<<<<<< HEAD
                [ explorerPlugin pm webPort
                , notifierPlugin NotifierSettings{ nsPort = notifierPort }
                , updateTriggerWorker
=======
                [ ("explorer plugin", explorerPlugin genesisConfig webPort)
                , ("explorer notifier", notifierPlugin genesisConfig NotifierSettings {nsPort = notifierPort})
                , ("explorer update trigger", updateTriggerWorker)
>>>>>>> 6a133448
                ]
        bracketNodeResources
            genesisConfig
            currentParams
            sscParams
            (explorerTxpGlobalSettings genesisConfig txpConfig)
            (explorerInitDB genesisConfig) $ \nr@NodeResources {..} ->
                runExplorerRealMode genesisConfig txpConfig nr (runNode genesisConfig txpConfig nr plugins)
  where

    blPath :: Maybe AssetLockPath
    blPath = AssetLockPath <$> cnaAssetLockPath

    conf :: ConfigurationOptions
    conf = CLI.configurationOptions $ CLI.commonArgs cArgs

    runExplorerRealMode
        :: (HasConfigurations,HasCompileInfo)
        => Genesis.Config
        -> TxpConfiguration
        -> NodeResources ExplorerExtraModifier
        -> (Diffusion ExplorerProd -> ExplorerProd ())
        -> IO ()
    runExplorerRealMode genesisConfig txpConfig nr@NodeResources{..} go =
        let NodeContext {..} = nrContext
            extraCtx = makeExtraCtx genesisConfig
            explorerModeToRealMode  = runExplorerProd extraCtx
         in runRealMode genesisConfig txpConfig nr $ \diffusion ->
                explorerModeToRealMode (go (hoistDiffusion (lift . lift) explorerModeToRealMode diffusion))

    nodeArgs :: NodeArgs
    nodeArgs = NodeArgs { behaviorConfigPath = Nothing }<|MERGE_RESOLUTION|>--- conflicted
+++ resolved
@@ -29,15 +29,9 @@
 import           Pos.Explorer.Web (ExplorerProd, explorerPlugin, notifierPlugin,
                      runExplorerProd)
 import           Pos.Infra.Diffusion.Types (Diffusion, hoistDiffusion)
-<<<<<<< HEAD
-import           Pos.Launcher (ConfigurationOptions (..), HasConfigurations, NodeParams (..),
-                               NodeResources (..), bracketNodeResources, loggerBracket, runNode,
-                               runRealMode, withConfigurations)
-=======
 import           Pos.Launcher (ConfigurationOptions (..), HasConfigurations,
                      NodeResources (..), bracketNodeResources, loggerBracket,
                      runNode, runRealMode, withConfigurations)
->>>>>>> 6a133448
 import           Pos.Launcher.Configuration (AssetLockPath (..))
 import           Pos.Util (logException)
 import           Pos.Util.CompileInfo (HasCompileInfo, withCompileInfo)
@@ -72,15 +66,9 @@
 
         let plugins :: [ (Text, Diffusion ExplorerProd -> ExplorerProd ()) ]
             plugins =
-<<<<<<< HEAD
-                [ explorerPlugin pm webPort
-                , notifierPlugin NotifierSettings{ nsPort = notifierPort }
-                , updateTriggerWorker
-=======
                 [ ("explorer plugin", explorerPlugin genesisConfig webPort)
                 , ("explorer notifier", notifierPlugin genesisConfig NotifierSettings {nsPort = notifierPort})
                 , ("explorer update trigger", updateTriggerWorker)
->>>>>>> 6a133448
                 ]
         bracketNodeResources
             genesisConfig
