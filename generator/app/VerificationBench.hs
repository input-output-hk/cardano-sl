module VerificationBench where

import           Universum

import           Control.DeepSeq (force)
import           Control.Monad.Random.Strict (evalRandT)
import qualified Data.ByteString.Lazy as BSL
import qualified Data.List.NonEmpty as NE
import qualified Data.Set as Set
import qualified Data.Text as T
import           Data.Time.Units (Microsecond, convertUnit)
import           Formatting (int, sformat, shown, (%))
import qualified Options.Applicative as Opts
import           System.Directory (doesFileExist)
import           System.Random (newStdGen)

import           Pos.AllSecrets (mkAllSecretsSimple)
import           Pos.Binary.Class (decodeFull, serialize)
import           Pos.Chain.Block (ApplyBlocksException, Block,
                     VerifyBlocksException)
import           Pos.Chain.Txp (TxpConfiguration (..))
import           Pos.Core as Core (Config (..), ProtocolConstants (..),
                     configBlockVersionData, configBootStakeholders,
                     configGeneratedSecretsThrow)
import           Pos.Core.Chrono (NE, OldestFirst (..), nonEmptyNewestFirst)
import           Pos.Core.Common (BlockCount (..), unsafeCoinPortionFromDouble)
import           Pos.Core.Genesis (FakeAvvmOptions (..),
                     GenesisInitializer (..), TestnetBalanceOptions (..),
                     gsSecretKeys)
import           Pos.Core.Slotting (Timestamp (..))
import           Pos.Crypto (SecretKey)
import           Pos.DB.Block (rollbackBlocks, verifyAndApplyBlocks,
                     verifyBlocksPrefix)
import           Pos.DB.DB (initNodeDBs)
import           Pos.DB.Txp.Logic (txpGlobalSettings)
import           Pos.Generator.Block (BlockGenParams (..), TxGenParams (..),
                     genBlocks)
import           Pos.Launcher.Configuration (ConfigurationOptions (..),
                     HasConfigurations, defaultConfigurationOptions,
                     withConfigurationsM)
import           Pos.Util.CompileInfo (withCompileInfo)
import           Pos.Util.Util (realTime)
import           Pos.Util.Wlog (LoggerConfig, LoggerName (..), consoleActionB,
                     debugPlus, defaultHandleAction, logError, logInfo,
                     setupLogging, termSeveritiesOutB)

import           Test.Pos.Block.Logic.Mode (BlockTestMode, TestParams (..),
                     runBlockTestMode)
import           Test.Pos.Block.Logic.Util (satisfySlotCheck)

genesisInitializer :: GenesisInitializer
genesisInitializer = GenesisInitializer
    { giTestBalance = balance
    , giFakeAvvmBalance = FakeAvvmOptions
          { faoCount = 1
          , faoOneBalance = maxBound
          }
    , giAvvmBalanceFactor = unsafeCoinPortionFromDouble 0
    , giUseHeavyDlg = False
    , giSeed = 0
    }

balance :: TestnetBalanceOptions
balance = TestnetBalanceOptions
    { tboPoors = 1
    , tboRichmen = 1
    , tboTotalBalance = maxBound
    , tboRichmenShare = 1
    , tboUseHDAddresses = False
    }

generateBlocks :: HasConfigurations
               => Core.Config
               -> [SecretKey]
               -> TxpConfiguration
               -> BlockCount
               -> BlockTestMode (OldestFirst NE Block)
generateBlocks coreConfig secretKeys txpConfig bCount = do
    g <- liftIO $ newStdGen
    bs <- flip evalRandT g $ genBlocks coreConfig txpConfig
            (BlockGenParams
                { _bgpSecrets = mkAllSecretsSimple secretKeys
                , _bgpBlockCount = bCount
                , _bgpTxGenParams = TxGenParams
                    { _tgpTxCountRange = (0, 2)
                    , _tgpMaxOutputs = 2
                    }
                , _bgpInplaceDB = False
                , _bgpSkipNoKey = True
                , _bgpGenStakeholders = configBootStakeholders coreConfig
                , _bgpTxpGlobalSettings = txpGlobalSettings
                      coreConfig
                      (TxpConfiguration 200 Set.empty)
                })
            (maybeToList . fmap fst)
    return $ OldestFirst $ NE.fromList bs


data BenchArgs = BenchArgs
    { baConfigPath :: FilePath
    , baConfigKey  :: Text
    , baBlockCount :: BlockCount
    , baRuns       :: Int
    , baApply      :: Bool
    , baBlockCache :: Maybe FilePath
    , baK          :: Int
    -- ^ the protocol constant k
    }

configPathP :: Opts.Parser FilePath
configPathP = Opts.strOption $
       Opts.long "config"
    <> Opts.value "lib/configuration.yaml"
    <> Opts.showDefault
    <> Opts.help "path to yaml configuration file"

configKeyP :: Opts.Parser String
configKeyP = Opts.strOption $
       Opts.long "config-key"
    <> Opts.value "test"
    <> Opts.showDefault
    <> Opts.help "configuration key"

blockCountP :: Opts.Parser BlockCount
blockCountP = Opts.option (BlockCount <$> Opts.auto) $
       Opts.long "block-count"
    <> Opts.value 2000
    <> Opts.showDefault
    <> Opts.help "number of blocks to generate"

runsP :: Opts.Parser Int
runsP = Opts.option Opts.auto $
       Opts.long "runs"
    <> Opts.short 'r'
    <> Opts.value 100
    <> Opts.showDefault
    <> Opts.help "number of runs over generated blocks"

applyBlocksP :: Opts.Parser Bool
applyBlocksP = Opts.switch $
       Opts.long "apply"
    <> Opts.short 'a'
    <> Opts.help "apply blocks: runs `verifyAndApplyBlocks` otherwise it runs `verifyBlocksPrefix`"

blockCacheP :: Opts.Parser (Maybe FilePath)
blockCacheP = Opts.optional $ Opts.strOption $
       Opts.long "block-cache"
    <> Opts.help "path to block cache (file where generated blocks are written / read from)"

kP :: Opts.Parser Int
kP = Opts.option Opts.auto $
       Opts.short 'k'
    <> Opts.value 5000
    <> Opts.showDefault
    <> Opts.help "the security parameter k"

benchArgsParser :: Opts.Parser BenchArgs
benchArgsParser = BenchArgs
    <$> configPathP
    <*> (T.pack <$> configKeyP)
    <*> blockCountP
    <*> runsP
    <*> applyBlocksP
    <*> blockCacheP
    <*> kP

-- | Write generated blocks to a file.
writeBlocks :: FilePath -> OldestFirst NE Block -> IO ()
writeBlocks path bs = do
    let sbs = serialize bs
    BSL.writeFile path sbs

-- | Read generated blocks from a file.
readBlocks :: FilePath -> IO (Maybe (OldestFirst NE Block))
readBlocks path = do
    sbs <- BSL.readFile path
    case decodeFull sbs of
        Left err -> do
            putStrLn err
            return Nothing
        Right bs -> return (Just bs)

main :: IO ()
main = do
    setupLogging Nothing loggerConfig
    args <- Opts.execParser
        $ Opts.info
            (benchArgsParser <**> Opts.helper)
            (Opts.fullDesc <> Opts.progDesc
                (  "The program generates given ammount of blocks and applies them. "
                )
            )
    startTime <- realTime
    let cfo = defaultConfigurationOptions
            { cfoFilePath = baConfigPath args
            , cfoKey = baConfigKey args
            , cfoSystemStart = Just (Timestamp startTime)
            }
    withCompileInfo $
<<<<<<< HEAD
        withConfigurationsM (LoggerName "verification-bench") Nothing cfo fn $ \ !coreConfig !_ !txpConfig !_ -> do
            let tp = TestParams
=======
        withConfigurationsM (LoggerName "verification-bench") Nothing Nothing False cfo $ \ !coreConfig !txpConfig !_ -> do
            let coreConfig' = coreConfig
                    { configProtocolConstants =
                        (configProtocolConstants coreConfig) { pcK = baK args }
                    }
                tp = TestParams
>>>>>>> a8b3fee2
                    { _tpStartTime = Timestamp (convertUnit startTime)
                    , _tpBlockVersionData = configBlockVersionData coreConfig'
                    , _tpGenesisInitializer = genesisInitializer
                    , _tpTxpConfiguration = TxpConfiguration 200 Set.empty
                    }
            secretKeys <- gsSecretKeys <$> configGeneratedSecretsThrow coreConfig'
            runBlockTestMode coreConfig' tp $ do
                -- initialize databasea
                initNodeDBs coreConfig'
                bs <- case baBlockCache args of
                    Nothing -> do
                        -- generate blocks and evaluate them to normal form
                        logInfo "Generating blocks"
                        generateBlocks coreConfig' secretKeys txpConfig (baBlockCount args)
                    Just path -> do
                        fileExists <- liftIO $ doesFileExist path
                        mbs <- if fileExists
                                  then liftIO $ readBlocks path
                                  else return Nothing
                        case mbs of
                            Nothing -> do
                                -- generate blocks and evaluate them to normal form
                                logInfo "Generating blocks"
                                bs <- generateBlocks coreConfig' secretKeys txpConfig (baBlockCount args)
                                liftIO $ writeBlocks path bs
                                return bs
                            Just bs -> return bs

                satisfySlotCheck bs $ do
                    logInfo "Verifying blocks"
                    let bss = force $ zip ([1..] :: [Int]) $ replicate (baRuns args) bs
                    (times, errs) <- fmap unzip $ forM bss
                        $ \(idx, blocks) -> do
                            logInfo $ sformat ("Pass: "%int) idx
                            (if baApply args
                                then validateAndApply coreConfig' txpConfig blocks
                                else validate coreConfig' blocks)

                    let -- drop first three results (if there are more than three results)
                        itimes :: [Float]
                        itimes = map realToFrac (if length times > 3 then drop 3 times else times)
                        -- execution mean time
                        mean :: Float
                        mean = avarage itimes
                        -- standard deviation of the execution time distribution
                        stddev :: Float
                        stddev = sqrt . (\x -> x / realToFrac (length itimes - 1)) . avarage . map ((**2) . (-) mean) $ itimes
                    logInfo $ sformat ("verification and application mean time: "%shown%"μs stddev: "%shown) mean stddev

                    -- print errors
                    let errs' = catMaybes errs
                        errno = length errs'
                    when (errno > 0) $ do
                        logError $ sformat ("Verification/Application errors ("%shown%"):") errno
                        traverse_ (logError . show) errs
    where
        loggerConfig :: LoggerConfig
        loggerConfig = termSeveritiesOutB debugPlus
                <> consoleActionB defaultHandleAction

        avarage :: [Float] -> Float
        avarage as = sum as / realToFrac (length as)

        validate
            :: HasConfigurations
            => Core.Config
            -> OldestFirst NE Block
            -> BlockTestMode (Microsecond, Maybe (Either VerifyBlocksException ApplyBlocksException))
        validate coreConfig blocks = do
            verStart <- realTime
            res <- (force . either Left (Right . fst)) <$> verifyBlocksPrefix coreConfig Nothing blocks
            verEnd <- realTime
            return (verEnd - verStart, either (Just . Left) (const Nothing) res)

        validateAndApply
            :: HasConfigurations
            => Core.Config
            -> TxpConfiguration
            -> OldestFirst NE Block
            -> BlockTestMode (Microsecond, Maybe (Either VerifyBlocksException ApplyBlocksException))
        validateAndApply coreConfig txpConfig blocks = do
            verStart <- realTime
            res <- force <$> verifyAndApplyBlocks coreConfig txpConfig Nothing False blocks
            verEnd <- realTime
            case res of
                Left _ -> return ()
                Right (_, blunds) -> whenJust
                    (nonEmptyNewestFirst blunds)
                    (rollbackBlocks coreConfig)
            return (verEnd - verStart, either (Just . Right) (const Nothing) res)<|MERGE_RESOLUTION|>--- conflicted
+++ resolved
@@ -197,17 +197,12 @@
             , cfoSystemStart = Just (Timestamp startTime)
             }
     withCompileInfo $
-<<<<<<< HEAD
-        withConfigurationsM (LoggerName "verification-bench") Nothing cfo fn $ \ !coreConfig !_ !txpConfig !_ -> do
-            let tp = TestParams
-=======
-        withConfigurationsM (LoggerName "verification-bench") Nothing Nothing False cfo $ \ !coreConfig !txpConfig !_ -> do
+        withConfigurationsM (LoggerName "verification-bench") Nothing Nothing False cfo $ \ !coreConfig !_ !txpConfig !_ -> do
             let coreConfig' = coreConfig
                     { configProtocolConstants =
                         (configProtocolConstants coreConfig) { pcK = baK args }
                     }
                 tp = TestParams
->>>>>>> a8b3fee2
                     { _tpStartTime = Timestamp (convertUnit startTime)
                     , _tpBlockVersionData = configBlockVersionData coreConfig'
                     , _tpGenesisInitializer = genesisInitializer
