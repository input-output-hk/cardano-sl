module Bench.Pos.Criterion.Block.Logic
    ( runBenchmark
    ) where

import           Universum

import           Control.Monad.Random.Strict (evalRandT, mapRandT)
import           Criterion.Main (Benchmark, Benchmarkable, bench, bgroup,
                     defaultConfig, defaultMainWith, env, nf, nfIO)
import           Criterion.Types as Criterion (Config (..))
import qualified Data.List.NonEmpty as NE
import           Data.Time.Units (convertUnit)
import           Serokell.Util.Verify (isVerSuccess)
import           System.Random (newStdGen)

import           Pos.AllSecrets (mkAllSecretsSimple)
import           Pos.Chain.Block (Block, VerifyBlockParams (..),
                     VerifyHeaderParams (..), getBlockHeader, verifyBlock,
                     verifyHeader)
import           Pos.Core as Core (Config (..), configBlockVersionData,
                     configBootStakeholders, configEpochSlots,
                     configGeneratedSecretsThrow)
import           Pos.Core.Chrono (NE, OldestFirst (..), nonEmptyNewestFirst)
import           Pos.Core.Common (BlockCount (..), unsafeCoinPortionFromDouble)
import           Pos.Core.Genesis (FakeAvvmOptions (..),
                     GenesisInitializer (..), TestnetBalanceOptions (..),
                     gsSecretKeys)
import           Pos.Core.Slotting (EpochOrSlot (..), SlotId, Timestamp (..),
                     epochIndexL, getEpochOrSlot)
import           Pos.Core.Update (BlockVersionData (..))
import           Pos.Crypto (SecretKey)
import           Pos.DB (getTipHeader)
import           Pos.DB.Block (rollbackBlocks, verifyAndApplyBlocks,
                     verifyBlocksPrefix)
import           Pos.DB.DB (initNodeDBs)
import           Pos.DB.Lrc (getLeadersForEpoch, lrcActionOnEpochReason)
import           Pos.DB.Txp (txpGlobalSettings)
import           Pos.Generator.Block (BlockGenParams (..), TxGenParams (..),
                     genBlockNoApply, genBlocks, mkBlockGenContext)
import           Pos.Launcher.Configuration (ConfigurationOptions (..),
                     HasConfigurations, defaultConfigurationOptions,
                     withConfigurationsM)
import           Pos.Util.CompileInfo (withCompileInfo)
import           Pos.Util.Util (realTime)
import           Pos.Util.Wlog (LoggerName (..))

import           Test.Pos.Block.Logic.Emulation (runEmulation, sudoLiftIO)
import           Test.Pos.Block.Logic.Mode (BlockTestContext, BlockTestMode,
                     TestParams (..), initBlockTestContext, runBlockTestMode)
import           Test.Pos.Block.Logic.Util (satisfySlotCheck)

-- | Criterion configuration
config :: Criterion.Config
config = defaultConfig
    { reportFile = Just "verification.html"
    }

genesisInitializer :: GenesisInitializer
genesisInitializer = GenesisInitializer
    { giTestBalance = balance
    , giFakeAvvmBalance = FakeAvvmOptions
          { faoCount = 1
          , faoOneBalance = maxBound
          }
    , giAvvmBalanceFactor = unsafeCoinPortionFromDouble 0
    , giUseHeavyDlg = False
    , giSeed = 0
    }

balance :: TestnetBalanceOptions
balance = TestnetBalanceOptions
    { tboPoors = 1
    , tboRichmen = 1
    , tboTotalBalance = maxBound
    , tboRichmenShare = 1
    , tboUseHDAddresses = False
    }

runBTM
    :: TestParams
    -> BlockTestContext
    -> BlockTestMode a
    -> IO a
runBTM tp ctx btm = runEmulation (getTimestamp (_tpStartTime tp)) $ runReaderT btm ctx

-- | Benchmark which runs `verifyAndApplyBlocks` && `rollbackBlocks`.
verifyBlocksBenchmark
    :: HasConfigurations
    => Core.Config
    -> [SecretKey]
    -> TestParams
    -> BlockTestContext
    -> Benchmark
verifyBlocksBenchmark !coreConfig !secretKeys !tp !ctx =
    bgroup "block verification"
        [ env (runBlockTestMode coreConfig tp (genEnv (BlockCount 100)))
            $ \ ~(curSlot, blocks) -> bench "verifyAndApplyBlocks" (verifyAndApplyBlocksB curSlot blocks)
        -- `verifyBlocksPrefix` will succeed only on the first block, it
        -- requires that blocks are applied.
        , env (runBlockTestMode coreConfig tp (genEnv (BlockCount 1)))
            $ \ ~(curSlot, blocks) -> bench "verifyBlocksPrefix" (verifyBlocksPrefixB curSlot blocks)
        ]
    where
    genEnv :: BlockCount -> BlockTestMode (Maybe SlotId, OldestFirst NE Block)
    genEnv bCount = do
        initNodeDBs coreConfig
        g <- liftIO $ newStdGen
        bs <- flip evalRandT g $ genBlocks coreConfig (_tpTxpConfiguration tp)
                (BlockGenParams
                    { _bgpSecrets = mkAllSecretsSimple secretKeys
                    , _bgpBlockCount = bCount
                    , _bgpTxGenParams = TxGenParams
                        { _tgpTxCountRange = (0, 2)
                        , _tgpMaxOutputs = 2
                        }
                    , _bgpInplaceDB = False
                    , _bgpSkipNoKey = True -- TODO: should be False?
                    , _bgpGenStakeholders = configBootStakeholders coreConfig
                    , _bgpTxpGlobalSettings = txpGlobalSettings
                          coreConfig
                          (_tpTxpConfiguration tp)
                    })
                (maybeToList . fmap fst)
        let curSlot :: Maybe SlotId
            curSlot = case mapMaybe (either (const Nothing) Just . unEpochOrSlot . getEpochOrSlot) bs of
                [] -> Nothing
                ss -> Just $ maximum ss
        return $ (curSlot, OldestFirst $ NE.fromList bs)

    verifyAndApplyBlocksB
        :: Maybe SlotId
        -> OldestFirst NE Block
        -> Benchmarkable
    verifyAndApplyBlocksB curSlot blocks =
        nfIO
            $ runBTM tp ctx
            $ satisfySlotCheck blocks
            $ verifyAndApplyBlocks coreConfig (_tpTxpConfiguration tp) curSlot False blocks >>= \case
                    Left err -> return (Just err)
                    Right (_, blunds) -> do
                        whenJust (nonEmptyNewestFirst blunds)
                                 (rollbackBlocks coreConfig)
                        return Nothing

    verifyBlocksPrefixB
        :: Maybe SlotId
        -> OldestFirst NE Block
        -> Benchmarkable
    verifyBlocksPrefixB curSlot blocks =
        nfIO
            $ runBTM tp ctx
            $ satisfySlotCheck blocks
            $ map fst <$> verifyBlocksPrefix coreConfig curSlot blocks

-- | Benchmark which runs `verifyHeader`
verifyHeaderBenchmark
    :: HasConfigurations
    => Core.Config
    -> [SecretKey]
    -> TestParams
    -> Benchmark
verifyHeaderBenchmark !coreConfig !secretKeys !tp = env (runBlockTestMode coreConfig tp genEnv)
        $ \ ~(block, params) -> bgroup "block verification"
            [ bench "verifyHeader" $ benchHeaderVerification
                (getBlockHeader block, vbpVerifyHeader params)
            , bench "verifyBlock" $ benchBlockVerification
                (block, params)
            ]

    where
    pm = configProtocolMagic coreConfig
    genEnv :: BlockTestMode (Block, VerifyBlockParams)
    genEnv = do
        initNodeDBs coreConfig
        g <- liftIO $ newStdGen
        eos <- getEpochOrSlot <$> getTipHeader
        let epoch = eos ^. epochIndexL
        let blockGenParams = BlockGenParams
                { _bgpSecrets = mkAllSecretsSimple secretKeys
                , _bgpBlockCount = BlockCount 1
                , _bgpTxGenParams = TxGenParams
                    { _tgpTxCountRange = (0, 2)
                    , _tgpMaxOutputs = 2
                    }
                , _bgpInplaceDB = False
                , _bgpSkipNoKey = True -- TODO: should be False?
                , _bgpGenStakeholders = configBootStakeholders coreConfig
                , _bgpTxpGlobalSettings =
                      txpGlobalSettings coreConfig (_tpTxpConfiguration tp)
                }
        leaders <- lrcActionOnEpochReason epoch "genBlock" getLeadersForEpoch
        mblock <- flip evalRandT g $ do
            blockGenCtx <- lift $ mkBlockGenContext
                (configEpochSlots coreConfig)
                blockGenParams
            tipHeader <- lift $ getTipHeader
            mapRandT (flip runReaderT blockGenCtx)
                $ genBlockNoApply coreConfig (_tpTxpConfiguration tp) eos tipHeader
        let !block = fromMaybe (error "verifyHeaderBench: failed to generate a header") mblock

        let !verifyHeaderParams = VerifyHeaderParams
                { vhpPrevHeader = Nothing
                , vhpCurrentSlot = Nothing
                , vhpLeaders = Just leaders
                , vhpMaxSize = Nothing
                , vhpVerifyNoUnknown = False
                }
        let !params = VerifyBlockParams
                { vbpVerifyHeader = verifyHeaderParams
                , vbpMaxSize = bvdMaxBlockSize (_tpBlockVersionData tp)
                , vbpVerifyNoUnknown = False
                }

        return (block, params)

    benchHeaderVerification ~(header, params) =
        nf isVerSuccess $ verifyHeader pm params header

    benchBlockVerification ~(block, params) =
        nf isVerSuccess $ verifyBlock coreConfig params block


runBenchmark :: IO ()
runBenchmark = do
    startTime <- realTime
    let cfo = defaultConfigurationOptions
            { cfoFilePath = "../lib/configuration.yaml"
            , cfoKey = "bench-validation"
            , cfoSystemStart = Just (Timestamp startTime)
            }
    withCompileInfo
<<<<<<< HEAD
        $ withConfigurationsM (LoggerName "verifyBenchmark") Nothing cfo id
        $ \coreConfig _ txpConfig _ -> do
=======
        $ withConfigurationsM (LoggerName "verifyBenchmark") Nothing Nothing False cfo
        $ \coreConfig txpConfig _ -> do
>>>>>>> a8b3fee2
            let tp = TestParams
                    { _tpStartTime = Timestamp (convertUnit startTime)
                    , _tpBlockVersionData = configBlockVersionData coreConfig
                    , _tpGenesisInitializer = genesisInitializer
                    , _tpTxpConfiguration = txpConfig
                    }
            secretKeys <- gsSecretKeys <$> configGeneratedSecretsThrow coreConfig
            runEmulation startTime
                $ initBlockTestContext coreConfig tp $ \ctx ->
                    sudoLiftIO $ defaultMainWith config
                        [ verifyBlocksBenchmark coreConfig secretKeys tp ctx
                        , verifyHeaderBenchmark coreConfig secretKeys tp
                        ]<|MERGE_RESOLUTION|>--- conflicted
+++ resolved
@@ -229,13 +229,8 @@
             , cfoSystemStart = Just (Timestamp startTime)
             }
     withCompileInfo
-<<<<<<< HEAD
-        $ withConfigurationsM (LoggerName "verifyBenchmark") Nothing cfo id
+        $ withConfigurationsM (LoggerName "verifyBenchmark") Nothing Nothing False cfo
         $ \coreConfig _ txpConfig _ -> do
-=======
-        $ withConfigurationsM (LoggerName "verifyBenchmark") Nothing Nothing False cfo
-        $ \coreConfig txpConfig _ -> do
->>>>>>> a8b3fee2
             let tp = TestParams
                     { _tpStartTime = Timestamp (convertUnit startTime)
                     , _tpBlockVersionData = configBlockVersionData coreConfig
