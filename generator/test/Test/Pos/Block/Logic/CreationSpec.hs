-- | Specification of 'Pos.Chain.Block.Creation' module.

module Test.Pos.Block.Logic.CreationSpec
       ( spec
       ) where

import           Universum

import           Data.Default (def)
import           Serokell.Data.Memory.Units (Byte, Gigabyte, convertUnit,
                     fromBytes)
import           Test.Hspec (Spec, describe, runIO)
import           Test.Hspec.QuickCheck (modifyMaxSuccess, prop)
import           Test.QuickCheck (Gen, Property, Testable, arbitrary, choose,
                     counterexample, elements, forAll, generate, listOf,
                     listOf1, oneof, property)


import           Pos.Binary.Class (biSize)
import           Pos.Chain.Block (BlockHeader, MainBlock)
import           Pos.Chain.Delegation (DlgPayload, ProxySKBlockInfo)
import           Pos.Chain.Genesis as Genesis (Config (..), GenesisData (..))
import           Pos.Chain.Ssc (SscPayload (..), defaultSscPayload,
                     mkVssCertificatesMapLossy)
import           Pos.Chain.Txp (TxAux)
import           Pos.Chain.Update (BlockVersionData (..),
                     HasUpdateConfiguration, UpdatePayload (..))
import qualified Pos.Communication ()
<<<<<<< HEAD
import           Pos.Core (BlockVersionData (bvdMaxBlockSize), HasConfiguration, SlotId (..),
                           blkSecurityParam, genesisBlockVersionData, mkVssCertificatesMapLossy,
                           protocolConstants, unsafeMkLocalSlotIndex)
import           Pos.Core.Block (BlockHeader, MainBlock)
import           Pos.Core.Ssc (SscPayload (..))
import           Pos.Core.Txp (TxAux)
import           Pos.Core.Update (UpdatePayload (..))
import           Pos.Crypto (ProtocolMagic (..), RequiresNetworkMagic (..), SecretKey)
import           Pos.Delegation (DlgPayload, ProxySKBlockInfo)
import           Pos.Ssc.Base (defaultSscPayload)
import           Pos.Update.Configuration (HasUpdateConfiguration)

import           Test.Pos.Block.Arbitrary ()
import           Test.Pos.Configuration (withDefUpdateConfiguration, withProvidedMagicConfig)
import           Test.Pos.Crypto.Arbitrary (genProtocolMagicUniformWithRNM)
import           Test.Pos.Delegation.Arbitrary (genDlgPayload)
import           Test.Pos.Txp.Arbitrary (GoodTx, goodTxToTxAux)
=======
import           Pos.Core (SlotId (..), kEpochSlots, localSlotIndexMinBound,
                     pcBlkSecurityParam, unsafeMkLocalSlotIndex)
import           Pos.Crypto (ProtocolMagic (..), RequiresNetworkMagic (..),
                     SecretKey)
import           Pos.DB.Block (RawPayload (..), createMainBlockPure)

import           Test.Pos.Chain.Block.Arbitrary ()
import           Test.Pos.Chain.Delegation.Arbitrary (genDlgPayload)
import           Test.Pos.Chain.Ssc.Arbitrary (commitmentMapEpochGen,
                     vssCertificateEpochGen)
import           Test.Pos.Chain.Txp.Arbitrary (GoodTx, goodTxToTxAux)
import           Test.Pos.Configuration (withProvidedMagicConfig)
>>>>>>> 6a133448
import           Test.Pos.Util.QuickCheck (SmallGenerator (..), makeSmall)

-- We run the tests this number of times, with different `ProtocolMagics`, to get increased
-- coverage. We should really do this inside of the `prop`, but it is difficult to do that
-- without significant rewriting of the testsuite.
testMultiple :: Int
testMultiple = 1

spec :: Spec
spec = do
<<<<<<< HEAD
    runWithMagic NMMustBeNothing
    runWithMagic NMMustBeJust

runWithMagic :: RequiresNetworkMagic -> Spec
runWithMagic rnm = replicateM_ testMultiple $
    modifyMaxSuccess (`div` testMultiple) $ do
        pm <- runIO (generate (genProtocolMagicUniformWithRNM rnm))
        describe ("(requiresNetworkMagic=" ++ show rnm ++ ")") $
            specBody pm

specBody :: ProtocolMagic -> Spec
specBody pm = withProvidedMagicConfig pm $ withDefUpdateConfiguration $
=======
    runWithMagic RequiresNoMagic
    runWithMagic RequiresMagic

runWithMagic :: RequiresNetworkMagic -> Spec
runWithMagic rnm = do
    pm <- (\ident -> ProtocolMagic ident rnm) <$> runIO (generate arbitrary)
    describe ("(requiresNetworkMagic=" ++ show rnm ++ ")") $
        specBody pm

specBody :: ProtocolMagic -> Spec
specBody pm = withProvidedMagicConfig pm $ \genesisConfig _ _ ->
>>>>>>> 6a133448
  describe "Block.Logic.Creation" $ do

    -- Sampling the minimum empty block size
    (sk0,prevHeader0) <- runIO $ generate arbitrary

    -- We multiply by 1.5 because there are different possible
    -- combinations of empty constructors and there's no out-of-box
    -- way to get maximum of them. Some settings produce 390b empty
    -- block, some -- 431b.
    let emptyBSize0 :: Byte
        emptyBSize0 = biSize (noSscBlock genesisConfig infLimit prevHeader0 [] def def sk0) -- in bytes
        emptyBSize :: Integral n => n
        emptyBSize = round $ (1.5 * fromIntegral emptyBSize0 :: Double)

    describe "createMainBlockPure" $ modifyMaxSuccess (const 1000) $ do
        prop "empty block size is sane" $ emptyBlk genesisConfig $ \blk0 -> leftToCounter blk0 $ \blk ->
            let s = biSize blk
            in counterexample ("Real block size: " <> show s <>
                               "\n\nBlock: " <> show blk) $
                 -- Various hashes and signatures in the block take 416
                 -- bytes; this is *completely* independent of encoding used.
                 -- Empirically, empty blocks don't get bigger than 550
                 -- bytes.
                 s <= 550 && s <= bvdMaxBlockSize (gdBlockVersionData $ configGenesisData genesisConfig)
        prop "doesn't create blocks bigger than the limit" $
            forAll (choose (emptyBSize, emptyBSize * 10)) $ \(fromBytes -> limit) ->
            forAll arbitrary $ \(prevHeader, sk, updatePayload) ->
<<<<<<< HEAD
            forAll (validSscPayloadGen pm) $ \(sscPayload, slotId) ->
=======
            forAll (validSscPayloadGen genesisConfig) $ \(sscPayload, slotId) ->
>>>>>>> 6a133448
            forAll (genDlgPayload pm (siEpoch slotId)) $ \dlgPayload ->
            forAll (makeSmall $ listOf1 genTxAux) $ \txs ->
            let blk = producePureBlock genesisConfig limit prevHeader txs Nothing slotId
                                       dlgPayload sscPayload updatePayload sk
            in leftToCounter blk $ \b ->
                let s = biSize b
                in counterexample ("Real block size: " <> show s) $
                   s <= fromIntegral limit
        prop "removes transactions when necessary" $
            forAll arbitrary $ \(prevHeader, sk) ->
            forAll (makeSmall $ listOf1 genTxAux) $ \txs ->
            forAll (elements [0,0.5,0.9]) $ \(delta :: Double) ->
            let blk0 = noSscBlock genesisConfig infLimit prevHeader [] def def sk
                blk1 = noSscBlock genesisConfig infLimit prevHeader txs def def sk
            in leftToCounter ((,) <$> blk0 <*> blk1) $ \(b0, b1) ->
                let s = biSize b0 +
                        round ((fromIntegral $ biSize b1 - biSize b0) * delta)
                    blk2 = noSscBlock genesisConfig s prevHeader txs def def sk
                in counterexample ("Tested with block size limit: " <> show s) $
                   leftToCounter blk2 (const True)
        prop "strips ssc data when necessary" $
            forAll arbitrary $ \(prevHeader, sk) ->
<<<<<<< HEAD
            forAll (validSscPayloadGen pm) $ \(sscPayload, slotId) ->
=======
            forAll (validSscPayloadGen genesisConfig) $ \(sscPayload, slotId) ->
>>>>>>> 6a133448
            forAll (elements [0,0.5,0.9]) $ \(delta :: Double) ->
            let blk0 = producePureBlock genesisConfig infLimit prevHeader [] Nothing
                                        slotId def (defSscPld genesisConfig slotId) def sk
                withPayload lim =
                    producePureBlock genesisConfig lim prevHeader [] Nothing slotId def sscPayload def sk
                blk1 = withPayload infLimit
            in leftToCounter ((,) <$> blk0 <*> blk1) $ \(b0,b1) ->
                let s = biSize b0 +
                        round ((fromIntegral $ biSize b1 - biSize b0) * delta)
                    blk2 = withPayload s
                in counterexample ("Tested with block size limit: " <> show s) $
                   leftToCounter blk2 (const True)
  where
    defSscPld :: Genesis.Config -> SlotId -> SscPayload
    defSscPld genesisConfig sId = do
        let k = pcBlkSecurityParam $ configProtocolConstants genesisConfig
        defaultSscPayload k $ siSlot sId

    infLimit = convertUnit @Gigabyte @Byte 1

    leftToCounter :: (ToString s, Testable p) => Either s a -> (a -> p) -> Property
    leftToCounter x c = either (\t -> counterexample (toString t) False) (property . c) x

    emptyBlk
        :: (HasUpdateConfiguration, Testable p)
        => Genesis.Config
        -> (Either Text MainBlock -> p)
        -> Property
    emptyBlk genesisConfig foo =
        forAll arbitrary $ \(prevHeader, sk, slotId) ->
        foo $ producePureBlock genesisConfig infLimit prevHeader [] Nothing slotId def (defSscPld genesisConfig slotId) def sk

    genTxAux :: Gen TxAux
    genTxAux =
        goodTxToTxAux . getSmallGenerator <$> (arbitrary :: Gen (SmallGenerator GoodTx))

    noSscBlock
        :: HasUpdateConfiguration
        => Genesis.Config
        -> Byte
        -> BlockHeader
        -> [TxAux]
        -> DlgPayload
        -> UpdatePayload
        -> SecretKey
        -> Either Text MainBlock
    noSscBlock genesisConfig limit prevHeader txs proxyCerts updatePayload sk =
        let k          = pcBlkSecurityParam $ configProtocolConstants genesisConfig
            epochSlots = kEpochSlots k
            neutralSId = SlotId 0 (unsafeMkLocalSlotIndex epochSlots $ fromIntegral $ k * 2)
        in producePureBlock
             genesisConfig limit prevHeader txs Nothing neutralSId proxyCerts (defSscPld genesisConfig neutralSId) updatePayload sk

    producePureBlock
        :: HasUpdateConfiguration
        => Genesis.Config
        -> Byte
        -> BlockHeader
        -> [TxAux]
        -> ProxySKBlockInfo
        -> SlotId
        -> DlgPayload
        -> SscPayload
        -> UpdatePayload
        -> SecretKey
        -> Either Text MainBlock
<<<<<<< HEAD
    producePureBlock limit prev txs psk slot dlgPay sscPay usPay sk =
        createMainBlockPure pm limit prev psk slot sk $
        RawPayload txs sscPay dlgPay usPay

validSscPayloadGen :: HasConfiguration => ProtocolMagic -> Gen (SscPayload, SlotId)
validSscPayloadGen pm = do
    vssCerts <- makeSmall $ fmap mkVssCertificatesMapLossy $ listOf $
        vssCertificateEpochGen pm protocolConstants 0
    let mkSlot i = SlotId 0 (unsafeMkLocalSlotIndex (fromIntegral i))
    oneof [ do commMap <- makeSmall $ commitmentMapEpochGen pm 0
               pure (CommitmentsPayload commMap vssCerts, SlotId 0 minBound)
=======
    producePureBlock genesisConfig limit prev txs psk slot dlgPay sscPay usPay sk =
        createMainBlockPure genesisConfig limit prev psk slot sk $
        RawPayload txs sscPay dlgPay usPay

validSscPayloadGen :: Genesis.Config -> Gen (SscPayload, SlotId)
validSscPayloadGen genesisConfig = do
    let pm                = configProtocolMagic genesisConfig
        protocolConstants = configProtocolConstants genesisConfig
        k                 = pcBlkSecurityParam protocolConstants
        epochSlots        = kEpochSlots k
    vssCerts <- makeSmall $ fmap mkVssCertificatesMapLossy $ listOf $
        vssCertificateEpochGen pm protocolConstants 0
    let mkSlot i = SlotId 0 (unsafeMkLocalSlotIndex epochSlots (fromIntegral i))
    oneof [ do commMap <- makeSmall $ commitmentMapEpochGen pm 0
               pure (CommitmentsPayload commMap vssCerts , SlotId 0 localSlotIndexMinBound)
>>>>>>> 6a133448
          , do openingsMap <- makeSmall arbitrary
               pure (OpeningsPayload openingsMap vssCerts, mkSlot (4 * k + 1))
          , do sharesMap <- makeSmall arbitrary
               pure (SharesPayload sharesMap vssCerts, mkSlot (8 * k))
          , pure (CertificatesPayload vssCerts, mkSlot (7 * k))
          ]<|MERGE_RESOLUTION|>--- conflicted
+++ resolved
@@ -26,25 +26,6 @@
 import           Pos.Chain.Update (BlockVersionData (..),
                      HasUpdateConfiguration, UpdatePayload (..))
 import qualified Pos.Communication ()
-<<<<<<< HEAD
-import           Pos.Core (BlockVersionData (bvdMaxBlockSize), HasConfiguration, SlotId (..),
-                           blkSecurityParam, genesisBlockVersionData, mkVssCertificatesMapLossy,
-                           protocolConstants, unsafeMkLocalSlotIndex)
-import           Pos.Core.Block (BlockHeader, MainBlock)
-import           Pos.Core.Ssc (SscPayload (..))
-import           Pos.Core.Txp (TxAux)
-import           Pos.Core.Update (UpdatePayload (..))
-import           Pos.Crypto (ProtocolMagic (..), RequiresNetworkMagic (..), SecretKey)
-import           Pos.Delegation (DlgPayload, ProxySKBlockInfo)
-import           Pos.Ssc.Base (defaultSscPayload)
-import           Pos.Update.Configuration (HasUpdateConfiguration)
-
-import           Test.Pos.Block.Arbitrary ()
-import           Test.Pos.Configuration (withDefUpdateConfiguration, withProvidedMagicConfig)
-import           Test.Pos.Crypto.Arbitrary (genProtocolMagicUniformWithRNM)
-import           Test.Pos.Delegation.Arbitrary (genDlgPayload)
-import           Test.Pos.Txp.Arbitrary (GoodTx, goodTxToTxAux)
-=======
 import           Pos.Core (SlotId (..), kEpochSlots, localSlotIndexMinBound,
                      pcBlkSecurityParam, unsafeMkLocalSlotIndex)
 import           Pos.Crypto (ProtocolMagic (..), RequiresNetworkMagic (..),
@@ -57,31 +38,10 @@
                      vssCertificateEpochGen)
 import           Test.Pos.Chain.Txp.Arbitrary (GoodTx, goodTxToTxAux)
 import           Test.Pos.Configuration (withProvidedMagicConfig)
->>>>>>> 6a133448
 import           Test.Pos.Util.QuickCheck (SmallGenerator (..), makeSmall)
-
--- We run the tests this number of times, with different `ProtocolMagics`, to get increased
--- coverage. We should really do this inside of the `prop`, but it is difficult to do that
--- without significant rewriting of the testsuite.
-testMultiple :: Int
-testMultiple = 1
 
 spec :: Spec
 spec = do
-<<<<<<< HEAD
-    runWithMagic NMMustBeNothing
-    runWithMagic NMMustBeJust
-
-runWithMagic :: RequiresNetworkMagic -> Spec
-runWithMagic rnm = replicateM_ testMultiple $
-    modifyMaxSuccess (`div` testMultiple) $ do
-        pm <- runIO (generate (genProtocolMagicUniformWithRNM rnm))
-        describe ("(requiresNetworkMagic=" ++ show rnm ++ ")") $
-            specBody pm
-
-specBody :: ProtocolMagic -> Spec
-specBody pm = withProvidedMagicConfig pm $ withDefUpdateConfiguration $
-=======
     runWithMagic RequiresNoMagic
     runWithMagic RequiresMagic
 
@@ -93,7 +53,6 @@
 
 specBody :: ProtocolMagic -> Spec
 specBody pm = withProvidedMagicConfig pm $ \genesisConfig _ _ ->
->>>>>>> 6a133448
   describe "Block.Logic.Creation" $ do
 
     -- Sampling the minimum empty block size
@@ -121,11 +80,7 @@
         prop "doesn't create blocks bigger than the limit" $
             forAll (choose (emptyBSize, emptyBSize * 10)) $ \(fromBytes -> limit) ->
             forAll arbitrary $ \(prevHeader, sk, updatePayload) ->
-<<<<<<< HEAD
-            forAll (validSscPayloadGen pm) $ \(sscPayload, slotId) ->
-=======
             forAll (validSscPayloadGen genesisConfig) $ \(sscPayload, slotId) ->
->>>>>>> 6a133448
             forAll (genDlgPayload pm (siEpoch slotId)) $ \dlgPayload ->
             forAll (makeSmall $ listOf1 genTxAux) $ \txs ->
             let blk = producePureBlock genesisConfig limit prevHeader txs Nothing slotId
@@ -148,11 +103,7 @@
                    leftToCounter blk2 (const True)
         prop "strips ssc data when necessary" $
             forAll arbitrary $ \(prevHeader, sk) ->
-<<<<<<< HEAD
-            forAll (validSscPayloadGen pm) $ \(sscPayload, slotId) ->
-=======
             forAll (validSscPayloadGen genesisConfig) $ \(sscPayload, slotId) ->
->>>>>>> 6a133448
             forAll (elements [0,0.5,0.9]) $ \(delta :: Double) ->
             let blk0 = producePureBlock genesisConfig infLimit prevHeader [] Nothing
                                         slotId def (defSscPld genesisConfig slotId) def sk
@@ -219,19 +170,6 @@
         -> UpdatePayload
         -> SecretKey
         -> Either Text MainBlock
-<<<<<<< HEAD
-    producePureBlock limit prev txs psk slot dlgPay sscPay usPay sk =
-        createMainBlockPure pm limit prev psk slot sk $
-        RawPayload txs sscPay dlgPay usPay
-
-validSscPayloadGen :: HasConfiguration => ProtocolMagic -> Gen (SscPayload, SlotId)
-validSscPayloadGen pm = do
-    vssCerts <- makeSmall $ fmap mkVssCertificatesMapLossy $ listOf $
-        vssCertificateEpochGen pm protocolConstants 0
-    let mkSlot i = SlotId 0 (unsafeMkLocalSlotIndex (fromIntegral i))
-    oneof [ do commMap <- makeSmall $ commitmentMapEpochGen pm 0
-               pure (CommitmentsPayload commMap vssCerts, SlotId 0 minBound)
-=======
     producePureBlock genesisConfig limit prev txs psk slot dlgPay sscPay usPay sk =
         createMainBlockPure genesisConfig limit prev psk slot sk $
         RawPayload txs sscPay dlgPay usPay
@@ -247,7 +185,6 @@
     let mkSlot i = SlotId 0 (unsafeMkLocalSlotIndex epochSlots (fromIntegral i))
     oneof [ do commMap <- makeSmall $ commitmentMapEpochGen pm 0
                pure (CommitmentsPayload commMap vssCerts , SlotId 0 localSlotIndexMinBound)
->>>>>>> 6a133448
           , do openingsMap <- makeSmall arbitrary
                pure (OpeningsPayload openingsMap vssCerts, mkSlot (4 * k + 1))
           , do sharesMap <- makeSmall arbitrary
