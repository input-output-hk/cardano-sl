-- | Arbitrary instances and generators for GodTossing types.

module Pos.Arbitrary.Ssc.GodTossing
       ( BadCommAndOpening (..)
       , BadSignedCommitment (..)
       , CommitmentOpening (..)
       , commitmentMapEpochGen
       , vssCertificateEpochGen
       ) where

import           Universum

import qualified Data.HashMap.Strict               as HM
<<<<<<< HEAD
import           Test.QuickCheck                   (Arbitrary (..), Gen, choose, listOf,
                                                    oneof)
=======
import qualified Data.List.NonEmpty                as NE
import qualified System.Random                     as R
import           Test.QuickCheck                   (Arbitrary (..), Gen, choose, elements,
                                                    listOf, oneof)
>>>>>>> fb699d74
import           Test.QuickCheck.Arbitrary.Generic (genericArbitrary, genericShrink)

import           Pos.Arbitrary.Core.Unsafe         ()
import           Pos.Arbitrary.Ssc                 (SscPayloadDependsOnSlot (..))
import           Pos.Binary.GodTossing             ()
import           Pos.Communication.Types.Relay     (DataMsg (..))
import           Pos.Core                          (EpochIndex, HasCoreConstants,
<<<<<<< HEAD
                                                    SlotId (..), addressHash,
                                                    addressHash)
import           Pos.Crypto                        (SecretKey)
=======
                                                    SlotId (..), addressHash)
import           Pos.Crypto                        (SecretKey, toVssPublicKey, vssKeyGen)
>>>>>>> fb699d74
import           Pos.Ssc.GodTossing.Constants      (vssMaxTTL, vssMinTTL)
import           Pos.Ssc.GodTossing.Core           (Commitment (..), CommitmentsMap,
                                                    GtPayload (..), GtProof (..),
                                                    Opening (..), SignedCommitment,
                                                    VssCertificate (..),
                                                    genCommitmentAndOpening,
                                                    isCommitmentId, isOpeningId,
                                                    isSharesId, mkCommitmentsMap,
                                                    mkCommitmentsMap, mkSignedCommitment,
                                                    mkVssCertificate)
import qualified Pos.Ssc.GodTossing.Genesis.Types  as G
import           Pos.Ssc.GodTossing.Toss.Types     (TossModifier (..))
import           Pos.Ssc.GodTossing.Type           (SscGodTossing)
import           Pos.Ssc.GodTossing.Types.Message  (GtTag (..), MCCommitment (..),
                                                    MCOpening (..), MCShares (..),
                                                    MCVssCertificate (..))
import           Pos.Ssc.GodTossing.Types.Types    (GtGlobalState (..),
                                                    GtSecretStorage (..))
import           Pos.Ssc.GodTossing.VssCertData    (VssCertData (..))
import           Pos.Util.Arbitrary                (makeSmall)

----------------------------------------------------------------------------
-- Core
----------------------------------------------------------------------------

-- | Wrapper over 'SignedCommitment'. Creates an invalid SignedCommitment
-- w.r.t. 'verifyCommitmentSignature'.
newtype BadSignedCommitment = BadSignedComm
    { getBadSignedC :: SignedCommitment
    } deriving (Generic, Show, Eq)

instance Arbitrary BadSignedCommitment where
    arbitrary = BadSignedComm <$> do
        pk <- arbitrary
        sig <- arbitrary
        comm <- Commitment <$> arbitrary <*> arbitrary
        return (pk, comm, sig)
    shrink = genericShrink

-- | Pair of 'Commitment' and 'Opening'.
data CommitmentOpening = CommitmentOpening
    { coCommitment :: !Commitment
    , coOpening    :: !Opening
    } deriving (Generic, Show)

-- | Wrapper over '(Commitment, Opening)'. Creates an invalid pair of a Commitment and an
-- Opening w.r.t. 'verifyOpening'.
data BadCommAndOpening = BadCommAndOpening
    { getBadCAndO :: (Commitment, Opening)
    } deriving (Generic, Show, Eq)

instance Arbitrary BadCommAndOpening where
    arbitrary = do
        badComm <- Commitment <$> arbitrary <*> arbitrary
        opening <- arbitrary
        return $ BadCommAndOpening (badComm, opening)
    shrink = genericShrink

<<<<<<< HEAD
=======
-- | Generate 50 commitment/opening pairs in advance
-- (see `Pos.Crypto.Arbitrary` for explanations)
commitmentsAndOpenings :: [CommitmentOpening]
commitmentsAndOpenings =
    map (uncurry CommitmentOpening) $
    unsafeMakePool "[generating Commitments and Openings for tests...]" 50 $ do
      t <- R.randomRIO (3, 10)
      n <- R.randomRIO (t*2-1, t*2)
      vssKeys <- replicateM n $ toVssPublicKey <$> vssKeyGen
      genCommitmentAndOpening (fromIntegral t)
          (NE.fromList (map asBinary vssKeys))
{-# NOINLINE commitmentsAndOpenings #-}

>>>>>>> fb699d74
instance Arbitrary CommitmentOpening where
    arbitrary = do
        vssPk <- arbitrary
        uncurry CommitmentOpening <$> genCommitmentAndOpening 1 (one vssPk)

instance Arbitrary Commitment where
    arbitrary = coCommitment <$> arbitrary
    -- No other field is shrunk in the implementation of 'shrink'
    -- for this type because:
    -- 1. The datatype's invariant cannot be broken
    -- 2. The cryptographic datatypes used here don't have 'shrink' implemented
    shrink Commitment {..} = [ Commitment { commShares = shrunkShares, .. }
                             | shrunkShares <- filter (not . null) $ shrink commShares
                             ]

instance Arbitrary CommitmentsMap where
    arbitrary = mkCommitmentsMap <$> arbitrary
    shrink = genericShrink

-- | Generates commitment map having commitments from given epoch.
commitmentMapEpochGen :: EpochIndex -> Gen CommitmentsMap
commitmentMapEpochGen i = do
    (coms :: [(SecretKey, Commitment)]) <- listOf $ (,) <$> arbitrary <*> arbitrary
    pure $ mkCommitmentsMap $
        map (\(sk,com) -> mkSignedCommitment sk i com) coms

instance Arbitrary Opening where
    arbitrary = coOpening <$> arbitrary

instance Arbitrary VssCertificate where
    arbitrary = mkVssCertificate <$> arbitrary <*> arbitrary <*> arbitrary
    -- The 'shrink' method wasn't implement to avoid breaking the datatype's invariant.

-- | For given epoch @e@ enerates vss certificate having epoch in
-- range @[e+vssMin,e+vssMax)@.
vssCertificateEpochGen :: EpochIndex -> Gen VssCertificate
vssCertificateEpochGen x = do
    e <- choose (vssMinTTL, vssMaxTTL-1)
    mkVssCertificate <$> arbitrary <*> arbitrary <*> pure (e + x)

----------------------------------------------------------------------------
-- Gt (God Tossing) types
----------------------------------------------------------------------------

instance Arbitrary GtProof where
    arbitrary = genericArbitrary
    shrink = genericShrink

instance Arbitrary GtPayload where
    arbitrary =
        makeSmall $
        oneof
            [ CommitmentsPayload <$> arbitrary <*> genVssCerts
            , OpeningsPayload <$> arbitrary <*> genVssCerts
            , SharesPayload <$> arbitrary <*> genVssCerts
            , CertificatesPayload <$> genVssCerts
            ]
      where
        genVssCerts = HM.fromList . map toCertPair <$> arbitrary
        toCertPair vc = (addressHash $ vcSigningKey vc, vc)
    shrink = genericShrink

instance HasCoreConstants => Arbitrary (SscPayloadDependsOnSlot SscGodTossing) where
    arbitrary = pure $ SscPayloadDependsOnSlot payloadGen
      where
        payloadGen slot
            | isCommitmentId slot =
                makeSmall $ CommitmentsPayload <$> (genCommitments slot) <*> (genVssCerts slot)
            | isOpeningId slot =
                makeSmall $ OpeningsPayload <$> arbitrary <*> (genVssCerts slot)
            | isSharesId slot =
                makeSmall $ SharesPayload <$> arbitrary <*> (genVssCerts slot)
            | otherwise =
                makeSmall $ CertificatesPayload <$> (genVssCerts slot)
        genCommitments slot =
            mkCommitmentsMap .
            map (genValidComm slot) <$>
            arbitrary
        genValidComm SlotId{..} (sk, c) = mkSignedCommitment sk siEpoch c

        genVssCerts slot = HM.fromList . map (toCertPair . genValidCert slot) <$> arbitrary
        toCertPair vc = (addressHash $ vcSigningKey vc, vc)
        genValidCert SlotId{..} (sk, pk) = mkVssCertificate sk pk $ siEpoch + 5

instance HasCoreConstants => Arbitrary VssCertData where
    arbitrary = makeSmall genericArbitrary
    shrink = genericShrink

instance HasCoreConstants => Arbitrary GtGlobalState where
    arbitrary = makeSmall genericArbitrary
    shrink = genericShrink

instance Arbitrary GtSecretStorage where
    arbitrary = genericArbitrary
    shrink = genericShrink

instance Arbitrary TossModifier where
    arbitrary = makeSmall genericArbitrary
    shrink = genericShrink

------------------------------------------------------------------------------------------
-- Message types
------------------------------------------------------------------------------------------

instance Arbitrary GtTag where
    arbitrary = genericArbitrary
    shrink = genericShrink

instance Arbitrary MCCommitment where
    arbitrary = genericArbitrary
    shrink = genericShrink

instance Arbitrary MCOpening where
    arbitrary = genericArbitrary
    shrink = genericShrink

instance Arbitrary MCShares where
    arbitrary = genericArbitrary
    shrink = genericShrink

instance Arbitrary MCVssCertificate where
    arbitrary = genericArbitrary
    shrink = genericShrink

instance Arbitrary (DataMsg MCCommitment) where
    arbitrary = genericArbitrary
    shrink = genericShrink

instance Arbitrary (DataMsg MCOpening) where
    arbitrary = genericArbitrary
    shrink = genericShrink

instance Arbitrary (DataMsg MCShares) where
    arbitrary = genericArbitrary
    shrink = genericShrink

instance Arbitrary (DataMsg MCVssCertificate) where
    arbitrary = genericArbitrary
    shrink = genericShrink

----------------------------------------------------------------------------
-- Arbitrary types from 'Pos.Ssc.GodTossing.Genesis.Types'
----------------------------------------------------------------------------

instance Arbitrary G.GenesisGtData where
    arbitrary = genericArbitrary
    shrink = genericShrink<|MERGE_RESOLUTION|>--- conflicted
+++ resolved
@@ -11,15 +11,9 @@
 import           Universum
 
 import qualified Data.HashMap.Strict               as HM
-<<<<<<< HEAD
+import qualified Data.List.NonEmpty                as NE
 import           Test.QuickCheck                   (Arbitrary (..), Gen, choose, listOf,
-                                                    oneof)
-=======
-import qualified Data.List.NonEmpty                as NE
-import qualified System.Random                     as R
-import           Test.QuickCheck                   (Arbitrary (..), Gen, choose, elements,
-                                                    listOf, oneof)
->>>>>>> fb699d74
+                                                    oneof, sized, vector)
 import           Test.QuickCheck.Arbitrary.Generic (genericArbitrary, genericShrink)
 
 import           Pos.Arbitrary.Core.Unsafe         ()
@@ -27,14 +21,8 @@
 import           Pos.Binary.GodTossing             ()
 import           Pos.Communication.Types.Relay     (DataMsg (..))
 import           Pos.Core                          (EpochIndex, HasCoreConstants,
-<<<<<<< HEAD
-                                                    SlotId (..), addressHash,
-                                                    addressHash)
+                                                    SlotId (..), addressHash)
 import           Pos.Crypto                        (SecretKey)
-=======
-                                                    SlotId (..), addressHash)
-import           Pos.Crypto                        (SecretKey, toVssPublicKey, vssKeyGen)
->>>>>>> fb699d74
 import           Pos.Ssc.GodTossing.Constants      (vssMaxTTL, vssMinTTL)
 import           Pos.Ssc.GodTossing.Core           (Commitment (..), CommitmentsMap,
                                                     GtPayload (..), GtProof (..),
@@ -44,7 +32,7 @@
                                                     isCommitmentId, isOpeningId,
                                                     isSharesId, mkCommitmentsMap,
                                                     mkCommitmentsMap, mkSignedCommitment,
-                                                    mkVssCertificate)
+                                                    mkVssCertificate, vssThreshold)
 import qualified Pos.Ssc.GodTossing.Genesis.Types  as G
 import           Pos.Ssc.GodTossing.Toss.Types     (TossModifier (..))
 import           Pos.Ssc.GodTossing.Type           (SscGodTossing)
@@ -93,26 +81,11 @@
         return $ BadCommAndOpening (badComm, opening)
     shrink = genericShrink
 
-<<<<<<< HEAD
-=======
--- | Generate 50 commitment/opening pairs in advance
--- (see `Pos.Crypto.Arbitrary` for explanations)
-commitmentsAndOpenings :: [CommitmentOpening]
-commitmentsAndOpenings =
-    map (uncurry CommitmentOpening) $
-    unsafeMakePool "[generating Commitments and Openings for tests...]" 50 $ do
-      t <- R.randomRIO (3, 10)
-      n <- R.randomRIO (t*2-1, t*2)
-      vssKeys <- replicateM n $ toVssPublicKey <$> vssKeyGen
-      genCommitmentAndOpening (fromIntegral t)
-          (NE.fromList (map asBinary vssKeys))
-{-# NOINLINE commitmentsAndOpenings #-}
-
->>>>>>> fb699d74
 instance Arbitrary CommitmentOpening where
     arbitrary = do
-        vssPk <- arbitrary
-        uncurry CommitmentOpening <$> genCommitmentAndOpening 1 (one vssPk)
+        vssPks <- NE.fromList <$> sized (vector . max 4)
+        let thr = vssThreshold (length vssPks)
+        uncurry CommitmentOpening <$> genCommitmentAndOpening thr vssPks
 
 instance Arbitrary Commitment where
     arbitrary = coCommitment <$> arbitrary
