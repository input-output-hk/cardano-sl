{-# LANGUAGE Rank2Types #-}

-- | This module defines methods which operate on GtLocalData.

module Pos.Ssc.GodTossing.LocalData.Logic
       (
         -- * 'Inv|Req|Data' processing.
         sscIsDataUseful
       , sscProcessCommitment
       , sscProcessOpening
       , sscProcessShares
       , sscProcessCertificate

         -- * Garbage collection worker
       , localOnNewSlot

         -- * Instances
         -- ** instance SscLocalDataClass SscGodTossing
       ) where

import           Universum

import           Control.Lens                       ((+=), (.=))
import           Control.Monad.Except               (MonadError (throwError), runExceptT)
import           Control.Monad.Morph                (hoist)
import qualified Crypto.Random                      as Rand
import qualified Data.HashMap.Strict                as HM
import           Formatting                         (int, sformat, (%))
import           Serokell.Util                      (magnify')
import           System.Wlog                        (WithLogger, logWarning)

import           Pos.Binary.Class                   (biSize)
import           Pos.Binary.GodTossing              ()
import           Pos.Core                           (BlockVersionData (..), EpochIndex,
<<<<<<< HEAD
                                                     HasCoreConstants, SlotId (..),
                                                     StakeholderId)
=======
                                                     HasConfiguration, SlotId (..),
                                                     StakeholderId, VssCertificate,
                                                     mkVssCertificatesMap,
                                                     memPoolLimitRatio)
>>>>>>> e74686f7
import           Pos.DB                             (MonadDBRead,
                                                     MonadGState (gsAdoptedBVData))
import           Pos.Lrc.Types                      (RichmenStakes)
import           Pos.Slotting                       (MonadSlots (getCurrentSlot))
import           Pos.Ssc.Class.LocalData            (LocalQuery, LocalUpdate,
                                                     SscLocalDataClass (..))
import           Pos.Ssc.Extra                      (MonadSscMem, sscRunGlobalQuery,
                                                     sscRunLocalQuery, sscRunLocalSTM)
import           Pos.Ssc.GodTossing.Configuration   (HasGtConfiguration)
import           Pos.Ssc.GodTossing.Core            (GtPayload (..), InnerSharesMap,
                                                     Opening, SignedCommitment,
                                                     isCommitmentIdx, isOpeningIdx,
                                                     isSharesIdx, mkCommitmentsMap)
import           Pos.Ssc.GodTossing.LocalData.Types (GtLocalData (..), ldEpoch,
                                                     ldModifier, ldSize)
import           Pos.Ssc.GodTossing.Toss            (GtTag (..), PureToss, TossT,
                                                     TossVerFailure (..),
                                                     evalPureTossWithLogger, evalTossT,
                                                     execTossT, hasCertificateToss,
                                                     hasCommitmentToss, hasOpeningToss,
                                                     hasSharesToss, isGoodSlotForTag,
                                                     normalizeToss, refreshToss,
                                                     supplyPureTossEnv, tmCertificates,
                                                     tmCommitments, tmOpenings, tmShares,
                                                     verifyAndApplyGtPayload)
import           Pos.Ssc.GodTossing.Type            (SscGodTossing)
import           Pos.Ssc.GodTossing.Types           (GtGlobalState)
import           Pos.Ssc.RichmenComponent           (getRichmenSsc)

----------------------------------------------------------------------------
-- Methods from type class
----------------------------------------------------------------------------

instance (HasGtConfiguration, HasConfiguration) => SscLocalDataClass SscGodTossing where
    sscGetLocalPayloadQ = getLocalPayload
    sscNormalizeU = normalize
    sscNewLocalData =
        GtLocalData mempty . siEpoch . fromMaybe slot0 <$> getCurrentSlot <*>
        pure 1
      where
        slot0 = SlotId 0 minBound

getLocalPayload :: HasConfiguration => SlotId -> LocalQuery SscGodTossing GtPayload
getLocalPayload SlotId {..} = do
    expectedEpoch <- view ldEpoch
    let warningMsg = sformat warningFmt siEpoch expectedEpoch
    isExpected <-
        if expectedEpoch == siEpoch then pure True
        else False <$ logWarning warningMsg
    magnify' ldModifier $
        getPayload isExpected <*> getCertificates isExpected
  where
    warningFmt = "getLocalPayload: unexpected epoch ("%int%", stored one is "%int%")"
    getPayload True
        | isCommitmentIdx siSlot = CommitmentsPayload <$> view tmCommitments
        | isOpeningIdx siSlot = OpeningsPayload <$> view tmOpenings
        | isSharesIdx siSlot = SharesPayload <$> view tmShares
    getPayload _ = pure CertificatesPayload
    getCertificates isExpected
        | isExpected = view tmCertificates
        | otherwise = pure mempty

normalize
    :: (HasGtConfiguration, HasConfiguration)
    => (EpochIndex, RichmenStakes)
    -> BlockVersionData
    -> GtGlobalState
    -> LocalUpdate SscGodTossing ()
normalize (epoch, stake) bvd gs = do
    oldModifier <- use ldModifier
    let multiRichmen = HM.fromList [(epoch, stake)]
    newModifier <-
        evalPureTossWithLogger gs $ supplyPureTossEnv (multiRichmen, bvd) $
        execTossT mempty $ normalizeToss epoch oldModifier
    ldModifier .= newModifier
    ldEpoch .= epoch
    ldSize .= biSize newModifier

----------------------------------------------------------------------------
-- Data processing/retrieval
----------------------------------------------------------------------------

----------------------------------------------------------------------------
---- Inv processing
----------------------------------------------------------------------------

-- | Check whether SSC data with given tag and public key can be added
-- to current local data.
sscIsDataUseful
    :: ( WithLogger m
       , MonadIO m
       , MonadSlots ctx m
       , MonadSscMem SscGodTossing ctx m
       , Rand.MonadRandom m
       , HasConfiguration
       , HasGtConfiguration
       )
    => GtTag -> StakeholderId -> m Bool
sscIsDataUseful tag id =
    ifM
        (maybe False (isGoodSlotForTag tag . siSlot) <$> getCurrentSlot)
        (evalTossInMem $ sscIsDataUsefulDo tag)
        (pure False)
  where
    sscIsDataUsefulDo CommitmentMsg     = not <$> hasCommitmentToss id
    sscIsDataUsefulDo OpeningMsg        = not <$> hasOpeningToss id
    sscIsDataUsefulDo SharesMsg         = not <$> hasSharesToss id
    sscIsDataUsefulDo VssCertificateMsg = not <$> hasCertificateToss id
    evalTossInMem
        :: ( WithLogger m
           , MonadIO m
           , MonadSscMem SscGodTossing ctx m
           , Rand.MonadRandom m
           )
        => TossT PureToss a -> m a
    evalTossInMem action = do
        gs <- sscRunGlobalQuery ask
        ld <- sscRunLocalQuery ask
        let modifier = ld ^. ldModifier
        evalPureTossWithLogger gs $ evalTossT modifier action

----------------------------------------------------------------------------
---- Data processing
----------------------------------------------------------------------------

type GtDataProcessingMode ctx m =
    ( WithLogger m
    , MonadIO m           -- STM at least
    , Rand.MonadRandom m  -- for crypto
    , MonadDBRead m       -- to get richmen
    , MonadGState m       -- to get block size limit
    , MonadSlots ctx m
    , MonadSscMem SscGodTossing ctx m
    , MonadError TossVerFailure m
    , HasConfiguration
    , HasGtConfiguration
    )

-- | Process 'SignedCommitment' received from network, checking it against
-- current state (global + local) and adding to local state if it's valid.
sscProcessCommitment
    :: forall ctx m.
       GtDataProcessingMode ctx m
    => SignedCommitment -> m ()
sscProcessCommitment comm =
    sscProcessData CommitmentMsg $
    CommitmentsPayload (mkCommitmentsMap [comm]) mempty

-- | Process 'Opening' received from network, checking it against
-- current state (global + local) and adding to local state if it's valid.
sscProcessOpening
    :: GtDataProcessingMode ctx m
    => StakeholderId -> Opening -> m ()
sscProcessOpening id opening =
    sscProcessData OpeningMsg $
    OpeningsPayload (HM.fromList [(id, opening)]) mempty

-- | Process 'InnerSharesMap' received from network, checking it against
-- current state (global + local) and adding to local state if it's valid.
sscProcessShares
    :: GtDataProcessingMode ctx m
    => StakeholderId -> InnerSharesMap -> m ()
sscProcessShares id shares =
    sscProcessData SharesMsg $ SharesPayload (HM.fromList [(id, shares)]) mempty

-- | Process 'VssCertificate' received from network, checking it against
-- current state (global + local) and adding to local state if it's valid.
sscProcessCertificate
    :: GtDataProcessingMode ctx m
    => VssCertificate -> m ()
sscProcessCertificate cert =
    sscProcessData VssCertificateMsg $
    CertificatesPayload (mkVssCertificatesMap [cert])

sscProcessData
    :: forall ctx m.
       GtDataProcessingMode ctx m
    => GtTag -> GtPayload -> m ()
sscProcessData tag payload =
    generalizeExceptT $ do
        getCurrentSlot >>= checkSlot
        ld <- sscRunLocalQuery ask
        bvd <- gsAdoptedBVData
        let epoch = ld ^. ldEpoch
        seed <- Rand.drgNew
        getRichmenSsc epoch >>= \case
            Nothing -> throwError $ TossUnknownRichmen epoch
            Just richmen -> do
                gs <- sscRunGlobalQuery ask
                ExceptT $
                    sscRunLocalSTM $
                    executeMonadBaseRandom seed $
                    sscProcessDataDo (epoch, richmen) bvd gs payload
  where
    generalizeExceptT action = either throwError pure =<< runExceptT action
    checkSlot Nothing = throwError CurrentSlotUnknown
    checkSlot (Just si@SlotId {..})
        | isGoodSlotForTag tag siSlot = pass
        | CommitmentMsg <- tag = throwError $ NotCommitmentPhase si
        | OpeningMsg <- tag = throwError $ NotOpeningPhase si
        | SharesMsg <- tag = throwError $ NotSharesPhase si
        | otherwise = pass
    -- (... MonadPseudoRandom) a -> (... n) a
    executeMonadBaseRandom seed = hoist $ hoist (pure . fst . Rand.withDRG seed)

sscProcessDataDo
    :: (HasGtConfiguration, HasConfiguration, MonadState GtLocalData m,
        WithLogger m, Rand.MonadRandom m)
    => (EpochIndex, RichmenStakes)
    -> BlockVersionData
    -> GtGlobalState
    -> GtPayload
    -> m (Either TossVerFailure ())
sscProcessDataDo richmenData bvd gs payload =
    runExceptT $ do
        storedEpoch <- use ldEpoch
        let givenEpoch = fst richmenData
        let multiRichmen = HM.fromList [richmenData]
        unless (storedEpoch == givenEpoch) $
            throwError $ DifferentEpoches storedEpoch givenEpoch
        -- TODO: This is a rather arbitrary limit, we should revisit it (see CSL-1664)
        let maxMemPoolSize = bvdMaxBlockSize bvd * 2
        curSize <- use ldSize
        let exhausted = curSize >= maxMemPoolSize
        -- If our mempool is exhausted we drop some data from it.
        oldTM <-
            if | not exhausted -> use ldModifier
               | otherwise ->
                   evalPureTossWithLogger gs .
                   supplyPureTossEnv (multiRichmen, bvd) .
                   execTossT mempty . refreshToss givenEpoch =<<
                   use ldModifier
        newTM <-
            ExceptT $
            evalPureTossWithLogger gs $
            supplyPureTossEnv (multiRichmen, bvd) $
            runExceptT $
            execTossT oldTM $ verifyAndApplyGtPayload (Left storedEpoch) payload
        ldModifier .= newTM
        -- If mempool was exhausted, it's easier to recompute total size.
        -- Otherwise (most common case) we don't want to spend time on it and
        -- just add size of new data.
        -- Note that if data is invalid, all this computation will be
        -- discarded.
        if | exhausted -> ldSize .= biSize newTM
           | otherwise -> ldSize += biSize payload

----------------------------------------------------------------------------
-- Clean-up
----------------------------------------------------------------------------

-- | Clean-up some data when new slot starts.
-- This function is only needed for garbage collection, it doesn't affect
-- validity of local data.
-- Currently it does nothing, but maybe later we'll decide to do clean-up.
localOnNewSlot
    :: MonadSscMem SscGodTossing ctx m
    => SlotId -> m ()
localOnNewSlot _ = pass
-- unless (isCommitmentIdx slotIdx) $ gtLocalCommitments .= mempty
-- unless (isOpeningIdx slotIdx) $ gtLocalOpenings .= mempty
-- unless (isSharesIdx slotIdx) $ gtLocalShares .= mempty<|MERGE_RESOLUTION|>--- conflicted
+++ resolved
@@ -32,15 +32,9 @@
 import           Pos.Binary.Class                   (biSize)
 import           Pos.Binary.GodTossing              ()
 import           Pos.Core                           (BlockVersionData (..), EpochIndex,
-<<<<<<< HEAD
-                                                     HasCoreConstants, SlotId (..),
-                                                     StakeholderId)
-=======
                                                      HasConfiguration, SlotId (..),
                                                      StakeholderId, VssCertificate,
-                                                     mkVssCertificatesMap,
-                                                     memPoolLimitRatio)
->>>>>>> e74686f7
+                                                     mkVssCertificatesMap)
 import           Pos.DB                             (MonadDBRead,
                                                      MonadGState (gsAdoptedBVData))
 import           Pos.Lrc.Types                      (RichmenStakes)
