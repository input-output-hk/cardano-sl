<<<<<<< HEAD
{-# LANGUAGE CPP #-}
{-# LANGUAGE NamedFieldPuns #-}
=======
{-# LANGUAGE ApplicativeDo #-}
{-# LANGUAGE CPP           #-}
>>>>>>> 9291c8e2

-- following Pos.Util.UserSecret
#if !defined(mingw32_HOST_OS)
#define POSIX
#endif

-- | Command line interface for specifying the network config
module Pos.Network.CLI
       (
         NetworkConfigOpts(..)
       , NetworkConfigException(..)
       , networkConfigOption
       , externalNetworkAddressOption
       , listenNetworkAddressOption
       , ipv4ToNetworkAddress
       , intNetworkConfigOpts
         -- * Exported primilary for testing
       , readTopology
       , readPolicies
       , fromPovOf
       ) where

import           Universum

import           Control.Concurrent
import           Control.Exception               (Exception (..))
import qualified Data.ByteString.Char8           as BS.C8
import           Data.IP                         (IPv4)
import qualified Data.Map.Strict                 as M
import           Data.Maybe                      (fromJust, mapMaybe)
import qualified Data.Yaml                       as Yaml
import           Formatting                      (build, sformat, shown, (%))
import           Mockable                        (Catch, Mockable, Throw, fork, throw,
                                                  try)
import           Mockable.Concurrent
import           Network.Broadcast.OutboundQueue (Alts, Peers, peersFromList)
import qualified Network.DNS                     as DNS
import qualified Network.Transport.TCP           as TCP
import qualified Options.Applicative             as Opt
import           Serokell.Util.OptParse          (fromParsec)
import           System.Wlog.CanLog              (WithLogger, logError, logNotice)

import qualified Pos.DHT.Real.Param              as DHT (KademliaParams (..),
                                                         MalformedDHTKey (..),
                                                         fromYamlConfig)
import           Pos.Network.DnsDomains          (DnsDomains (..), NodeAddr (..))
import           Pos.Network.Types               (NodeId, NodeName (..))
import qualified Pos.Network.Types               as T
import           Pos.Network.Yaml                (NodeMetadata (..))
import qualified Pos.Network.Yaml                as Y
import           Pos.Util.TimeWarp               (NetworkAddress, addrParser,
                                                  addrParserNoWildcard, addressToNodeId)

#ifdef POSIX
import           Pos.Util.SigHandler             (Signal (..), installHandler)
#endif

----------------------------------------------------------------------------
-- Command line arguments
----------------------------------------------------------------------------

data NetworkConfigOpts = NetworkConfigOpts
    { ncoTopology        :: !(Maybe FilePath)
      -- ^ Filepath to .yaml file with the network topology
    , ncoKademlia        :: !(Maybe FilePath)
      -- ^ Filepath to .yaml config of kademlia
    , ncoSelf            :: !(Maybe NodeName)
      -- ^ Name of the current node
    , ncoPort            :: !Word16
      -- ^ Port number to use when translating IP addresses to NodeIds
    , ncoPolicies        :: !(Maybe FilePath)
      -- DOCUMENT THIS FIELD
    , ncoBindAddress     :: !(Maybe NetworkAddress)
      -- ^ A node may have a bind address which differs from its external
      -- address.
    , ncoExternalAddress :: !(Maybe NetworkAddress)
      -- ^ A node must be addressable on the network.
    } deriving (Show)

----------------------------------------------------------------------------
-- Parser
----------------------------------------------------------------------------

networkConfigOption :: Opt.Parser NetworkConfigOpts
networkConfigOption = do
    ncoTopology <-
        optional $ Opt.strOption $
        mconcat
            [ Opt.long "topology"
            , Opt.metavar "FILEPATH"
            , Opt.help "Path to a YAML file containing the network topology"
            ]
    ncoKademlia <-
        optional $ Opt.strOption $
        mconcat
            [ Opt.long "kademlia"
            , Opt.metavar "FILEPATH"
            , Opt.help
                  "Path to a YAML file containing the kademlia configuration"
            ]
    ncoSelf <-
        optional $ Opt.option (fromString <$> Opt.str) $
        mconcat
            [ Opt.long "node-id"
            , Opt.metavar "NODE_ID"
            , Opt.help "Identifier for this node within the network"
            ]
    ncoPort <-
        Opt.option Opt.auto $
        mconcat
            [ Opt.long "default-port"
            , Opt.metavar "PORT"
            , Opt.help "Port number for IP address to node ID translation"
            , Opt.value 3000
            ]
    ncoPolicies <-
        Opt.optional $ Opt.strOption $
        mconcat
            [ Opt.long "policies"
            , Opt.metavar "FILEPATH"
            , Opt.help "Path to a YAML file containing the network policies"
            ]
    ncoExternalAddress <- optional $ externalNetworkAddressOption Nothing
    ncoBindAddress <- optional $ listenNetworkAddressOption Nothing
    pure $ NetworkConfigOpts {..}

externalNetworkAddressOption :: Maybe NetworkAddress -> Opt.Parser NetworkAddress
externalNetworkAddressOption na =
    Opt.option (fromParsec addrParserNoWildcard) $
            Opt.long "address"
         <> Opt.metavar "IP:PORT"
         <> Opt.help helpMsg
         <> Opt.showDefault
         <> maybe mempty Opt.value na
  where
    helpMsg = "IP and port of external address. "
        <> "Please make sure these IP and port (on which node is running) are accessible "
        <> "otherwise proper work of CSL isn't guaranteed. "
        <> "0.0.0.0 is not accepted as a valid host."

listenNetworkAddressOption :: Maybe NetworkAddress -> Opt.Parser NetworkAddress
listenNetworkAddressOption na =
    Opt.option (fromParsec addrParser) $
            Opt.long "listen"
         <> Opt.metavar "IP:PORT"
         <> Opt.help helpMsg
         <> Opt.showDefault
         <> maybe mempty Opt.value na
  where
    helpMsg = "IP and port on which to bind and listen. Please make sure these IP "
        <> "and port are accessible, otherwise proper work of CSL isn't guaranteed."

----------------------------------------------------------------------------
-- Defaults
----------------------------------------------------------------------------

-- | The topology we assume when no topology file is specified
defaultTopology :: Y.Topology
defaultTopology =
    Y.TopologyBehindNAT
    { topologyValency = 1
    , topologyFallbacks = 1
    , topologyDnsDomains = defaultDnsDomains
    }

-- | The default DNS domains used for relay discovery
--
-- TODO: Give this a proper value
defaultDnsDomains :: DnsDomains DNS.Domain
defaultDnsDomains = DnsDomains [
      [NodeAddrDNS "todo.defaultDnsDomain.com" Nothing]
    ]

----------------------------------------------------------------------------
-- Monitor for static peers
----------------------------------------------------------------------------

data MonitorEvent m
    = MonitorRegister (Peers NodeId -> m ())
    | MonitorSIGHUP

-- | Monitor for changes to the static config
monitorStaticConfig :: forall m. (
                         WithLogger     m
                       , MonadIO        m
                       , Mockable Fork  m
                       , Mockable Catch m
                       )
                    => NetworkConfigOpts
                    -> NodeMetadata    -- ^ Original metadata (at startup)
                    -> Peers NodeId    -- ^ Initial value
                    -> m T.StaticPeers
monitorStaticConfig cfg@NetworkConfigOpts{..} origMetadata initPeers = do
    events :: Chan (MonitorEvent m) <- liftIO newChan

#ifdef POSIX
    liftIO $ installHandler SigHUP $ writeChan events MonitorSIGHUP
#endif

    _tid <- fork $ loop events initPeers []
    return T.StaticPeers {
        T.staticPeersOnChange = writeChan events . MonitorRegister
      }
  where
    loop :: Chan (MonitorEvent m)
         -> Peers NodeId
         -> [Peers NodeId -> m ()]
         -> m ()
    loop events peers handlers = liftIO (readChan events) >>= \case
        MonitorRegister handler -> do
            runHandler peers handler -- Call new handler with current value
            loop events peers (handler:handlers)
        MonitorSIGHUP -> do
            let fp = fromJust ncoTopology
            mParsedTopology <- try $ liftIO $ readTopology fp
            case mParsedTopology of
              Right (Y.TopologyStatic allPeers) -> do
                (newMetadata, newPeers, _) <-
                    liftIO $ fromPovOf cfg allPeers

                unless (nmType newMetadata == nmType origMetadata) $
                    logError $ changedType fp
                unless (nmKademlia newMetadata == nmKademlia origMetadata) $
                    logError $ changedKademlia fp
                unless (nmMaxSubscrs newMetadata == nmMaxSubscrs origMetadata) $
                    logError $ changedMaxSubscrs fp

                mapM_ (runHandler newPeers) handlers
                logNotice $ sformat "SIGHUP: Re-read topology"
                loop events newPeers handlers
              Right _otherTopology -> do
                logError $ changedFormat fp
                loop events peers handlers
              Left ex -> do
                logError $ readFailed fp ex
                loop events peers handlers

    runHandler :: forall t . t -> (t -> m ()) -> m ()
    runHandler it handler = do
        mu <- try (handler it)
        case mu of
          Left  ex -> logError $ handlerError ex
          Right () -> return ()

    changedFormat, changedType, changedKademlia :: FilePath -> Text
    changedFormat     = sformat $ "SIGHUP ("%shown%"): Cannot dynamically change topology."
    changedType       = sformat $ "SIGHUP ("%shown%"): Cannot dynamically change own node type."
    changedKademlia   = sformat $ "SIGHUP ("%shown%"): Cannot dynamically start/stop Kademlia."
    changedMaxSubscrs = sformat $ "SIGHUP ("%shown%"): Cannot dynamically change maximum number of subscribers."

    readFailed :: FilePath -> SomeException -> Text
    readFailed = sformat $ "SIGHUP: Failed to read " % shown % ": " % shown % ". Ignored."

    handlerError :: SomeException -> Text
    handlerError = sformat $
        "Exception thrown by staticPeersOnChange handler: " % shown % ". Ignored."

----------------------------------------------------------------------------
-- Interpreter
----------------------------------------------------------------------------

-- | Interpreter for the network config opts
intNetworkConfigOpts ::
       forall m.
       ( WithLogger m
       , MonadIO m
       , Mockable Fork m
       , Mockable Catch m
       , Mockable Throw m
       )
    => NetworkConfigOpts
    -> m (T.NetworkConfig DHT.KademliaParams)
intNetworkConfigOpts cfg@NetworkConfigOpts{..} = do
    parsedTopology <-
        case ncoTopology of
            Nothing -> pure defaultTopology
            Just fp -> liftIO $ readTopology fp
    (ourTopology, tcpAddr) <- case parsedTopology of
        Y.TopologyStatic{..} -> do
            (md@NodeMetadata{..}, initPeers, kademliaPeers) <-
                liftIO $ fromPovOf cfg topologyAllPeers
            topologyStaticPeers <- monitorStaticConfig cfg md initPeers
            -- If kademlia is enabled here then we'll try to read the configuration
            -- file. However it's not necessary that the file exists. If it doesn't,
            -- we can fill in some sensible defaults using the static routing and
            -- kademlia flags for other nodes.
            topologyOptKademlia <-
                if nmKademlia
                then liftIO getKademliaParamsFromFile >>= \case
                    Right kparams -> return $ Just kparams
                    Left MissingKademliaConfig ->
                        let ekparams' = getKademliaParamsFromStatic kademliaPeers
                        in  either (throw . CannotParseKademliaConfig . Left)
                                   (return . Just)
                                   ekparams'
                    Left err -> throw err
<<<<<<< HEAD
            else return Nothing
        case nmType of
          T.NodeCore  -> return T.TopologyCore{..}
          T.NodeRelay -> return T.TopologyRelay {
                           topologyStaticPeers,
                           topologyDnsDomains = nmSubscribe,
                           topologyValency    = nmValency,
                           topologyFallbacks  = nmFallbacks,
                           topologyOptKademlia,
                           topologyMaxSubscrs = nmMaxSubscrs
                         }
          T.NodeEdge  -> throw NetworkConfigSelfEdge
      Y.TopologyBehindNAT{..} ->
        return T.TopologyBehindNAT{..}
      Y.TopologyP2P{..} -> do
        kparams <- either throw return =<< liftIO (getKademliaParamsFromFile cfg)
        return T.TopologyP2P{topologyKademlia = kparams, ..}
      Y.TopologyTraditional{..} -> do
        kparams <- either throw return =<< liftIO (getKademliaParamsFromFile cfg)
        return T.TopologyTraditional{topologyKademlia = kparams, ..}

    (enqueuePolicy, dequeuePolicy, failurePolicy) <- case networkConfigOptsPolicies of
=======
                else do when (isJust ncoKademlia) $
                            throw $ RedundantCliParameter $
                            "TopologyStatic doesn't require kademlia, but it was passed"
                        pure Nothing
            topology <- case nmType of
                T.NodeCore  -> pure $ T.TopologyCore{..}
                T.NodeRelay -> pure $ T.TopologyRelay{topologyMaxSubscrs = nmMaxSubscrs, ..}
                T.NodeEdge  -> throw NetworkConfigSelfEdge
            tcpAddr <- createTcpAddr topologyOptKademlia
            pure (topology, tcpAddr)
        Y.TopologyBehindNAT{..} -> do
            -- Behind-NAT topology claims no address for the transport, and also
            -- throws an exception if the --listen parameter is given, to avoid
            -- confusion: if a user gives a --listen parameter then they probably
            -- think the program will bind a socket.
            whenJust ncoKademlia $ const $ throw $
                RedundantCliParameter
                "BehindNAT topology is used, so no kademlia config is expected"
            when (isJust ncoBindAddress) $ throw $ RedundantCliParameter $
                "BehindNAT topology is used, no bind address is expected"
            when (isJust ncoExternalAddress) $ throw $ RedundantCliParameter $
                "BehindNAT topology is used, no external address is expected"
            pure (T.TopologyBehindNAT{..}, TCP.Unaddressable)
        Y.TopologyP2P{..} -> do
            kparams <- either throw return =<< liftIO getKademliaParamsFromFile
            tcpAddr <- createTcpAddr (Just kparams)
            pure ( T.TopologyP2P{topologyKademlia = kparams, ..}
                 , tcpAddr )
        Y.TopologyTraditional{..} -> do
            kparams <- either throw return =<< liftIO getKademliaParamsFromFile
            tcpAddr <- createTcpAddr (Just kparams)
            pure ( T.TopologyTraditional{topologyKademlia = kparams, ..}
                 , tcpAddr )

    (enqueuePolicy, dequeuePolicy, failurePolicy) <- case ncoPolicies of
>>>>>>> 9291c8e2
        -- If no policy file is given we just use the default derived from the
        -- topology.
        Nothing -> return
            ( T.topologyEnqueuePolicy ourTopology
            , T.topologyDequeuePolicy ourTopology
            , T.topologyFailurePolicy ourTopology
            )
        -- A policy file is given: the topology-derived defaults are ignored
        -- and we take the complete policy description from the file.
        Just fp -> liftIO $ Y.fromStaticPolicies <$> readPolicies fp

    let networkConfig = T.NetworkConfig
            { ncTopology      = ourTopology
            , ncDefaultPort   = ncoPort
            , ncSelfName      = ncoSelf
            , ncEnqueuePolicy = enqueuePolicy
            , ncDequeuePolicy = dequeuePolicy
            , ncFailurePolicy = failurePolicy
            , ncTcpAddr       = tcpAddr
            }

    pure networkConfig
  where
    -- Creates transport params out of config. If kademlia config is
    -- specified, kademlia external address should match external
    -- address of transport (which will be checked in this function).
    createTcpAddr :: Maybe DHT.KademliaParams -> m TCP.TCPAddr
    createTcpAddr kademliaBind = do
        let kademliaExternal :: Maybe NetworkAddress
            kademliaExternal = join $ DHT.kpExternalAddress <$> kademliaBind
        bindAddr@(bindHost, bindPort) <-
            maybe (throw MissingBindAddress) pure ncoBindAddress
        whenJust ((,) <$> kademliaExternal <*> ncoExternalAddress) $ \(kademliaEx::NetworkAddress,paramEx::NetworkAddress) ->
            when (kademliaEx /= paramEx) $
            throw $ InconsistentParameters $
            sformat ("Kademlia network address is "%build%
                     " but external address passed in cli is "%build%
                     ". They must be the same")
                    kademliaEx
                    paramEx
        let (externalHost, externalPort) = fromMaybe bindAddr ncoExternalAddress
        let tcpHost = BS.C8.unpack bindHost
            tcpPort = show bindPort
            tcpMkExternal = const (BS.C8.unpack externalHost, show externalPort)
        pure $ TCP.Addressable $ TCP.TCPAddrInfo tcpHost tcpPort tcpMkExternal

    -- Come up with kademlia parameters, possibly giving 'Left' in case
    -- there's no configuration file path given, or if it couldn't be parsed.
    getKademliaParamsFromFile
        :: IO (Either NetworkConfigException DHT.KademliaParams)
    getKademliaParamsFromFile = case ncoKademlia of
        Nothing -> pure $ Left MissingKademliaConfig
        Just fp -> do
            kconf <- parseKademlia fp
            pure $ first (CannotParseKademliaConfig . Left . DHT.MalformedDHTKey)
                         (DHT.fromYamlConfig kconf)

    -- Derive kademlia parameters from the set of kademlia-enabled peers. They
    -- are used as the initial peers, and everything else is unspecified, and will
    -- be defaulted.
    getKademliaParamsFromStatic
        :: [Y.KademliaAddress]
        -> Either DHT.MalformedDHTKey DHT.KademliaParams
    -- Since 'Nothing' is given for the kpId, it's impossible to get a 'Left'
    getKademliaParamsFromStatic kpeers =
        first DHT.MalformedDHTKey $
        DHT.fromYamlConfig $ Y.KademliaParams
            { Y.kpId              = Nothing
            , Y.kpPeers           = kpeers
            , Y.kpAddress         = Nothing
            , Y.kpBind            = Nothing
            , Y.kpExplicitInitial = Nothing
            , Y.kpDumpFile        = Nothing
            }

-- | Perspective on 'AllStaticallyKnownPeers' from the point of view of
-- a single node.
--
-- First component is this node's metadata.
-- Second component is the set of all known peers (routes included).
-- Third component is the set of addresses of peers running kademlia.
--   If this node runs kademlia, its address will appear as the last entry in
--   the list.
fromPovOf :: NetworkConfigOpts
          -> Y.AllStaticallyKnownPeers
          -> IO (NodeMetadata, Peers NodeId, [Y.KademliaAddress])
fromPovOf cfg@NetworkConfigOpts{..} allPeers = case ncoSelf of
    Nothing   -> throwM NetworkConfigSelfUnknown
    Just self -> T.initDnsOnUse $ \resolve -> do
        selfMetadata <- metadataFor allPeers self
        resolved     <- resolvePeers resolve (Y.allStaticallyKnownPeers allPeers)
        routes       <- mkRoutes (second addressToNodeId <$> resolved) (Y.nmRoutes selfMetadata)
        let directory     = M.fromList (map (\(a, b) -> (addressToNodeId b, a)) (M.elems resolved))
            hasKademlia   = M.filter nmKademlia (Y.allStaticallyKnownPeers allPeers)
            selfKademlia  = M.member self hasKademlia
            otherKademlia = M.delete self hasKademlia
            -- Linter claims that
            --   [self | selfKademlia]
            -- is more readable than
            --   if selfKademlia then [self] else []
            allKademlia   = M.keys otherKademlia ++ [self | selfKademlia]

            kademliaPeers =
                mkKademliaAddress . snd <$>
                mapMaybe (\name -> M.lookup name resolved) allKademlia
        pure (selfMetadata, peersFromList directory routes, kademliaPeers)
  where

    mkKademliaAddress :: NetworkAddress -> Y.KademliaAddress
    mkKademliaAddress (addr, port) = Y.KademliaAddress
        { Y.kaHost = BS.C8.unpack addr
        , Y.kaPort = port
        }

    -- Use the name/metadata association to come up with types and
    -- addresses for each name.
    resolvePeers :: T.Resolver
                 -> Map NodeName Y.NodeMetadata
                 -> IO (Map NodeName (T.NodeType, NetworkAddress))
    resolvePeers resolve = M.traverseWithKey (resolvePeer resolve)

    resolvePeer :: T.Resolver -> NodeName -> Y.NodeMetadata -> IO (T.NodeType, NetworkAddress)
    resolvePeer resolve name metadata =
        (typ,) <$> resolveNodeAddr cfg resolve (name, addr)
      where
        typ  = nmType metadata
        addr = nmAddress metadata

    -- Given a NodeName directory (see 'resolvePeers'), fill in the NodeRoutes
    -- by looking up the relevant names.
    -- It's assumed that each name in a list of alternatives has the same
    -- type.
    mkRoutes :: Map NodeName (T.NodeType, NodeId) -> Y.NodeRoutes -> IO [(T.NodeType, Alts NodeId)]
    mkRoutes directory (Y.NodeRoutes routes) = mapM (mkAlts directory) routes

    mkAlts :: Map NodeName (T.NodeType, NodeId) -> Alts NodeName -> IO (T.NodeType, Alts NodeId)
    mkAlts _ [] = throwM $ EmptyListOfAltsFor (fromJust ncoSelf)
    mkAlts directory names@(name:_) = do
      -- Use the type associated to the first name, and assume all alts have
      -- same type.
      -- TODO we could easily check that using
      --
      --   mapM (resolveName directory) names :: IO (NodeType, NodeId)
      --
      -- and throw an exception if there's a mismatch.
      typ  <- fmap fst . resolveName directory $ name
      nids <- mapM (fmap snd . resolveName directory) names
      return (typ, nids)

    resolveName :: Map NodeName t -> NodeName -> IO t
    resolveName directory name = case M.lookup name directory of
      Nothing -> throwM $ UndefinedNodeName name
      Just t  -> return t


-- | Resolve node name to IP address
--
-- We do this when reading the topology file so that we detect DNS problems
-- early, and so that we are using canonical addresses (IP addresses) for
-- node IDs.
--
-- NOTE: This is /only/ used for core or edge nodes (nodes with a statically
-- configured set of peers). For such nodes it makes sense to detect DNS
-- problems at startup. For behind NAT nodes we do not do any resolution at
-- this point; instead, it happens dynamically in the subscription worker.
-- This is important; in user applications we certainly don't want to prevent
-- the application from starting up because of DNS problems at startup.
--
-- TODO: Support re-reading this file after SIGHUP.
resolveNodeAddr :: NetworkConfigOpts
                -> T.Resolver
                -> (NodeName, NodeAddr (Maybe DNS.Domain))
                -> IO NetworkAddress
resolveNodeAddr cfg _ (_, NodeAddrExact addr mPort) = do
    let port = fromMaybe (ncoPort cfg) mPort
    return (encodeUtf8 @String . show $ addr, port)
resolveNodeAddr cfg resolve (name, NodeAddrDNS mHost mPort) = do
    let host = fromMaybe (nameToDomain name)         mHost
        port = fromMaybe (ncoPort cfg) mPort

    mAddrs <- resolve host
    case mAddrs of
      Left err            -> throwM $ NetworkConfigDnsError host err
      Right []            -> throwM $ CannotResolve name
      Right addrs@(_:_:_) -> throwM $ NoUniqueResolution name addrs
      Right [addr]        -> return $ ipv4ToNetworkAddress addr port
  where
    nameToDomain :: NodeName -> DNS.Domain
    nameToDomain (NodeName n) = BS.C8.pack (toString n)

ipv4ToNetworkAddress :: IPv4 -> Word16 -> NetworkAddress
ipv4ToNetworkAddress addr port = (BS.C8.pack (show addr), port)

metadataFor :: Y.AllStaticallyKnownPeers -> NodeName -> IO Y.NodeMetadata
metadataFor (Y.AllStaticallyKnownPeers allPeers) node =
    case M.lookup node allPeers of
        Nothing       -> throwM $ UndefinedNodeName node
        Just metadata -> return metadata

readTopology :: FilePath -> IO Y.Topology
readTopology fp = Yaml.decodeFileEither fp >>= \case
    Left  err      -> throwM $ CannotParseNetworkConfig err
    Right topology -> return topology

readPolicies :: FilePath -> IO Y.StaticPolicies
readPolicies fp = Yaml.decodeFileEither fp >>= \case
    Left  err            -> throwM $ CannotParsePolicies err
    Right staticPolicies -> return staticPolicies

parseKademlia :: FilePath -> IO Y.KademliaParams
parseKademlia fp = Yaml.decodeFileEither fp >>= \case
    Left  err      -> throwM $ CannotParseKademliaConfig (Right err)
    Right kademlia -> return kademlia

----------------------------------------------------------------------------
-- Errors
----------------------------------------------------------------------------

-- | Something is wrong with the network configuration
--
-- NOTE: Behind NAT nodes are not given an explicit network configuration file,
-- but instead rely on the default topology. These exceptions should never be
-- thrown for behind NAT nodes, as we don't want to prevent the user application
-- from starting up.
data NetworkConfigException =
    -- | We cannot parse the topology .yaml file
    CannotParseNetworkConfig Yaml.ParseException

    -- | A Kademlia configuration file is expected but was not specified.
  | MissingKademliaConfig

    -- | Address to bind on is missing in CLI.
  | MissingBindAddress

    -- | Some passed parameters can't be used together.
  | InconsistentParameters Text

    -- | Some CLI parameter is redundant.
  | RedundantCliParameter Text

    -- | We cannot parse the kademlia .yaml file
  | CannotParseKademliaConfig (Either DHT.MalformedDHTKey Yaml.ParseException)

    -- | A policy description .yaml was specified but couldn't be parsed.
  | CannotParsePolicies Yaml.ParseException

    -- | We use a set of statically known peers but we weren't given the
    -- name of the current node
  | NetworkConfigSelfUnknown

    -- | We resolved our name under static configuration to be an edge node.
    -- This indicates a programmer error.
  | NetworkConfigSelfEdge

    -- | The .yaml file contains a node name which is undefined
  | UndefinedNodeName NodeName

    -- | The static routes for a node contains an empty list of alternatives
  | EmptyListOfAltsFor NodeName

    -- | Something went wrong during node name resolution
  | NetworkConfigDnsError DNS.Domain DNS.DNSError

    -- | Could not resolve a node name to an IP address
  | CannotResolve NodeName

    -- | DNS returned multiple IP addresses for the give node name
    --
    -- This is no good because we need canonical node IDs.
  | NoUniqueResolution NodeName [IPv4]

  deriving (Show)

instance Exception NetworkConfigException<|MERGE_RESOLUTION|>--- conflicted
+++ resolved
@@ -1,10 +1,6 @@
-<<<<<<< HEAD
-{-# LANGUAGE CPP #-}
+{-# LANGUAGE ApplicativeDo  #-}
+{-# LANGUAGE CPP            #-}
 {-# LANGUAGE NamedFieldPuns #-}
-=======
-{-# LANGUAGE ApplicativeDo #-}
-{-# LANGUAGE CPP           #-}
->>>>>>> 9291c8e2
 
 -- following Pos.Util.UserSecret
 #if !defined(mingw32_HOST_OS)
@@ -301,66 +297,48 @@
                                    (return . Just)
                                    ekparams'
                     Left err -> throw err
-<<<<<<< HEAD
-            else return Nothing
-        case nmType of
-          T.NodeCore  -> return T.TopologyCore{..}
-          T.NodeRelay -> return T.TopologyRelay {
-                           topologyStaticPeers,
-                           topologyDnsDomains = nmSubscribe,
-                           topologyValency    = nmValency,
-                           topologyFallbacks  = nmFallbacks,
-                           topologyOptKademlia,
-                           topologyMaxSubscrs = nmMaxSubscrs
-                         }
-          T.NodeEdge  -> throw NetworkConfigSelfEdge
-      Y.TopologyBehindNAT{..} ->
-        return T.TopologyBehindNAT{..}
-      Y.TopologyP2P{..} -> do
-        kparams <- either throw return =<< liftIO (getKademliaParamsFromFile cfg)
-        return T.TopologyP2P{topologyKademlia = kparams, ..}
-      Y.TopologyTraditional{..} -> do
-        kparams <- either throw return =<< liftIO (getKademliaParamsFromFile cfg)
-        return T.TopologyTraditional{topologyKademlia = kparams, ..}
-
-    (enqueuePolicy, dequeuePolicy, failurePolicy) <- case networkConfigOptsPolicies of
-=======
                 else do when (isJust ncoKademlia) $
                             throw $ RedundantCliParameter $
                             "TopologyStatic doesn't require kademlia, but it was passed"
                         pure Nothing
             topology <- case nmType of
-                T.NodeCore  -> pure $ T.TopologyCore{..}
-                T.NodeRelay -> pure $ T.TopologyRelay{topologyMaxSubscrs = nmMaxSubscrs, ..}
+                T.NodeCore  -> return T.TopologyCore{..}
+                T.NodeRelay -> return T.TopologyRelay {
+                                 topologyStaticPeers,
+                                 topologyDnsDomains = nmSubscribe,
+                                 topologyValency    = nmValency,
+                                 topologyFallbacks  = nmFallbacks,
+                                 topologyOptKademlia,
+                                 topologyMaxSubscrs = nmMaxSubscrs
+                               }
                 T.NodeEdge  -> throw NetworkConfigSelfEdge
             tcpAddr <- createTcpAddr topologyOptKademlia
             pure (topology, tcpAddr)
         Y.TopologyBehindNAT{..} -> do
-            -- Behind-NAT topology claims no address for the transport, and also
-            -- throws an exception if the --listen parameter is given, to avoid
-            -- confusion: if a user gives a --listen parameter then they probably
-            -- think the program will bind a socket.
-            whenJust ncoKademlia $ const $ throw $
-                RedundantCliParameter
-                "BehindNAT topology is used, so no kademlia config is expected"
-            when (isJust ncoBindAddress) $ throw $ RedundantCliParameter $
-                "BehindNAT topology is used, no bind address is expected"
-            when (isJust ncoExternalAddress) $ throw $ RedundantCliParameter $
-                "BehindNAT topology is used, no external address is expected"
-            pure (T.TopologyBehindNAT{..}, TCP.Unaddressable)
+          -- Behind-NAT topology claims no address for the transport, and also
+          -- throws an exception if the --listen parameter is given, to avoid
+          -- confusion: if a user gives a --listen parameter then they probably
+          -- think the program will bind a socket.
+          whenJust ncoKademlia $ const $ throw $
+              RedundantCliParameter
+              "BehindNAT topology is used, so no kademlia config is expected"
+          when (isJust ncoBindAddress) $ throw $ RedundantCliParameter $
+              "BehindNAT topology is used, no bind address is expected"
+          when (isJust ncoExternalAddress) $ throw $ RedundantCliParameter $
+              "BehindNAT topology is used, no external address is expected"
+          pure (T.TopologyBehindNAT{..}, TCP.Unaddressable)
         Y.TopologyP2P{..} -> do
-            kparams <- either throw return =<< liftIO getKademliaParamsFromFile
-            tcpAddr <- createTcpAddr (Just kparams)
-            pure ( T.TopologyP2P{topologyKademlia = kparams, ..}
-                 , tcpAddr )
+          kparams <- either throw return =<< liftIO getKademliaParamsFromFile
+          tcpAddr <- createTcpAddr (Just kparams)
+          pure ( T.TopologyP2P{topologyKademlia = kparams, ..}
+               , tcpAddr )
         Y.TopologyTraditional{..} -> do
-            kparams <- either throw return =<< liftIO getKademliaParamsFromFile
-            tcpAddr <- createTcpAddr (Just kparams)
-            pure ( T.TopologyTraditional{topologyKademlia = kparams, ..}
-                 , tcpAddr )
+              kparams <- either throw return =<< liftIO getKademliaParamsFromFile
+              tcpAddr <- createTcpAddr (Just kparams)
+              pure ( T.TopologyTraditional{topologyKademlia = kparams, ..}
+                   , tcpAddr )
 
     (enqueuePolicy, dequeuePolicy, failurePolicy) <- case ncoPolicies of
->>>>>>> 9291c8e2
         -- If no policy file is given we just use the default derived from the
         -- topology.
         Nothing -> return
