{-# LANGUAGE DataKinds       #-}
{-# LANGUAGE TemplateHaskell #-}
{-# LANGUAGE TypeFamilies    #-}

-- | 'MonadSlots' implementation which uses Ntp servers.

module Pos.Slotting.Ntp
       ( NtpSlottingState
       , NtpSlottingVar

       , NtpSlotting
       , MonadNtpSlotting
       , askNtpSlotting
       , mkNtpSlottingVar
       , runNtpSlotting
       ) where

<<<<<<< HEAD
import qualified Control.Concurrent.STM      as STM
import           Control.Lens                (iso, makeLenses)
import           Control.Monad.Base          (MonadBase (..))
import           Control.Monad.Fix           (MonadFix)
import           Control.Monad.Trans.Class   (MonadTrans)
import           Control.Monad.Trans.Control (ComposeSt, MonadBaseControl (..),
                                              MonadTransControl (..), StM,
                                              defaultLiftBaseWith, defaultLiftWith,
                                              defaultRestoreM, defaultRestoreT)
import           Data.List                   ((!!))
import           Data.Time.Units             (Microsecond, convertUnit)
import           Formatting                  (int, sformat, shown, stext, (%))
import           Mockable                    (Catch, ChannelT, Counter, CurrentTime,
                                              Delay, Distribution, Fork, Gauge, MFunctor',
                                              Mockable (liftMockable), Mockables, Promise,
                                              SharedAtomicT, SharedExclusiveT, ThreadId,
                                              Throw, currentTime, delay,
                                              liftMockableWrappedM)
import           NTP.Client                  (NtpClientSettings (..), ntpSingleShot,
                                              startNtpClient)
import           NTP.Example                 ()
import           Serokell.Util               (sec)
import           Serokell.Util.Lens          (WrappedM (..))
import           System.Wlog                 (CanLog, HasLoggerName, WithLogger, logDebug,
                                              logInfo, logWarning)
=======
import qualified Control.Concurrent.STM       as STM
import           Control.Lens                 (makeLenses)
import qualified Control.Monad.Ether.Implicit as Ether
import           Data.List                    ((!!))
import           Data.Time.Units              (Microsecond, convertUnit)
import           Formatting                   (int, sformat, shown, stext, (%))
import           Mockable                     (Catch, CurrentTime, Delay, Fork, Mockables,
                                               Throw, currentTime, delay)
import           NTP.Client                   (NtpClientSettings (..), ntpSingleShot,
                                               startNtpClient)
import           NTP.Example                  ()
import           System.Wlog                  (WithLogger, logDebug, logInfo, logWarning)
>>>>>>> 7b145d5b
import           Universum

import qualified Pos.Core.Constants           as C
import           Pos.Core.Slotting            (flattenEpochIndex, unflattenSlotId)
import           Pos.Core.Types               (EpochIndex, SlotId (..), Timestamp (..))

import           Pos.Slotting.Class           (MonadSlots (..))
import qualified Pos.Slotting.Constants       as C
import           Pos.Slotting.MemState.Class  (MonadSlotsData (..))
import           Pos.Slotting.Types           (EpochSlottingData (..), SlottingData (..))

----------------------------------------------------------------------------
-- State
----------------------------------------------------------------------------

-- | Data needed for the slotting algorithm to work.
data NtpSlottingState = NtpSlottingState
    {
    -- | Slot which was returned from getCurrentSlot last time.
      _nssLastSlot      :: !SlotId
    -- | Margin (difference between global time and local time) which
    -- we got from NTP server last time.
    , _nssLastMargin    :: !Microsecond
    -- | Time (local) for which we got margin in last time.
    , _nssLastLocalTime :: !Timestamp
    }

type NtpSlottingVar = TVar NtpSlottingState

makeLenses ''NtpSlottingState

----------------------------------------------------------------------------
-- Transformer
----------------------------------------------------------------------------

-- | Monad transformer which implements NTP-based solution for slotting.
type NtpSlotting = Ether.ReaderT NtpSlottingVar

type MonadNtpSlotting = Ether.MonadReader NtpSlottingVar

askNtpSlotting :: MonadNtpSlotting m => m NtpSlottingVar
askNtpSlotting = Ether.ask

----------------------------------------------------------------------------
-- MonadSlots implementation
----------------------------------------------------------------------------

type SlottingConstraint m =
    ( MonadIO m
    , MonadBaseControl IO m
    , WithLogger m
    , MonadSlotsData m
    , MonadCatch m
    , Mockables m
        [ Fork
        , Throw
        , Catch
        , Delay
        , CurrentTime
        ]
    )

instance SlottingConstraint m =>
         MonadSlots (NtpSlotting m) where
    getCurrentSlot = ntpGetCurrentSlot
    getCurrentSlotBlocking = ntpGetCurrentSlotBlocking
    getCurrentSlotInaccurate = ntpGetCurrentSlotInaccurate
    currentTimeSlotting = ntpCurrentTime
    slottingWorkers = [ntpSyncWorker]

----------------------------------------------------------------------------
-- Getting current slot
----------------------------------------------------------------------------

data SlotStatus
    = CantTrust Text                    -- ^ We can't trust local time.
    | OutdatedSlottingData !EpochIndex  -- ^ We don't know recent
                                        -- slotting data, last known
                                        -- penult epoch is attached.
    | CurrentSlot !SlotId               -- ^ Slot is calculated successfully.

ntpGetCurrentSlot :: SlottingConstraint m => NtpSlotting m (Maybe SlotId)
ntpGetCurrentSlot = ntpGetCurrentSlotImpl >>= \case
    CurrentSlot slot -> pure $ Just slot
    OutdatedSlottingData i -> do
        logWarning $ sformat
            ("Can't get current slot, because slotting data"%
             " is outdated. Last known penult epoch = "%int)
            i
        Nothing <$ printSlottingData
    CantTrust t -> do
        logWarning $
            "Can't get current slot, because we can't trust local time, details: " <> t
        Nothing <$ printSlottingData
  where
    printSlottingData = do
        sd <- getSlottingData
        logWarning $ "Slotting data: " <> show sd

ntpGetCurrentSlotInaccurate :: SlottingConstraint m => NtpSlotting m SlotId
ntpGetCurrentSlotInaccurate = do
    res <- ntpGetCurrentSlotImpl
    case res of
        CurrentSlot slot -> pure slot
        CantTrust _        -> do
            var <- askNtpSlotting
            _nssLastSlot <$> atomically (STM.readTVar var)
        OutdatedSlottingData penult -> do
            t <- ntpCurrentTime
            SlottingData {..} <- getSlottingData
            pure $
                if | t < esdStart sdLast -> SlotId (penult + 1) 0
                   | otherwise ->           outdatedEpoch t (penult + 1) sdLast
  where
    outdatedEpoch (Timestamp curTime) epoch EpochSlottingData {..} =
        let duration = convertUnit esdSlotDuration
            start = getTimestamp esdStart in
        unflattenSlotId $
        flattenEpochIndex epoch + fromIntegral ((curTime - start) `div` duration)

ntpGetCurrentSlotImpl :: SlottingConstraint m => NtpSlotting m SlotStatus
ntpGetCurrentSlotImpl = do
    var <- askNtpSlotting
    NtpSlottingState {..} <- atomically $ STM.readTVar var
    t <- Timestamp . (+ _nssLastMargin) <$> currentTime
    case canWeTrustLocalTime _nssLastLocalTime t of
      Nothing -> do
          penult <- sdPenultEpoch <$> getSlottingData
          res <- fmap (max _nssLastSlot) <$> ntpGetCurrentSlotDo t
          let setLastSlot s =
                  atomically $ STM.modifyTVar' var (nssLastSlot %~ max s)
          whenJust res setLastSlot
          pure $ maybe (OutdatedSlottingData penult) CurrentSlot res
      Just reason -> pure $ CantTrust reason
  where
    -- We can trust getCurrentTime if it is:
    -- • not bigger than 'time for which we got margin (last time)
    --   + NTP delay (+ some eps, for safety)'
    -- • not less than 'last time - some eps'
    canWeTrustLocalTime :: Timestamp -> Timestamp -> Maybe Text
    canWeTrustLocalTime t1@(Timestamp lastLocalTime) t2@(Timestamp t) = do
        let ret = sformat ("T1: "%shown%", T2: "%shown%", reason: "%stext) t1 t2
        if | t > lastLocalTime + C.ntpPollDelay + C.ntpMaxError ->
             Just $ ret $ "curtime is bigger then last local: " <>
                    show C.ntpPollDelay <> ", " <> show C.ntpMaxError
           | t < lastLocalTime - C.ntpMaxError ->
             Just $ ret $ "curtime is less then last - error: " <> show C.ntpMaxError
           | otherwise -> Nothing

ntpGetCurrentSlotDo
    :: SlottingConstraint m
    => Timestamp -> NtpSlotting m (Maybe SlotId)
ntpGetCurrentSlotDo approxCurTime = do
    SlottingData {..} <- getSlottingData
    let tryEpoch = ntpGetCurrentSlotTryEpoch approxCurTime
    let penultRes = tryEpoch sdPenultEpoch sdPenult
    let lastRes = tryEpoch (succ sdPenultEpoch) sdLast
    return $ penultRes <|> lastRes

ntpGetCurrentSlotTryEpoch
    :: Timestamp
    -> EpochIndex
    -> EpochSlottingData
    -> Maybe SlotId
ntpGetCurrentSlotTryEpoch (Timestamp curTime) epoch EpochSlottingData {..}
    | curTime < start = Nothing
    | curTime < start + duration * C.epochSlots =
        Just $ SlotId epoch $ fromIntegral $ (curTime - start) `div` duration
    | otherwise = Nothing
  where
    duration = convertUnit esdSlotDuration
    start = getTimestamp esdStart

ntpGetCurrentSlotBlocking :: SlottingConstraint m => NtpSlotting m SlotId
ntpGetCurrentSlotBlocking = ntpGetCurrentSlotImpl >>= \case
    CantTrust _ -> do
        delay C.ntpPollDelay
        ntpGetCurrentSlotBlocking
    OutdatedSlottingData penult -> do
        waitPenultEpochEquals (penult + 1)
        ntpGetCurrentSlotBlocking
    CurrentSlot slot -> pure slot

ntpCurrentTime
    :: SlottingConstraint m
    => NtpSlotting m Timestamp
ntpCurrentTime = do
    var <- askNtpSlotting
    lastMargin <- view nssLastMargin <$> atomically (STM.readTVar var)
    Timestamp . (+ lastMargin) <$> currentTime

----------------------------------------------------------------------------
-- Running
----------------------------------------------------------------------------

mkNtpSlottingVar
    :: ( MonadIO m
       , MonadBaseControl IO m
       , WithLogger m
       , Mockables m
        [ CurrentTime
        , Delay
        , Fork
        , Throw
        , Catch
        ]
       )
    => m NtpSlottingVar
mkNtpSlottingVar = do
    let _nssLastMargin = 0
    _nssLastLocalTime <- Timestamp <$> currentTime
    -- current time isn't quite valid value, but it doesn't matter (@pva701)
    let _nssLastSlot = unflattenSlotId 0
    res <- liftIO $ newTVarIO NtpSlottingState {..}
    -- We don't want to wait too much at the very beginning,
    -- 1 second should be enough.
    let settings = (ntpSettings res) { ntpResponseTimeout = 1 & sec }
    res <$ singleShot settings
  where
    singleShot settings = unless C.isDevelopment $ do
        logInfo $ "Waiting for response from NTP servers"
        ntpSingleShot settings

runNtpSlotting :: NtpSlottingVar -> NtpSlotting m a -> m a
runNtpSlotting = flip Ether.runReaderT

----------------------------------------------------------------------------
-- Workers
----------------------------------------------------------------------------

-- Worker for synchronization of local time and global time.
ntpSyncWorker
    :: SlottingConstraint m
    => NtpSlotting m ()
ntpSyncWorker = askNtpSlotting >>= void . startNtpClient . ntpSettings

ntpHandlerDo
    :: (MonadIO m, WithLogger m)
    => NtpSlottingVar -> (Microsecond, Microsecond) -> m ()
ntpHandlerDo var (newMargin, transmitTime) = do
    logDebug $ sformat ("Callback on new margin: "%int% " mcs") newMargin
    let realTime = Timestamp $ transmitTime + newMargin
    atomically $ STM.modifyTVar var ( set nssLastMargin newMargin
                                    . set nssLastLocalTime realTime)

ntpSettings
    :: (MonadIO m, WithLogger m)
    => NtpSlottingVar -> NtpClientSettings m
ntpSettings var = NtpClientSettings
    { -- list of servers addresses
      ntpServers         = [ "time.windows.com"
                           , "clock.isc.org"
                           , "ntp5.stratum2.ru"]
    -- got time margin callback
    , ntpHandler         = ntpHandlerDo var
    -- logger name modifier
    , ntpLogName         = "ntp"
    -- delay between making requests and response collection;
    -- it also means that handler will be invoked with this lag
    , ntpResponseTimeout = C.ntpResponseTimeout
    -- how often to send responses to server
    , ntpPollDelay       = C.ntpPollDelay
    -- way to sumarize results received from different servers.
    , ntpMeanSelection   = \l -> let len = length l in sort l !! ((len - 1) `div` 2)
    }<|MERGE_RESOLUTION|>--- conflicted
+++ resolved
@@ -15,36 +15,10 @@
        , runNtpSlotting
        ) where
 
-<<<<<<< HEAD
-import qualified Control.Concurrent.STM      as STM
-import           Control.Lens                (iso, makeLenses)
-import           Control.Monad.Base          (MonadBase (..))
-import           Control.Monad.Fix           (MonadFix)
-import           Control.Monad.Trans.Class   (MonadTrans)
-import           Control.Monad.Trans.Control (ComposeSt, MonadBaseControl (..),
-                                              MonadTransControl (..), StM,
-                                              defaultLiftBaseWith, defaultLiftWith,
-                                              defaultRestoreM, defaultRestoreT)
-import           Data.List                   ((!!))
-import           Data.Time.Units             (Microsecond, convertUnit)
-import           Formatting                  (int, sformat, shown, stext, (%))
-import           Mockable                    (Catch, ChannelT, Counter, CurrentTime,
-                                              Delay, Distribution, Fork, Gauge, MFunctor',
-                                              Mockable (liftMockable), Mockables, Promise,
-                                              SharedAtomicT, SharedExclusiveT, ThreadId,
-                                              Throw, currentTime, delay,
-                                              liftMockableWrappedM)
-import           NTP.Client                  (NtpClientSettings (..), ntpSingleShot,
-                                              startNtpClient)
-import           NTP.Example                 ()
-import           Serokell.Util               (sec)
-import           Serokell.Util.Lens          (WrappedM (..))
-import           System.Wlog                 (CanLog, HasLoggerName, WithLogger, logDebug,
-                                              logInfo, logWarning)
-=======
 import qualified Control.Concurrent.STM       as STM
 import           Control.Lens                 (makeLenses)
 import qualified Control.Monad.Ether.Implicit as Ether
+import           Control.Monad.Trans.Control  (MonadBaseControl)
 import           Data.List                    ((!!))
 import           Data.Time.Units              (Microsecond, convertUnit)
 import           Formatting                   (int, sformat, shown, stext, (%))
@@ -53,8 +27,8 @@
 import           NTP.Client                   (NtpClientSettings (..), ntpSingleShot,
                                                startNtpClient)
 import           NTP.Example                  ()
+import           Serokell.Util                (sec)
 import           System.Wlog                  (WithLogger, logDebug, logInfo, logWarning)
->>>>>>> 7b145d5b
 import           Universum
 
 import qualified Pos.Core.Constants           as C
@@ -108,6 +82,7 @@
     , WithLogger m
     , MonadSlotsData m
     , MonadCatch m
+    , MonadMask m
     , Mockables m
         [ Fork
         , Throw
@@ -253,6 +228,7 @@
 mkNtpSlottingVar
     :: ( MonadIO m
        , MonadBaseControl IO m
+       , MonadMask m
        , WithLogger m
        , Mockables m
         [ CurrentTime
