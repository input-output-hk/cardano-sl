name:                cardano-sl-infra-test
<<<<<<< HEAD
version:             1.3.2
=======
version:             2.0.0
>>>>>>> 6a133448
synopsis:            Cardano SL - generators for cardano-sl-infra
description:         This package contains generators for the infrastructural data types used in Cardano SL.
license:             MIT
license-file:        LICENSE
author:              IOHK
maintainer:          IOHK <support@iohk.io>
copyright:           2018 IOHK
category:            Currency
build-type:          Simple
cabal-version:       >=1.10

library
  exposed-modules:
                       Test.Pos.Infra.Arbitrary
                       Test.Pos.Infra.Arbitrary.Communication
                       Test.Pos.Infra.Arbitrary.Slotting
                       Test.Pos.Infra.Arbitrary.Ssc
                       Test.Pos.Infra.Arbitrary.Txp
                       Test.Pos.Infra.Arbitrary.Update
                       Test.Pos.Infra.Bi
                       Test.Pos.Infra.Diffusion.Subscription.StatusSpec
                       Test.Pos.Infra.Diffusion.Subscription.SubscriptionSpec
                       Test.Pos.Infra.Gen
                       Test.Pos.Infra.Json

  build-depends:       QuickCheck
                     , async
                     , base
                     , bytestring
                     , cardano-sl-binary-test
                     , cardano-sl-chain
                     , cardano-sl-chain-test
                     , cardano-sl-core
                     , cardano-sl-core-test
                     , cardano-sl-crypto
                     , cardano-sl-crypto-test
                     , cardano-sl-infra
                     , cardano-sl-networking
                     , cardano-sl-util-test
                     , containers
                     , dns
                     , generic-arbitrary
                     , hedgehog
                     , hspec
                     , iproute
                     , kademlia
                     , universum

  default-language:    Haskell2010

  ghc-options:         -Wall
                       -O2
                       -threaded

  default-extensions:  NoImplicitPrelude<|MERGE_RESOLUTION|>--- conflicted
+++ resolved
@@ -1,9 +1,5 @@
 name:                cardano-sl-infra-test
-<<<<<<< HEAD
-version:             1.3.2
-=======
 version:             2.0.0
->>>>>>> 6a133448
 synopsis:            Cardano SL - generators for cardano-sl-infra
 description:         This package contains generators for the infrastructural data types used in Cardano SL.
 license:             MIT
