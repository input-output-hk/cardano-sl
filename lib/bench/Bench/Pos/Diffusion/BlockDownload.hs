-- A program which runs two diffusion layers over a TCP transport, and has
-- one of them request blocks from the other.
-- Criterion benchmarks are done, which of course benchmarks the client and
-- server as one. We can work on benchmarking them in separate processes
-- later if need be.
-- Currently only the batched block requests are wired up. The streaming
-- definition is not yet available.
{-# LANGUAGE BangPatterns        #-}
{-# LANGUAGE OverloadedStrings   #-}
{-# LANGUAGE ScopedTypeVariables #-}

module Bench.Pos.Diffusion.BlockDownload where

import           Universum

import           Control.DeepSeq (force)
import           Control.Monad.IO.Class (liftIO)
import qualified Criterion
import qualified Criterion.Main as Criterion
import qualified Criterion.Main.Options as Criterion
import qualified Data.ByteString.Lazy as LBS
import           Data.Conduit.Combinators (yieldMany)
import           Data.List.NonEmpty (NonEmpty ((:|)))
<<<<<<< HEAD
=======
import           Data.Semigroup ((<>))
>>>>>>> 0fa0ce64
import           Data.Time.Units (Microsecond)
import qualified Options.Applicative as Opt (execParser)

import qualified Network.Broadcast.OutboundQueue as OQ
import qualified Network.Broadcast.OutboundQueue.Types as OQ
import           Network.Transport (Transport)
import qualified Network.Transport.TCP as TCP
import           Node (NodeId)
import qualified Node

import           Pos.Binary (serialize, serialize')
import           Pos.Core.Block (Block, BlockHeader, HeaderHash)
import qualified Pos.Core.Block as Block (getBlockHeader)
import           Pos.Core.Chrono (NewestFirst (..), OldestFirst (..))
import           Pos.Core.ProtocolConstants (ProtocolConstants (..))
import           Pos.Core.Update (BlockVersion (..))
import           Pos.Crypto (ProtocolMagic (..))
import           Pos.Crypto.Hashing (Hash, unsafeMkAbstractHash)
import           Pos.DB.Class (Serialized (..), SerializedBlock)
import           Pos.Diffusion.Full (FullDiffusionConfiguration (..),
                     FullDiffusionInternals (..),
                     RunFullDiffusionInternals (..),
                     diffusionLayerFullExposeInternals)
import qualified Pos.Infra.Diffusion.Transport.TCP as Diffusion
                     (bracketTransportTCP)
import           Pos.Infra.Diffusion.Types as Diffusion (Diffusion (..))
import qualified Pos.Infra.Network.Policy as Policy
import           Pos.Infra.Network.Types (Bucket (..))
import           Pos.Infra.Reporting.Health.Types (HealthStatus (..))
import           Pos.Logic.Pure (pureLogic)
import           Pos.Logic.Types as Logic (Logic (..))
<<<<<<< HEAD
import           Pos.Util.Trace (noTrace)
=======
import           Pos.Util.Trace (noTrace, wlogTrace)
>>>>>>> 0fa0ce64

import           Test.Pos.Chain.Block.Arbitrary.Generate (generateMainBlock)

-- TODO
--
--   We do not set up a subscription connection. This _probably_ means that
--   the batching performance will be somewhat skewed unfavourably, because
--   network-transport-tcp may be setting up more TCP connections that it
--   would be in the case of an end-user syncing: in that case, the
--   subscription logical connection keeps the socket up throughout.
--   However, I believe that for relay<->relay syncing, in which there is
--   no subscription connection, we would see this problem.

protocolMagic :: ProtocolMagic
protocolMagic = ProtocolMagic 0

protocolConstants :: ProtocolConstants
protocolConstants = ProtocolConstants
    { pcK = 2
    , pcVssMinTTL = minBound
    , pcVssMaxTTL = maxBound
    }

blockVersion :: BlockVersion
blockVersion = BlockVersion
    { bvMajor = 0
    , bvMinor = 0
    , bvAlt   = 0
    }

someHash :: forall a . Hash a
someHash = unsafeMkAbstractHash LBS.empty

someOtherHash :: forall a . Hash a
someOtherHash = unsafeMkAbstractHash (LBS.pack [0x00])

-- | Grab a TCP transport at 127.0.0.1:0 with 15s timeout.
-- Uses the stock parameters from 'Pos.Diffusion.Transport.bracketTransportTCP'
-- which are also used in production (fair QDisc etc.).
withTransport :: (Transport -> IO t) -> IO t
withTransport k =
    Diffusion.bracketTransportTCP noTrace connectionTimeout tcpAddr k
  where
    connectionTimeout :: Microsecond
    connectionTimeout = 15000000
    tcpAddr :: TCP.TCPAddr
    tcpAddr = TCP.Addressable $ TCP.TCPAddrInfo
        { TCP.tcpBindHost = "127.0.0.1"
        , TCP.tcpBindPort = "0"
        , TCP.tcpExternalAddress = (,) "127.0.0.1"
        }

serverLogic
    :: IORef [Block] -- ^ For streaming, so we can control how many are given.
    -> Block
    -> NonEmpty HeaderHash
    -> NonEmpty BlockHeader
    -> Logic IO
serverLogic streamIORef arbitraryBlock arbitraryHashes arbitraryHeaders = pureLogic
    { getSerializedBlock = const (pure (Just $ serializedBlock arbitraryBlock))
    , getBlockHeader = const (pure (Just (Block.getBlockHeader arbitraryBlock)))
    , getHashesRange = \_ _ _ -> pure (Right (OldestFirst arbitraryHashes))
    , getBlockHeaders = \_ _ _ -> pure (Right (NewestFirst arbitraryHeaders))
    , getTip = pure arbitraryBlock
    , getTipHeader = pure (Block.getBlockHeader arbitraryBlock)
    , Logic.streamBlocks = \_ -> do
          bs <-  readIORef streamIORef
          yieldMany $ map serializedBlock bs
    }

serializedBlock :: Block -> SerializedBlock
serializedBlock = Serialized . serialize'

-- Modify a pure logic layer so that the LCA computation (suffix not in the
-- chain) always gives the entire thing. This makes the batch block requester
-- always ask for the entire chain (and not throw an exception).
clientLogic :: Logic IO
clientLogic = pureLogic
    { getLcaMainChain = \headers -> pure (NewestFirst [], headers)
    }

withServer :: Transport -> Logic IO -> (NodeId -> IO t) -> IO t
withServer transport logic k = do
    -- Morally, the server shouldn't need an outbound queue, but we have to
    -- give one.
    oq <- liftIO $ OQ.new
                 noTrace --("server" <> "outboundqueue"))
                 Policy.defaultEnqueuePolicyRelay
                 --Policy.defaultDequeuePolicyRelay
                 (const (OQ.Dequeue OQ.NoRateLimiting (OQ.MaxInFlight maxBound)))
                 Policy.defaultFailurePolicyAuxx -- because its timeout is 0
                 (const (OQ.BucketSizeUnlimited))
                 (OQ.UnknownNodeType (const OQ.NodeRelay))
    (_, runInternals) <- diffusionLayerFullExposeInternals
        fdconf
        transport
        oq
        3000 -- default port
        Nothing -- subscription worker
        Nothing -- policy for subscribers
        Nothing -- Use kademlia? No
        (pure (HSHealthy "")) -- Don't care about health status
        Nothing -- EKG metrics, don't care
        logic
    runFullDiffusionInternals runInternals $ \internals -> k (Node.nodeId (fdiNode internals))
  where
    fdconf = FullDiffusionConfiguration
        { fdcProtocolMagic = protocolMagic
        , fdcProtocolConstants = protocolConstants
        -- Just like in production.
        , fdcRecoveryHeadersMessage = 2200
        , fdcLastKnownBlockVersion = blockVersion
        , fdcConvEstablishTimeout = 15000000 -- us
        , fdcStreamWindow = 65536
        , fdcTrace = noTrace --("server" <> "diffusion")
        }

-- Like 'withServer' but we must set up the outbound queue so that it will
-- contact the server.
withClient
    :: Transport
    -> Logic IO
    -> NodeId
    -> (Diffusion IO -> IO t)
    -> IO t
withClient transport logic serverAddress@(Node.NodeId _) k = do
    -- Morally, the server shouldn't need an outbound queue, but we have to
    -- give one.
    oq <- OQ.new
                 noTrace --("client" <> "outboundqueue"))
                 Policy.defaultEnqueuePolicyRelay
                 --Policy.defaultDequeuePolicyRelay
                 (const (OQ.Dequeue OQ.NoRateLimiting (OQ.MaxInFlight maxBound)))
                 Policy.defaultFailurePolicyAuxx -- because its timeout is 0
                 (const (OQ.BucketSizeUnlimited))
                 (OQ.UnknownNodeType (const OQ.NodeRelay))
    _ <- OQ.updatePeersBucket oq BucketStatic $ \_ ->
        OQ.simplePeers [(OQ.NodeRelay, serverAddress)]
    (diffusion, runInternals) <- diffusionLayerFullExposeInternals
        fdconf
        transport
        oq
        3000 -- default port
        Nothing -- subscription worker
        Nothing -- policy for subscribers
        Nothing -- Use kademlia? No
        (pure (HSHealthy "")) -- Don't care about health status
        Nothing -- EKG metrics, don't care
        logic
    runFullDiffusionInternals runInternals $ \_ -> k diffusion
  where
    fdconf = FullDiffusionConfiguration
        { fdcProtocolMagic = protocolMagic
        , fdcProtocolConstants = protocolConstants
        -- Just like in production.
        , fdcRecoveryHeadersMessage = 2200
        , fdcLastKnownBlockVersion = blockVersion
        , fdcConvEstablishTimeout = 15000000 -- us
        , fdcStreamWindow = 65536
        , fdcTrace = noTrace --("client" <> "diffusion")
        }


-- Final parameter is the number of batches to do. Total blocks downloaded is
-- this number multiplies by 2200 (the production value of the cooly-named
-- 'recoveryHeadersMessage' parameter).
blockDownloadBatch :: NodeId -> Diffusion IO -> (HeaderHash, [HeaderHash]) -> Int -> IO ()
blockDownloadBatch serverAddress client ~(blockHeader, checkpoints) batches =  do
    -- We have to manually batch, because that's what happens in cardano-sl
    -- production: the retrieval queue logic (currently outside of the diffusion
    -- layer) batches in groups of 2200.
    -- We won't do any work in-between, so we'll get better performance than
    -- we would see in production (if streaming is faster, our results will be
    -- a lower bound on the real speedup).
    forM_ [1..batches] $ \_ ->
        getBlocks client serverAddress blockHeader checkpoints

-- Final parameter, like for 'blockDownloadBatch', is the number of batches to
-- do. Here, in streaming, we multiply by 2200 to make a fair comparison with
-- 'blockDownloadBatch', which will do 2200 at a time.
blockDownloadStream :: NodeId -> (Int -> IO ()) -> Diffusion IO -> (HeaderHash, [HeaderHash]) -> Int -> IO ()
blockDownloadStream serverAddress setStreamIORef client ~(blockHeader, checkpoints) batches = do
    setStreamIORef numBlocks
    _ <- Diffusion.streamBlocks client serverAddress blockHeader checkpoints writeCallback
    return ()
  where
    numBlocks = batches * 2200

    writeCallback !_ = return ()

blockDownloadBenchmarks :: NodeId -> (Int -> IO ()) -> Diffusion IO -> [Criterion.Benchmark]
blockDownloadBenchmarks serverAddress setStreamIORef client =
    [ Criterion.bgroup "batch"  $ blockDownloadBatchBenchmarks serverAddress client
    , Criterion.bgroup "stream" $ blockDownloadStreamBenchmarks serverAddress setStreamIORef client
    ]

blockDownloadBatchBenchmarks :: NodeId -> Diffusion IO -> [Criterion.Benchmark]
blockDownloadBatchBenchmarks serverAddress client =
    [ Criterion.env batchParams $ \batchParams' -> Criterion.bgroup "download"
          [ Criterion.bench "1" $ Criterion.whnfIO (blockDownloadBatch serverAddress client batchParams' 1)
          , Criterion.bench "2" $ Criterion.whnfIO (blockDownloadBatch serverAddress client batchParams' 2)
          , Criterion.bench "4" $ Criterion.whnfIO (blockDownloadBatch serverAddress client batchParams' 4)
          ]
    ]
  where
    batchParams :: IO (HeaderHash, [HeaderHash])
    -- Checkpoint must not be the same as the tip, or else the batch downloader
    -- will take a different path and request only one block.
    batchParams = pure (someHash, [someOtherHash])

blockDownloadStreamBenchmarks :: NodeId -> (Int -> IO ()) -> Diffusion IO -> [Criterion.Benchmark]
blockDownloadStreamBenchmarks serverAddress setStreamIORef client =
    [ Criterion.env streamParams $ \batchParams -> Criterion.bgroup "download"
          [ Criterion.bench "1" $ Criterion.whnfIO (blockDownloadStream serverAddress setStreamIORef client batchParams 1)
          , Criterion.bench "2" $ Criterion.whnfIO (blockDownloadStream serverAddress setStreamIORef client batchParams 2)
          , Criterion.bench "4" $ Criterion.whnfIO (blockDownloadStream serverAddress setStreamIORef client batchParams 4)
          ]
    ]

  where
    streamParams :: IO (HeaderHash, [HeaderHash])
    streamParams = pure (someHash, [someHash])

runBlockDownloadBenchmark :: Criterion.Mode -> NodeId -> (Int -> IO ()) -> Diffusion IO -> IO ()
runBlockDownloadBenchmark mode serverAddress setStreamIORef client = do
    putStrLn $ "client -> server (" ++ (show serverAddress) ++ ")"
    Criterion.runMode mode $ blockDownloadBenchmarks serverAddress setStreamIORef client

runBenchmark :: IO ()
runBenchmark = do
    -- Parse criterion arguments before setting anything up. Wouldn't want to
    -- bring up a transport if the arguments don't parse.
    criterionMode <- Opt.execParser (Criterion.describe Criterion.defaultConfig)
    putStrLn ("Generating and forcing the necessary blockchain data ..." :: String)
    streamIORef <- newIORef []
    let seed = 0
        size = 4
        !arbitraryBlock = force $ Right (generateMainBlock protocolMagic protocolConstants seed size)
        !arbitraryHashes = force $ someHash :| replicate 2199 someHash
        !arbitraryHeader = force $ Block.getBlockHeader arbitraryBlock
        !arbitraryHeaders = force $ arbitraryHeader :| replicate 2199 arbitraryHeader
        blockSize = LBS.length $ serialize arbitraryBlock
        setStreamIORef = \n -> writeIORef streamIORef (replicate n arbitraryBlock)
    putStrLn $ "Using block of size " ++ show blockSize ++ " bytes"
    putStrLn ("Bringing up client and server infrastructure ..." :: String)
    withTransport $ \transport ->
        withServer transport (serverLogic streamIORef arbitraryBlock arbitraryHashes arbitraryHeaders) $ \serverAddress ->
        -- client needs the serverAddress so that it can put it into its
        -- outbound queue.
        withClient transport clientLogic serverAddress $
            liftIO . runBlockDownloadBenchmark criterionMode serverAddress setStreamIORef<|MERGE_RESOLUTION|>--- conflicted
+++ resolved
@@ -21,10 +21,7 @@
 import qualified Data.ByteString.Lazy as LBS
 import           Data.Conduit.Combinators (yieldMany)
 import           Data.List.NonEmpty (NonEmpty ((:|)))
-<<<<<<< HEAD
-=======
-import           Data.Semigroup ((<>))
->>>>>>> 0fa0ce64
+-- import           Data.Semigroup ((<>))
 import           Data.Time.Units (Microsecond)
 import qualified Options.Applicative as Opt (execParser)
 
@@ -56,11 +53,7 @@
 import           Pos.Infra.Reporting.Health.Types (HealthStatus (..))
 import           Pos.Logic.Pure (pureLogic)
 import           Pos.Logic.Types as Logic (Logic (..))
-<<<<<<< HEAD
 import           Pos.Util.Trace (noTrace)
-=======
-import           Pos.Util.Trace (noTrace, wlogTrace)
->>>>>>> 0fa0ce64
 
 import           Test.Pos.Chain.Block.Arbitrary.Generate (generateMainBlock)
 
