name:                cardano-sl
version:             1.3.0
synopsis:            Cardano SL main implementation
description:         Please see README.md
license:             MIT
license-file:        LICENSE
author:              Serokell
maintainer:          Serokell <hi@serokell.io>
copyright:           2016 IOHK
category:            Currency
build-type:          Simple
extra-source-files:  README.md
cabal-version:       >=1.10

library
  exposed-modules:      Paths_cardano_sl

                        Pos.AllSecrets

                        -- Arbitrary instances
                        Pos.Aeson
                        Pos.Binary
                        Pos.Context
                        Pos.Communication
                        Pos.Configuration
                        Pos.Constants

                        Pos.DB.DB

                        -- Diffusion layer
                        Pos.Diffusion.Full
                        Pos.Diffusion.Full.Block
                        Pos.Diffusion.Full.Delegation
                        Pos.Diffusion.Full.Ssc
                        Pos.Diffusion.Full.Txp
                        Pos.Diffusion.Full.Update

                        -- GState
                        Pos.GState

                        -- Logic layer
                        Pos.Logic.Types
                        Pos.Logic.Full
                        Pos.Logic.Pure

                        -- Behavior
                        Pos.Behavior

                        -- Launcher
                        Pos.Launcher
                        Pos.Launcher.Configuration
                        Pos.Launcher.Resource
                        Pos.Launcher.Runner

                        -- Listener
                        Pos.Listener.Delegation
                        Pos.Listener.Txp
                        Pos.Listener.Update

                        -- Network
                        Pos.Network.Update.Download

                        -- cardano-sl-client & cardano-sl-generator
                        Pos.Communication.Limits
                        Pos.Communication.Message
                        Pos.Communication.Types

                        -- Recovery
                        Pos.Recovery

                        -- Client CLI
                        Pos.Client.CLI
                        Pos.Client.CLI.NodeOptions
                        Pos.Client.CLI.Options
                        Pos.Client.CLI.Params
                        Pos.Client.CLI.Secrets
                        Pos.Client.CLI.Util

                        Pos.Reporting.Production

                        -- Utilities/helpers
                        Pos.Util.Config
                        Pos.Util.OutboundQueue
                        Pos.Util.UserSecret

                        Pos.Web
                        Pos.Web.Api
                        Pos.Web.Mode
                        Pos.Web.Server
                        Pos.Web.Types

                        -- Worker, work mode
                        Pos.Worker
                        Pos.Worker.Block
                        Pos.Worker.Delegation
                        Pos.Worker.Ssc
                        Pos.Worker.Update
                        Pos.WorkMode
                        Pos.WorkMode.Class

                        -- Binary serialization
                        Pos.Binary.Communication

                        -- Exposed for tests
                        Test.Pos.Helpers

                        -- Util code for tests
                        Test.Pos.Configuration

                        Pos.Util.Mockable
                        Pos.Util.Servant


  other-modules:        Pos.Aeson.Types

                        -- NodeContext
                        Pos.Context.Context

                        -- Crypto
                        Pos.Crypto.HDDiscovery

                        -- GState
                        Pos.GState.Context
                        Pos.GState.GState

                        -- Launcher
                        Pos.Launcher.Launcher
                        Pos.Launcher.Mode
                        Pos.Launcher.Param
                        Pos.Launcher.Scenario

                        -- Network
                        Pos.Communication.Server

                        Pos.Recovery.Instance

  build-depends:        base
                      , QuickCheck
                      , acid-state
                      , acid-state-exts
                      , async
                      , aeson >= 0.11.2.1
                      , async
                      , ansi-terminal
                      , ansi-wl-pprint
                      , bytestring
                      , canonical-json
                      , cardano-crypto
                      , cardano-sl-binary
                      , cardano-sl-binary-test
                      , cardano-sl-block
                      , cardano-sl-core
                      , cardano-sl-crypto
                      , cardano-sl-crypto-test
                      , cardano-sl-db
                      , cardano-sl-delegation
                      , cardano-sl-infra
                      , cardano-sl-lrc
                      , cardano-sl-networking
                      , cardano-sl-ssc
                      , cardano-sl-txp
                      , cardano-sl-update
                      , cardano-sl-util
                      , cardano-sl-util-test
                      , cereal
                      , conduit >= 1.2.8
                      , constraints
                      , containers
                      , contravariant
                      , cryptonite >= 0.23
                      , data-default
                      , directory
                      , ed25519
                      , ekg-core
                      , ether >= 0.5
                      , exceptions
                      , filelock >= 0.1.0.1
                      , filepath
                      , formatting
                      , generic-arbitrary
                      , hashable
                      , hspec
<<<<<<< HEAD
                      , katip
                      , lens
=======
                      , http-client
                      , http-client-tls
                      , http-conduit
                      , lens
                      , memory
>>>>>>> e7c309bd
                      , mmorph
                      , monad-control
                      , mtl
                      , neat-interpolation
                      , network
                      , network-transport
                      , optparse-applicative
                      , parsec
                      , pipes
                      , plutus-prototype
                      , pvss
                      , random
                      , reflection
                      , safe-exceptions
                      , safecopy
                      , serokell-util >= 0.1.3.4
                      , servant >= 0.8.1
                      , servant-client >= 0.8.1
                      , servant-client-core >= 0.8.1
                      , servant-server >= 0.8.1
                      , servant-swagger
                      , stm
                      , streaming-commons
                      , tagged
                      , template-haskell
                      , text
                      , text-format
                      , time
                      , time-units
                      , tls
                      , transformers
                      , universum >= 0.1.11
                      , unliftio
                      , unordered-containers
                      , wai
                      , warp
                      , warp-tls
                      , x509
                      , x509-store
                      , x509-validation
                      , yaml
                      -- https://issues.serokell.io/issue/DEVOPS-230
                      , cpphs
                      -- Required for common test modules
                      , cborg

  if !os(windows)
    build-depends:      unix

  if !os(windows) && !os(freebsd)
     -- See: https://github.com/input-output-hk/stack2nix/issues/56
     build-depends:      systemd

  hs-source-dirs:       src
  default-language:     Haskell2010
  ghc-options:         -Wall
                       -O2

  default-extensions:   DeriveDataTypeable
                        DeriveGeneric
                        GeneralizedNewtypeDeriving
                        StandaloneDeriving
                        FlexibleContexts
                        FlexibleInstances
                        MultiParamTypeClasses
                        FunctionalDependencies
                        DefaultSignatures
                        NoImplicitPrelude
                        OverloadedStrings
                        RecordWildCards
                        TypeApplications
                        TupleSections
                        ViewPatterns
                        LambdaCase
                        MultiWayIf
                        ConstraintKinds
                        UndecidableInstances
                        BangPatterns
                        TemplateHaskell
                        ScopedTypeVariables
                        GADTs
                        MonadFailDesugaring

  build-tools: cpphs >= 1.19
  ghc-options: -pgmP cpphs -optP --cpp

test-suite cardano-test
  main-is:             Test.hs
  other-modules:
                       -- Standard module with some magic
                       Spec

                       Test.Pos.Slotting.TypesSpec

                       -- Ssc
                       Test.Pos.Ssc.ComputeSharesSpec
                       Test.Pos.Ssc.Identity.SafeCopySpec
                       Test.Pos.Ssc.SeedSpec
                       Test.Pos.Ssc.Toss.BaseSpec
                       Test.Pos.Ssc.VssCertDataSpec
                       Test.Pos.Ssc.Toss.PureSpec

                       -- Everything else
                       Test.Pos.Cbor.CborSpec
                       Test.Pos.ConstantsSpec
                       Test.Pos.Diffusion.BlockSpec
                       Test.Pos.Genesis.CanonicalSpec
                       Test.Pos.Launcher.ConfigurationSpec
                       Test.Pos.MerkleSpec
                       Test.Pos.Infra.Slotting.TypesSpec
                       Test.Pos.Types.Identity.SafeCopySpec
                       Test.Pos.Types.Identity.ShowReadSpec
                       Test.Pos.Update.Identity.SafeCopySpec
                       Test.Pos.Update.MemStateSpec
                       Test.Pos.Update.PollSpec

  type:                exitcode-stdio-1.0
  build-depends:       QuickCheck
                     , base
                     , bytestring
                     , cardano-crypto
                     , cardano-sl
                     , cardano-sl-binary
                     , cardano-sl-binary-test
                     , cardano-sl-block
                     , cardano-sl-block-test
                     , cardano-sl-core
                     , cardano-sl-core-test
                     , cardano-sl-crypto
                     , cardano-sl-crypto-test
                     , cardano-sl-db
                     , cardano-sl-delegation
                     , cardano-sl-delegation-test
                     , cardano-sl-infra
                     , cardano-sl-infra-test
                     , cardano-sl-lrc
                     , cardano-sl-lrc-test
                     , cardano-sl-networking
                     , cardano-sl-ssc
                     , cardano-sl-ssc-test
                     , cardano-sl-txp
                     , cardano-sl-txp-test
                     , cardano-sl-update
                     , cardano-sl-update-test
                     , cardano-sl-util
                     , cardano-sl-util-test
                     , cborg
                     , containers
                     , cryptonite
                     , data-default
                     , deepseq
                     , extra
                     , filelock
                     , fmt
                     , formatting
                     , generic-arbitrary
                     , hspec
                     , lens
                     , log-warper
                     , mtl
                     , network-transport
                     , network-transport-inmemory
                     , pipes
                     , pvss
                     , random
                     , reflection
                     , safecopy
                     , serokell-util >= 0.1.3.4
                     , stm
                     , tagged
                     , text
                     , text-format
                     , time
                     , time-units
                     , universum >= 0.1.11
                     , unordered-containers
                     , vector

  hs-source-dirs:      test
  default-language:    Haskell2010
  ghc-options:         -threaded
                       -rtsopts
                       -Wall

  -- linker speed up for linux
  if os(linux)
    ghc-options:       -optl-fuse-ld=gold
    ld-options:        -fuse-ld=gold

  default-extensions:   DeriveDataTypeable
                        DeriveGeneric
                        GeneralizedNewtypeDeriving
                        StandaloneDeriving
                        FlexibleContexts
                        FlexibleInstances
                        MultiParamTypeClasses
                        FunctionalDependencies
                        DefaultSignatures
                        NoImplicitPrelude
                        OverloadedStrings
                        RecordWildCards
                        TypeApplications
                        TupleSections
                        ViewPatterns
                        LambdaCase
                        MultiWayIf
                        ConstraintKinds
                        UndecidableInstances
                        BangPatterns
                        TemplateHaskell
                        ScopedTypeVariables
                        GADTs
                        MonadFailDesugaring

  build-tools: cpphs >= 1.19
  ghc-options: -pgmP cpphs -optP --cpp

benchmark cardano-bench-criterion
  hs-source-dirs:      bench
  main-is:             Local/Criterion.hs
  other-modules:       Bench.Pos.Criterion.FollowTheSatoshiBench
                       Bench.Pos.Criterion.TxSigningBench
                       Bench.Configuration
                       Bench.Pos.Diffusion.BlockDownload
  type:                exitcode-stdio-1.0
  build-depends:       QuickCheck
                     , aeson
                     , base
                     , bytestring
                     , cardano-sl
                     , cardano-sl-block
                     , cardano-sl-block-test
                     , cardano-sl-core
                     , cardano-sl-core-test
                     , cardano-sl-crypto
                     , cardano-sl-crypto-test
                     , cardano-sl-db
                     , cardano-sl-infra
                     , cardano-sl-lrc
                     , cardano-sl-networking
                     , cardano-sl-txp
                     , cardano-sl-txp-test
                     , cardano-sl-ssc
                     , cardano-sl-util
                     , cardano-sl-util-test
                     , criterion
                     , deepseq
                     , formatting
                     , network
                     , network-transport
                     , network-transport-tcp
                     , optparse-applicative
                     , pipes
                     , stm
                     , time-units
                     , transformers
                     , universum >= 0.1.11
                     , vector
  default-language:    Haskell2010
  ghc-options:         -threaded -rtsopts
                       -Wall
                       -O2

  -- linker speed up for linux
  if os(linux)
    ghc-options:       -optl-fuse-ld=gold
    ld-options:        -fuse-ld=gold

  default-extensions:   DeriveDataTypeable
                        DeriveGeneric
                        GeneralizedNewtypeDeriving
                        StandaloneDeriving
                        FlexibleContexts
                        FlexibleInstances
                        MultiParamTypeClasses
                        FunctionalDependencies
                        DefaultSignatures
                        NoImplicitPrelude
                        OverloadedStrings
                        RecordWildCards
                        TypeApplications
                        TupleSections
                        ViewPatterns
                        LambdaCase
                        MultiWayIf
                        ConstraintKinds
                        UndecidableInstances
                        BangPatterns
                        TemplateHaskell
                        ScopedTypeVariables
                        GADTs
                        MonadFailDesugaring

  build-tools: cpphs >= 1.19
  ghc-options: -pgmP cpphs -optP --cpp<|MERGE_RESOLUTION|>--- conflicted
+++ resolved
@@ -157,6 +157,7 @@
                       , cardano-sl-infra
                       , cardano-sl-lrc
                       , cardano-sl-networking
+                      , cardano-sl-sinbin
                       , cardano-sl-ssc
                       , cardano-sl-txp
                       , cardano-sl-update
@@ -180,16 +181,12 @@
                       , generic-arbitrary
                       , hashable
                       , hspec
-<<<<<<< HEAD
-                      , katip
-                      , lens
-=======
                       , http-client
                       , http-client-tls
                       , http-conduit
+                      , katip
                       , lens
                       , memory
->>>>>>> e7c309bd
                       , mmorph
                       , monad-control
                       , mtl
