--- conflicted
+++ resolved
@@ -324,14 +324,9 @@
     -> d x
 runDiffusionLayerFull networkConfig transport ourVerInfo mEkgNodeMetrics oq onConnChange keepaliveTimer slotDuration listeners action =
     bracketKademlia networkConfig $ \networkConfig' ->
-<<<<<<< HEAD
-        timeWarpNode transport ourVerInfo listeners $ \nd converse -> do
-            withAsync (OQ.dequeueThread oq (sendMsgFromConverse converse) onConnChange) $ \_ -> do
-=======
         timeWarpNode transport ourVerInfo listeners $ \nd converse ->
-            withAsync (OQ.dequeueThread oq (sendMsgFromConverse converse)) $ \dthread -> do
+            withAsync (OQ.dequeueThread oq (sendMsgFromConverse converse) onConnChange) $ \dthread -> do
                 link dthread
->>>>>>> 279135a2
                 case mEkgNodeMetrics of
                     Just ekgNodeMetrics -> registerEkgNodeMetrics ekgNodeMetrics nd
                     Nothing -> pure ()
