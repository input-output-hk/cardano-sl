{-# LANGUAGE AllowAmbiguousTypes #-}
{-# LANGUAGE CPP                 #-}
{-# LANGUAGE RankNTypes          #-}

-- | Runners in various modes.

module Pos.Launcher.Runner
       ( -- * High level runners
         runRealMode

       , elimRealMode

       -- * Exported for custom usage in CLI utils
       , runServer
       ) where

import           Universum

import           Control.Monad.Fix (MonadFix)
import qualified Control.Monad.Reader as Mtl
import           Data.Default (Default)
import           JsonLog (jsonLog)
import           Mockable (race)
import           Mockable.Production (Production (..))
import           System.Exit (ExitCode (..))

import           Network.Broadcast.OutboundQueue (ConnectionChangeAction)

import           Pos.Binary ()
import           Pos.Communication (ActionSpec (..), OutSpecs (..), NodeId)
import           Pos.Communication.Limits (HasAdoptedBlockVersionData)
import           Pos.Configuration (networkConnectionTimeout)
import           Pos.Context.Context (NodeContext (..))
import           Pos.Diffusion.Full (diffusionLayerFull)
import           Pos.Diffusion.Full.Types (DiffusionWorkMode)
import           Pos.Diffusion.Transport.TCP (bracketTransportTCP)
import           Pos.Diffusion.Types (Diffusion (..), DiffusionLayer (..))
import           Pos.Launcher.Configuration (HasConfigurations)
import           Pos.Launcher.Param (BaseParams (..), LoggingParams (..), NodeParams (..))
import           Pos.Launcher.Resource (NodeResources (..))
import           Pos.Logic.Full (LogicWorkMode, logicLayerFull)
import           Pos.Logic.Types (LogicLayer (..))
import           Pos.Network.Types (NetworkConfig (..), topologyRoute53HealthCheckEnabled)
import           Pos.Recovery.Instance ()
import           Pos.Reporting.Ekg (EkgNodeMetrics (..), registerEkgMetrics, withEkgServer)
import           Pos.Reporting.Statsd (withStatsd)
import           Pos.Shutdown (HasShutdownContext, waitForShutdown)
import           Pos.Txp (MonadTxpLocal)
import           Pos.Update.Configuration (lastKnownBlockVersion)
import           Pos.Util.CompileInfo (HasCompileInfo)
import           Pos.Util.JsonLog (JsonLogConfig (..), jsonLogConfigFromHandle)
import           Pos.Web.Server (withRoute53HealthCheckApplication)
import           Pos.WorkMode (RealMode, RealModeContext (..))

----------------------------------------------------------------------------
-- High level runners
----------------------------------------------------------------------------

-- | Run activity in something convertible to 'RealMode' and back.
runRealMode
    :: forall ext a.
       ( Default ext
       , HasCompileInfo
       , HasConfigurations
       , HasAdoptedBlockVersionData (RealMode ext)
       , MonadTxpLocal (RealMode ext)
       -- MonadTxpLocal is meh,
       -- we can't remove @ext@ from @RealMode@ because
       -- explorer and wallet use RealMode,
       -- though they should use only @RealModeContext@
       )
    => NodeResources ext
    -> (ActionSpec (RealMode ext) a, OutSpecs)
    -> ConnectionChangeAction (RealMode ext) NodeId
    -> Production a
runRealMode nr@NodeResources {..} (actionSpec, outSpecs) onConnChange =
    elimRealMode nr $ runServer
        ncNodeParams
        (EkgNodeMetrics nrEkgStore (runProduction . elimRealMode nr))
        outSpecs
        onConnChange
        actionSpec
  where
    NodeContext {..} = nrContext

-- | RealMode runner: creates a JSON log configuration and uses the
-- resources provided to eliminate the RealMode, yielding a Production (IO).
elimRealMode
    :: forall t ext .
       ( HasConfigurations
       , HasCompileInfo
       , MonadTxpLocal (RealMode ext)
       , HasAdoptedBlockVersionData (RealMode ext)
       )
    => NodeResources ext
    -> RealMode ext t
    -> Production t
elimRealMode NodeResources {..} action = do
    jsonLogConfig <- maybe
        (pure JsonLogDisabled)
        jsonLogConfigFromHandle
        nrJLogHandle
    Mtl.runReaderT action (rmc jsonLogConfig)
  where
    NodeContext {..} = nrContext
    NodeParams {..} = ncNodeParams
    NetworkConfig {..} = ncNetworkConfig
    LoggingParams {..} = bpLoggingParams npBaseParams
    rmc jlConf = RealModeContext
        nrDBs
        nrSscState
        nrTxpState
        nrDlgState
        jlConf
        lpDefaultName
        nrContext

-- | "Batteries-included" server.
-- Bring up a full diffusion layer over a TCP transport and use it to run some
-- action. Also brings up ekg monitoring, route53 health check, statds,
-- according to parameters.
runServer
    :: forall ctx m t .
       ( DiffusionWorkMode m
       , LogicWorkMode ctx m
       , HasShutdownContext ctx
       , MonadFix m
       )
    => NodeParams
    -> EkgNodeMetrics m
    -> OutSpecs
    -> ConnectionChangeAction m NodeId
    -> ActionSpec m t
    -> m t
<<<<<<< HEAD
runServer NodeParams {..} ekgNodeMetrics _ onConnChange (ActionSpec act) =
    logicLayerFull jsonLog onConnChange $ \logicLayer ->
=======
runServer NodeParams {..} ekgNodeMetrics _ (ActionSpec act) =
    exitOnShutdown . logicLayerFull jsonLog $ \logicLayer ->
>>>>>>> 279135a2
        bracketTransportTCP networkConnectionTimeout tcpAddr $ \transport ->
            diffusionLayerFull npNetworkConfig lastKnownBlockVersion transport (Just ekgNodeMetrics) $ \withLogic -> do
                diffusionLayer <- withLogic (logic logicLayer)
                when npEnableMetrics (registerEkgMetrics ekgStore)
                runLogicLayer logicLayer $
                    runDiffusionLayer diffusionLayer $
                    maybeWithRoute53 (enmElim ekgNodeMetrics (healthStatus (diffusion diffusionLayer))) $
                    maybeWithEkg $
                    maybeWithStatsd $
                    act (diffusion diffusionLayer)
  where
    exitOnShutdown action = do
        _ <- race waitForShutdown action
        exitWith (ExitFailure 20) -- special exit code to indicate an update
    tcpAddr = ncTcpAddr npNetworkConfig
    ekgStore = enmStore ekgNodeMetrics
    (hcHost, hcPort) = case npRoute53Params of
        Nothing         -> ("127.0.0.1", 3030)
        Just (hst, prt) -> (decodeUtf8 hst, fromIntegral prt)
    maybeWithRoute53 mStatus = case topologyRoute53HealthCheckEnabled (ncTopology npNetworkConfig) of
        True  -> withRoute53HealthCheckApplication mStatus hcHost hcPort
        False -> identity
    maybeWithEkg = case (npEnableMetrics, npEkgParams) of
        (True, Just ekgParams) -> withEkgServer ekgParams ekgStore
        _                      -> identity
    maybeWithStatsd = case (npEnableMetrics, npStatsdParams) of
        (True, Just sdParams) -> withStatsd sdParams ekgStore
        _                     -> identity<|MERGE_RESOLUTION|>--- conflicted
+++ resolved
@@ -132,13 +132,8 @@
     -> ConnectionChangeAction m NodeId
     -> ActionSpec m t
     -> m t
-<<<<<<< HEAD
 runServer NodeParams {..} ekgNodeMetrics _ onConnChange (ActionSpec act) =
-    logicLayerFull jsonLog onConnChange $ \logicLayer ->
-=======
-runServer NodeParams {..} ekgNodeMetrics _ (ActionSpec act) =
     exitOnShutdown . logicLayerFull jsonLog $ \logicLayer ->
->>>>>>> 279135a2
         bracketTransportTCP networkConnectionTimeout tcpAddr $ \transport ->
             diffusionLayerFull npNetworkConfig lastKnownBlockVersion transport (Just ekgNodeMetrics) $ \withLogic -> do
                 diffusionLayer <- withLogic (logic logicLayer)
