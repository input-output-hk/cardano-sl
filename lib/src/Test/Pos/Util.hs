--- conflicted
+++ resolved
@@ -173,7 +173,6 @@
     [x] -> pure x
     _ ->   kickOut "expected exactly one element, but list contains more elements"
   where
-<<<<<<< HEAD
     kickOut err = stopProperty $ err <> " (" <> desc <> ")"
 
 ----------------------------------------------------------------------------
@@ -196,7 +195,4 @@
 sumEquals _ 0 = pure []
 sumEquals maxEl restSum = do
     el <- choose (1, min maxEl restSum)
-    (el:) <$> sumEquals maxEl (restSum - el)
-=======
-    kickOut err = stopProperty $ err <> " (" <> desc <> ")"
->>>>>>> a53c4e98
+    (el:) <$> sumEquals maxEl (restSum - el)