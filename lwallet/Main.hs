{-# OPTIONS_GHC -fno-warn-name-shadowing #-}
{-# LANGUAGE CPP                 #-}
{-# LANGUAGE NamedFieldPuns      #-}
{-# LANGUAGE QuasiQuotes         #-}
{-# LANGUAGE RankNTypes          #-}
{-# LANGUAGE ScopedTypeVariables #-}

module Main
       ( main
       ) where

import           Control.Concurrent.STM.TQueue    (newTQueue, tryReadTQueue, writeTQueue)
import           Control.Monad.Error.Class        (throwError)
import           Control.Monad.Trans.Either       (EitherT (..))
import qualified Data.ByteString                  as BS
import           Data.ByteString.Base58           (bitcoinAlphabet, encodeBase58)
import qualified Data.HashMap.Strict              as HM
import           Data.List                        ((!!))
import qualified Data.Set                         as S (fromList)
import           Data.String.QQ                   (s)
import qualified Data.Text                        as T
import qualified Data.Text.IO                     as T
import           Data.Time.Units                  (convertUnit, toMicroseconds)
import           Formatting                       (build, int, sformat, shown, stext,
                                                   string, (%))
import           Mockable                         (Mockable, Production, SharedAtomic,
                                                   SharedAtomicT, bracket, concurrently,
                                                   currentTime, delay, forConcurrently,
                                                   modifySharedAtomic, newSharedAtomic,
                                                   runProduction)
import           Network.Transport.Abstract       (Transport, hoistTransport)
import           System.IO                        (BufferMode (LineBuffering), hClose,
                                                   hFlush, hSetBuffering, stdout)
import           System.Wlog                      (logDebug, logError, logInfo)
#if !(defined(mingw32_HOST_OS))
import           System.Exit                      (ExitCode (ExitSuccess))
import           System.Posix.Process             (exitImmediately)
#endif
import           Serokell.Util                    (ms, sec)
import           Universum

import           Pos.Binary                       (Raw, serialize')
import qualified Pos.CLI                          as CLI
import           Pos.Client.Txp.Balances          (getOwnUtxo)
import           Pos.Client.Txp.Util              (TxError (..), createTx)
import           Pos.Communication                (NodeId, OutSpecs, SendActions, Worker,
                                                   WorkerSpec, dataFlow, delegationRelays,
                                                   immediateConcurrentConversations,
                                                   relayPropagateOut, submitTx,
                                                   submitTxRaw, submitUpdateProposal,
                                                   submitVote, txRelays, usRelays, worker)
import           Pos.Constants                    (genesisBlockVersionData,
                                                   genesisSlotDuration, isDevelopment)
import           Pos.Core.Coin                    (subCoin)
import           Pos.Core.Types                   (Timestamp (..), mkCoin)
import           Pos.Crypto                       (Hash, SecretKey, SignTag (SignUSVote),
                                                   emptyPassphrase, encToPublic,
                                                   fakeSigner, hash, hashHexF,
                                                   noPassEncrypt, safeCreatePsk, safeSign,
                                                   safeToPublic, toPublic, unsafeHash,
                                                   withSafeSigner)
import           Pos.Data.Attributes              (mkAttributes)
import           Pos.Genesis                      (StakeDistribution (..), devAddrDistr,
                                                   devStakesDistr, genesisDevSecretKeys,
                                                   genesisUtxo, genesisUtxoProduction,
                                                   stakeDistribution)
import           Pos.Launcher                     (BaseParams (..), LoggingParams (..),
                                                   bracketTransport, loggerBracket)
import           Pos.Network.Types                (MsgType (..), Origin (..))
import           Pos.Ssc.GodTossing               (SscGodTossing)
import           Pos.Ssc.SscAlgo                  (SscAlgo (..))
import           Pos.Txp                          (TxOut (..), TxOutAux (..), txaF,
                                                   unGenesisUtxo)
import           Pos.Types                        (coinF, makePubKeyAddress)
import           Pos.Update                       (BlockVersionData (..),
                                                   BlockVersionModifier (..),
                                                   SystemTag (..), UpdateData (..),
                                                   UpdateVote (..), mkUpdateProposalWSign)
import           Pos.Util.UserSecret              (readUserSecret, usKeys)
import           Pos.Util.Util                    (powerLift)
import           Pos.Wallet                       (addSecretKey, getBalance,
                                                   getSecretKeys)
import           Pos.Wallet.Light                 (LightWalletMode, WalletParams (..),
                                                   runWalletStaticPeers)
import           Pos.WorkMode                     (RealMode, RealModeContext)


import           Command                          (Command (..), ProposeUpdateSystem (..),
                                                   SendMode (..), parseCommand)
import qualified Network.Transport.TCP            as TCP (TCPAddr (..))
import           System.Random                    (randomRIO)
import           WalletOptions                    (WalletAction (..), WalletOptions (..),
                                                   getWalletOptions)

import           Node.Conversation                (ConversationActions (..))
import           Node.Message.Class               (Message (..))
import           Pos.Communication.Types.Protocol (Conversation (..), SendActions (..),
                                                   enqueueMsg, withConnectionTo)
import           System.Wlog.CanLog

data CmdCtx =
  CmdCtx
    { skeys             :: [SecretKey]
    , na                :: [NodeId]
    , genesisStakeDistr :: StakeDistribution
    }

helpMsg :: Text
helpMsg = [s|
Avaliable commands:
   balance <address>              -- check balance on given address (may be any address)
   send <N> [<address> <coins>]+  -- create and send transaction with given outputs
                                     from own address #N
   send-to-all-genesis <duration> <conc> <delay> <sendmode> <csvfile>
                                  -- create and send transactions from all genesis addresses for <duration>
                                     seconds, delay in ms.  conc is the number of threads that send
                                     transactions concurrently. sendmode can be one of "neighbours",
                                     "round-robin", and "send-random".
   vote <N> <decision> <upid>     -- send vote with given hash of proposal id (in base16) and
                                     decision, from own address #N
   propose-update <N> <block ver> <script ver> <slot duration> <max block size> <software ver> <propose_file>?
                                  -- propose an update with given versions and other data
                                     with one positive vote for it, from own address #N
   listaddr                       -- list own addresses
   delegate-light <N> <M> <eStart> <eEnd>?
                                  -- delegate secret key #N to pk <M> light version (M is encoded in base58),
                                     where eStart is cert start epoch, eEnd -- expire epoch
   delegate-heavy <N> <M> <e>     -- delegate secret key #N to pk <M> heavyweight (M is encoded in base58),
                                     e is current epoch.
   add-key-pool <N>               -- add key from intial pool
   add-key <file>                 -- add key from file
   help                           -- show this message
   quit                           -- shutdown node wallet
|]

-- | Count submitted and failed transactions.
--
-- This is used in the benchmarks using send-to-all-genesis
data TxCount = TxCount
    { _txcSubmitted :: !Int
    , _txcFailed    :: !Int
      -- How many threads are still sending transactions.
    , _txcThreads   :: !Int }

addTxSubmit :: Mockable SharedAtomic m => SharedAtomicT m TxCount -> m ()
addTxSubmit mvar = modifySharedAtomic mvar (\(TxCount submitted failed sending) -> return (TxCount (submitted + 1) failed sending, ()))

addTxFailed :: Mockable SharedAtomic m => SharedAtomicT m TxCount -> m ()
addTxFailed mvar = modifySharedAtomic mvar (\(TxCount submitted failed sending) -> return (TxCount submitted (failed + 1) sending, ()))

runCmd :: SendActions LightWalletMode -> Command -> CmdCtx -> LightWalletMode ()
runCmd _ (Balance addr) _ =
    getBalance addr >>=
    putText . sformat ("Current balance: "%coinF)
runCmd sendActions (Send idx outputs) CmdCtx{na} = do
    skeys <- getSecretKeys
    let skey = skeys !! idx
        curAddr = makePubKeyAddress $ encToPublic skey
    etx <- withSafeSigner skey (pure emptyPassphrase) $ \mss -> runEitherT $ do
        ss <- mss `whenNothing` throwError "Invalid passphrase"
        lift $ submitTx
            (immediateConcurrentConversations sendActions na)
            ss
            (map (flip TxOutAux []) outputs)
            curAddr
    case etx of
        Left err      -> putText $ sformat ("Error: "%stext) err
        Right (tx, _) -> putText $ sformat ("Submitted transaction: "%txaF) tx
runCmd sendActions (SendToAllGenesis duration conc delay_ sendMode tpsSentFile) CmdCtx{..} = do
    let nNeighbours = length na
    let slotDuration = fromIntegral (toMicroseconds genesisSlotDuration) `div` 1000000 :: Int
        keysToSend = zip skeys (stakeDistribution genesisStakeDistr)
    tpsMVar <- newSharedAtomic $ TxCount 0 0 conc
    startTime <- show . toInteger . getTimestamp . Timestamp <$> currentTime
    Mockable.bracket (openFile tpsSentFile WriteMode) (liftIO . hClose) $ \h -> do
        liftIO $ hSetBuffering h LineBuffering
        liftIO . T.hPutStrLn h $ T.intercalate "," [ "slotDuration=" <> show slotDuration
                                                   , "sendMode=" <> show sendMode
                                                   , "conc=" <> show conc
                                                   , "startTime=" <> startTime
                                                   , "delay=" <> show delay_ ]
        liftIO $ T.hPutStrLn h "time,txCount,txType"
        txQueue <- atomically $ newTQueue
        -- prepare a queue with all transactions
        logInfo $ sformat ("Found "%shown%" keys in the genesis block.") (length keysToSend)
        forM_ (zip keysToSend [0..]) $ \((key, balance), n) -> do
            let txOut1 = TxOut {
                    txOutAddress = makePubKeyAddress (toPublic key),
                    txOutValue = mkCoin 1
                    }
                txOut2 = TxOut {
                    txOutAddress = makePubKeyAddress (toPublic key),
                    txOutValue =
                        fromMaybe (error $ "zero balance for key #" <> show n) $
                          balance `subCoin` mkCoin 1
                    }
                txOuts = TxOutAux txOut1 [] :| [TxOutAux txOut2 []]
            neighbours <- case sendMode of
                    SendNeighbours -> return na
                    SendRoundRobin -> return [na !! (n `mod` nNeighbours)]
                    SendRandom -> do
                        i <- liftIO $ randomRIO (0, nNeighbours - 1)
                        return [na !! i]
            atomically $ writeTQueue txQueue (key, txOuts, neighbours)

            -- every <slotDuration> seconds, write the number of sent and failed transactions to a CSV file.
        let writeTPS :: LightWalletMode ()
            writeTPS = do
                delay (sec slotDuration)
                currentTime <- show . toInteger . getTimestamp . Timestamp <$> currentTime
                finished <- modifySharedAtomic tpsMVar $ \(TxCount submitted failed sending) -> do
                    -- CSV is formatted like this:
                    -- time,txCount,txType
                    liftIO $ T.hPutStrLn h $ T.intercalate "," [currentTime, show $ submitted, "submitted"]
                    liftIO $ T.hPutStrLn h $ T.intercalate "," [currentTime, show $ failed, "failed"]
                    return (TxCount 0 0 sending, sending <= 0)
                if finished
                then logInfo "Finished writing TPS samples."
                else writeTPS
            -- Repeatedly take transactions from the queue and send them.
            -- Do this n times.
            sendTxs :: Int -> LightWalletMode ()
            sendTxs n
                | n <= 0 = do
                      logInfo "All done sending transactions on this thread."
                      modifySharedAtomic tpsMVar $ \(TxCount submitted failed sending) ->
                          return (TxCount submitted failed (sending - 1), ())
                | otherwise = (atomically $ tryReadTQueue txQueue) >>= \case
                      Just (key, txOuts, neighbours) -> do
                          utxo <- getOwnUtxo $ makePubKeyAddress $ safeToPublic (fakeSigner key)
<<<<<<< HEAD
                          etx <- createTx utxo (fakeSigner key) (one (TxOutAux txOut [])) (makePubKeyAddress $ toPublic key)
                          case etx of
                              Left (TxError err) -> do
                                  addTxFailed tpsMVar
                                  logError (sformat ("Error: "%stext%" while trying to send to "%shown) err neighbours)
                              Right (tx, _) -> do
=======
                          tx <- createTx utxo (fakeSigner key) txOuts
                          case tx of
                              Left err -> addTxFailed tpsMVar >> logError (sformat ("Error: "%stext%" while trying to send to "%shown) err neighbours)
                              Right tx -> do
>>>>>>> d7a5838d
                                  submitTxRaw (immediateConcurrentConversations sendActions neighbours) tx
                                  addTxSubmit tpsMVar >> logInfo (sformat ("Submitted transaction: "%txaF%" to "%shown) tx neighbours)
                          delay $ ms delay_
                          logInfo "Continuing to send transactions."
                          sendTxs (n - 1)
                      Nothing -> logInfo "No more transactions in the queue."
            sendTxsConcurrently n = void $ forConcurrently [1..conc] (const (sendTxs n))
        -- Send transactions while concurrently writing the TPS numbers every
        -- slot duration. The 'writeTPS' action takes care to *always* write
        -- after every slot duration, even if it is killed, so as to
        -- guarantee that we don't miss any numbers.
        void $ concurrently writeTPS (sendTxsConcurrently duration)
runCmd sendActions v@(Vote idx decision upid) CmdCtx{na} = do
    logDebug $ "Submitting a vote :" <> show v
    skey <- (!! idx) <$> getSecretKeys
    msignature <- withSafeSigner skey (pure emptyPassphrase) $ mapM $
                        \ss -> pure $ safeSign SignUSVote ss (upid, decision)
    case msignature of
        Nothing -> putText "Invalid passphrase"
        Just signature -> do
            let voteUpd = UpdateVote
                    { uvKey        = encToPublic skey
                    , uvProposalId = upid
                    , uvDecision   = decision
                    , uvSignature  = signature
                }
            if null na
                then putText "Error: no addresses specified"
                else do
                    submitVote (immediateConcurrentConversations sendActions na) voteUpd
                    putText "Submitted vote"
runCmd sendActions ProposeUpdate{..} CmdCtx{na} = do
    logDebug "Proposing update..."
    skey <- (!! puIdx) <$> getSecretKeys
    let BlockVersionData {..} = genesisBlockVersionData
    let bvm =
            BlockVersionModifier
            { bvmScriptVersion     = puScriptVersion
            , bvmSlotDuration      = convertUnit (sec puSlotDurationSec)
            , bvmMaxBlockSize      = puMaxBlockSize
            , bvmMaxHeaderSize     = bvdMaxHeaderSize
            , bvmMaxTxSize         = bvdMaxTxSize
            , bvmMaxProposalSize   = bvdMaxProposalSize
            , bvmMpcThd            = bvdMpcThd
            , bvmHeavyDelThd       = bvdHeavyDelThd
            , bvmUpdateVoteThd     = bvdUpdateVoteThd
            , bvmUpdateProposalThd = bvdUpdateProposalThd
            , bvmUpdateImplicit    = bvdUpdateImplicit
            , bvmSoftforkRule      = Nothing
            , bvmTxFeePolicy       = Nothing
            , bvmUnlockStakeEpoch  = Nothing
            }
    updateData <- mapM updateDataElement puUpdates
    let udata = HM.fromList updateData
    let whenCantCreate = error . mappend "Failed to create update proposal: "
    withSafeSigner skey (pure emptyPassphrase) $ \case
        Nothing -> putText "Invalid passphrase"
        Just ss -> do
            let updateProposal = either whenCantCreate identity $
                    mkUpdateProposalWSign
                        puBlockVersion
                        bvm
                        puSoftwareVersion
                        udata
                        (mkAttributes ())
                        ss
            if null na
                then putText "Error: no addresses specified"
                else do
                    submitUpdateProposal (immediateConcurrentConversations sendActions na) ss updateProposal
                    let id = hash updateProposal
                    putText $
                      sformat ("Update proposal submitted, upId: "%hashHexF) id
runCmd _ Help _ = putText helpMsg
runCmd _ ListAddresses _ = do
   addrs <- map encToPublic <$> getSecretKeys
   putText "Available addresses:"
   for_ (zip [0 :: Int ..] addrs) $ \(i, pk) ->
       putText $ sformat ("    #"%int%":   "%build%" (PK: "%stext%")")
                    i (makePubKeyAddress pk) (toBase58Text pk)
  where
    toBase58Text = decodeUtf8 . encodeBase58 bitcoinAlphabet . serialize'
runCmd sendActions (DelegateLight i delegatePk startEpoch lastEpochM) CmdCtx{na} = do
   issuerSk <- (!! i) <$> getSecretKeys
   withSafeSigner issuerSk (pure emptyPassphrase) $ \case
        Nothing -> putText "Invalid passphrase"
        Just ss -> do
          let psk = safeCreatePsk ss delegatePk (startEpoch, fromMaybe 1000 lastEpochM)
          dataFlow "pskLight" (immediateConcurrentConversations sendActions na) (MsgTransaction OriginSender) psk
   putText "Sent lightweight cert"
runCmd sendActions (DelegateHeavy i delegatePk curEpoch) CmdCtx{na} = do
   issuerSk <- (!! i) <$> getSecretKeys
   withSafeSigner issuerSk (pure emptyPassphrase) $ \case
        Nothing -> putText "Invalid passphrase"
        Just ss -> do
          let psk = safeCreatePsk ss delegatePk curEpoch
          dataFlow "pskHeavy" (immediateConcurrentConversations sendActions na) (MsgTransaction OriginSender) psk
   putText "Sent heavyweight cert"
runCmd _ (AddKeyFromPool i) CmdCtx{..} = do
   let key = skeys !! i
   addSecretKey $ noPassEncrypt key
runCmd _ (AddKeyFromFile f) _ = do
    secret <- readUserSecret f
    mapM_ addSecretKey $ secret ^. usKeys
runCmd _ Quit _ = pure ()

dummyHash :: Hash Raw
dummyHash = unsafeHash (0 :: Integer)

hashFile :: MonadIO m => Maybe FilePath -> m (Hash Raw)
hashFile Nothing  = pure dummyHash
hashFile (Just filename) = do
    fileData <- liftIO $ BS.readFile filename
    let h = unsafeHash fileData
    putText $ sformat ("Read file "%string%" succesfuly, its hash: "%hashHexF) filename h
    pure h

updateDataElement :: MonadIO m => ProposeUpdateSystem -> m (SystemTag, UpdateData)
updateDataElement ProposeUpdateSystem{..} = do
    diffHash <- hashFile pusBinDiffPath
    installerHash <- hashFile pusInstallerPath
    pure (pusSystemTag, UpdateData diffHash installerHash dummyHash dummyHash)

-- This solution is hacky, but will work for now
runCmdOuts :: OutSpecs
runCmdOuts = relayPropagateOut $ mconcat
                [ usRelays @(RealModeContext SscGodTossing) @(RealMode SscGodTossing)
                , delegationRelays @SscGodTossing @(RealModeContext SscGodTossing) @(RealMode SscGodTossing)
                , txRelays @SscGodTossing @(RealModeContext SscGodTossing) @(RealMode SscGodTossing)
                ]

evalCmd :: SendActions LightWalletMode -> Command -> CmdCtx -> LightWalletMode ()
evalCmd _ Quit _      = pure ()
evalCmd sa cmd cmdCtx = runCmd sa cmd cmdCtx >> evalCommands sa cmdCtx

evalCommands :: SendActions LightWalletMode -> CmdCtx -> LightWalletMode ()
evalCommands sa cmdCtx = do
    putStr @Text "> "
    liftIO $ hFlush stdout
    line <- getLine
    let cmd = parseCommand line
    case cmd of
        Left err   -> putStrLn err >> evalCommands sa cmdCtx
        Right cmd_ -> evalCmd sa cmd_ cmdCtx

<<<<<<< HEAD
runWalletRepl :: WalletOptions -> Worker LightWalletMode
runWalletRepl wo sa = do
    let na = woPeers wo
=======
runWalletRepl :: MonadWallet ssc ctx m => CmdCtx -> Worker m
runWalletRepl cmdCtx sa = do
>>>>>>> d7a5838d
    putText "Welcome to Wallet CLI Node"
    evalCmd sa Help cmdCtx

<<<<<<< HEAD
runWalletCmd :: WalletOptions -> Text -> Worker LightWalletMode
runWalletCmd wo str sa = do
    let na = woPeers wo
=======
runWalletCmd :: MonadWallet ssc ctx m => CmdCtx -> Text -> Worker m
runWalletCmd cmdCtx str sa = do
>>>>>>> d7a5838d
    let strs = T.splitOn "," str
    for_ strs $ \scmd -> do
        let mcmd = parseCommand scmd
        case mcmd of
            Left err   -> putStrLn err
            Right cmd' -> runCmd sa cmd' cmdCtx
    putText "Command execution finished"
    putText " " -- for exit by SIGPIPE
    liftIO $ hFlush stdout
#if !(defined(mingw32_HOST_OS))
    delay $ sec 3
    liftIO $ exitImmediately ExitSuccess
#endif

main :: IO ()
main = do
    WalletOptions {..} <- getWalletOptions
    --filePeers <- maybe (return []) CLI.readPeersFile
    --                   (CLI.dhtPeersFile woCommonArgs)
    let allPeers = woPeers -- ++ filePeers
    let logParams =
            LoggingParams
            { lpRunnerTag     = "smart-wallet"
            , lpHandlerPrefix = CLI.logPrefix woCommonArgs
            , lpConfigPath    = CLI.logConfig woCommonArgs
            }
        baseParams = BaseParams { bpLoggingParams = logParams }

    print logParams

    let sysStart = CLI.sysStart woCommonArgs
    let devStakeDistr =
            devStakesDistr
                (CLI.flatDistr woCommonArgs)
                (CLI.bitcoinDistr woCommonArgs)
                (CLI.richPoorDistr woCommonArgs)
                (CLI.expDistr woCommonArgs)
    let wpGenesisUtxo =
            if isDevelopment
            then genesisUtxo Nothing (devAddrDistr devStakeDistr)
            else genesisUtxoProduction
    let params =
            WalletParams
            { wpDbPath      = Just woDbPath
            , wpRebuildDb   = woRebuildDb
            , wpKeyFilePath = woKeyFilePath
            , wpSystemStart = sysStart
            , wpGenesisKeys = woDebug
            , wpBaseParams  = baseParams
            , ..
            }

    loggerBracket logParams $ runProduction $
      bracketTransport TCP.Unaddressable $ \transport -> do
        logInfo $ if isDevelopment
            then "Development Mode"
            else "Production Mode"
        logInfo $ sformat ("Length of genesis utxo: "%shown)
            (length $ unGenesisUtxo wpGenesisUtxo)
        let transport' :: Transport LightWalletMode
            transport' = hoistTransport
                (powerLift :: forall t . Production t -> LightWalletMode t)
                transport

            worker' specs w = worker specs $ \sa -> w (addLogging sa)

            cmdCtx = CmdCtx
                      { skeys = if isDevelopment then genesisDevSecretKeys else []
                      , na = woPeers
                      , genesisStakeDistr = devStakeDistr
                      }

            plugins :: ([ WorkerSpec LightWalletMode ], OutSpecs)
            plugins = first pure $ case woAction of
                Repl    -> worker' runCmdOuts $ runWalletRepl cmdCtx
                Cmd cmd -> worker' runCmdOuts $ runWalletCmd cmdCtx cmd
                Serve __webPort __webDaedalusDbPath -> error "light wallet server is disabled"
                -- Serve webPort webDaedalusDbPath -> worker walletServerOuts $ \sendActions ->
                --     walletServeWebLite sendActions webDaedalusDbPath False webPort

        case CLI.sscAlgo woCommonArgs of
            GodTossingAlgo -> do
                logInfo "Using MPC coin tossing"
                liftIO $ hFlush stdout
                runWalletStaticPeers transport' (S.fromList allPeers) params plugins
            NistBeaconAlgo ->
                logError "Wallet does not support NIST beacon!"

addLogging :: forall m. WithLogger m => SendActions m -> SendActions m
addLogging SendActions{..} = SendActions{
      enqueueMsg = error "unused"
    , withConnectionTo = aux
    }
  where
    aux nid k = withConnectionTo nid $ \peerData -> fmap auxConv (k peerData)
    auxConv (Conversation k) = Conversation (\acts -> k (auxActs acts))

    auxActs :: (Message snd, Message rcv)
            => ConversationActions snd rcv m -> ConversationActions snd rcv m
    auxActs (ConversationActions{..}) = ConversationActions {
        send = \body -> do
                 logDebug $ sformat ("Light wallet sending " % stext) (formatMessage body)
                 send body
      , recv = \limit -> do
                 mRcv <- recv limit
                 logDebug $
                   case mRcv of
                     Nothing  -> sformat ("Light wallet received end of input")
                     Just rcv -> sformat ("Light wallet received " % stext) (formatMessage rcv)
                 return mRcv
      }<|MERGE_RESOLUTION|>--- conflicted
+++ resolved
@@ -228,19 +228,12 @@
                 | otherwise = (atomically $ tryReadTQueue txQueue) >>= \case
                       Just (key, txOuts, neighbours) -> do
                           utxo <- getOwnUtxo $ makePubKeyAddress $ safeToPublic (fakeSigner key)
-<<<<<<< HEAD
-                          etx <- createTx utxo (fakeSigner key) (one (TxOutAux txOut [])) (makePubKeyAddress $ toPublic key)
+                          etx <- createTx utxo (fakeSigner key) txOuts (makePubKeyAddress $ toPublic key)
                           case etx of
                               Left (TxError err) -> do
                                   addTxFailed tpsMVar
                                   logError (sformat ("Error: "%stext%" while trying to send to "%shown) err neighbours)
                               Right (tx, _) -> do
-=======
-                          tx <- createTx utxo (fakeSigner key) txOuts
-                          case tx of
-                              Left err -> addTxFailed tpsMVar >> logError (sformat ("Error: "%stext%" while trying to send to "%shown) err neighbours)
-                              Right tx -> do
->>>>>>> d7a5838d
                                   submitTxRaw (immediateConcurrentConversations sendActions neighbours) tx
                                   addTxSubmit tpsMVar >> logInfo (sformat ("Submitted transaction: "%txaF%" to "%shown) tx neighbours)
                           delay $ ms delay_
@@ -386,25 +379,13 @@
         Left err   -> putStrLn err >> evalCommands sa cmdCtx
         Right cmd_ -> evalCmd sa cmd_ cmdCtx
 
-<<<<<<< HEAD
-runWalletRepl :: WalletOptions -> Worker LightWalletMode
-runWalletRepl wo sa = do
-    let na = woPeers wo
-=======
-runWalletRepl :: MonadWallet ssc ctx m => CmdCtx -> Worker m
+runWalletRepl :: CmdCtx -> Worker LightWalletMode
 runWalletRepl cmdCtx sa = do
->>>>>>> d7a5838d
     putText "Welcome to Wallet CLI Node"
     evalCmd sa Help cmdCtx
 
-<<<<<<< HEAD
-runWalletCmd :: WalletOptions -> Text -> Worker LightWalletMode
-runWalletCmd wo str sa = do
-    let na = woPeers wo
-=======
-runWalletCmd :: MonadWallet ssc ctx m => CmdCtx -> Text -> Worker m
+runWalletCmd :: CmdCtx -> Text -> Worker LightWalletMode
 runWalletCmd cmdCtx str sa = do
->>>>>>> d7a5838d
     let strs = T.splitOn "," str
     for_ strs $ \scmd -> do
         let mcmd = parseCommand scmd
