module Pos.Wallet.Light.Launcher.Runner
       ( runWalletStaticPeers
       , runWallet
       ) where

import           Universum                       hiding (bracket)

import           Control.Monad.Fix               (MonadFix)
import qualified Control.Monad.Reader            as Mtl
import qualified Data.Set                        as Set
import           Mockable                        (MonadMockable, Production, bracket,
                                                  fork, sleepForever)
import           Network.Transport.Abstract      (Transport)
import           Node                            (noReceiveDelay, simpleNodeEndPoint)
import           System.Wlog                     (WithLogger, logDebug, logInfo)

import           Pos.Communication               (ActionSpec (..), MkListeners, NodeId,
                                                  OutSpecs, WorkerSpec)
<<<<<<< HEAD
import           Pos.Discovery                   (findPeers)
import           Pos.Genesis                     (gtcUtxo, gtcWStakeholders)
import           Pos.Launcher                    (BaseParams (..), LoggingParams (..),
                                                  runServer)
=======
import           Pos.Launcher                    (BaseParams (..), LoggingParams (..), OQ,
                                                  initQueue, runServer)
import           Pos.Network.Types               (NetworkConfig, Topology (..),
                                                  defaultNetworkConfig)
>>>>>>> 49e3805a
import           Pos.Reporting.MemState          (emptyReportingContext)
import           Pos.Util.JsonLog                (JsonLogConfig (..))
import           Pos.Util.Util                   ()
import           Pos.Wallet.KeyStorage           (keyDataFromFile)
import           Pos.Wallet.Light.Launcher.Param (WalletParams (..))
import           Pos.Wallet.Light.Mode           (LightWalletContext (..),
                                                  LightWalletMode)
import           Pos.Wallet.Light.State          (closeState, openMemState, openState)
import           Pos.Wallet.WalletMode           (MonadWallet)

-- TODO: Move to some `Pos.Wallet.Worker` and provide
-- meaningful ones
-- allWorkers :: WalletMode ssc m => [m ()]
allWorkers :: Monoid b => ([a], b)
allWorkers = mempty

-- | WalletMode runner
runLightWalletMode
    :: NetworkConfig kademlia
    -> Transport LightWalletMode
    -> Set NodeId
    -> WalletParams
    -> (ActionSpec LightWalletMode a, OutSpecs)
    -> Production a
runLightWalletMode networkConfig transport peers wp@WalletParams {..} =
    runRawStaticPeersWallet networkConfig transport peers wp mempty

runWalletStaticPeers
    :: Transport LightWalletMode
    -> Set NodeId
    -> WalletParams
    -> ([WorkerSpec LightWalletMode], OutSpecs)
    -> Production ()
runWalletStaticPeers transport peers wp =
    runLightWalletMode networkConfig transport peers wp . runWallet
  where
    networkConfig :: NetworkConfig kademlia
    networkConfig = defaultNetworkConfig $ TopologyLightWallet (Set.toList peers)

runWallet
    :: MonadWallet ssc ctx m
    => ([WorkerSpec m], OutSpecs)
    -> (WorkerSpec m, OutSpecs)
runWallet (plugins', pouts) = (,outs) . ActionSpec $ \vI sendActions -> do
    logInfo "Wallet is initialized!"
    let unpackPlugin (ActionSpec action) = action vI sendActions
    mapM_ (fork . unpackPlugin) $ plugins' ++ workers'
    logDebug "Forked all plugins successfully"
    sleepForever
  where
    (workers', wouts) = allWorkers
    outs = wouts <> pouts

runRawStaticPeersWallet
    :: NetworkConfig kademlia
    -> Transport LightWalletMode
    -> Set NodeId
    -> WalletParams
    -> MkListeners LightWalletMode
    -> (ActionSpec LightWalletMode a, OutSpecs)
    -> Production a
runRawStaticPeersWallet networkConfig transport peers WalletParams {..}
                        listeners (ActionSpec action, outs) =
    bracket openDB closeDB $ \db -> do
        keyData <- keyDataFromFile wpKeyFilePath
        oq <- liftIO $ initQueue networkConfig
        flip Mtl.runReaderT
            ( LightWalletContext
                keyData
                db
                emptyReportingContext
                peers
                JsonLogDisabled
                lpRunnerTag
                (wpGenesisContext ^. gtcWStakeholders)
            ) .
            runServer_ transport listeners outs oq . ActionSpec $ \vI sa ->
            logInfo "Started wallet, joining network" >> action vI sa
  where
    LoggingParams {..} = bpLoggingParams wpBaseParams
    wpGenesisUtxo = wpGenesisContext ^. gtcUtxo
    openDB =
        maybe
            (openMemState wpGenesisUtxo)
            (openState wpRebuildDb wpGenesisUtxo)
            wpDbPath
    closeDB = closeState

runServer_
    :: (MonadIO m, MonadMockable m, MonadFix m, WithLogger m)
    => Transport m -> MkListeners m -> OutSpecs -> OQ m -> ActionSpec m b -> m b
runServer_ transport mkl outSpecs oq =
    runServer (simpleNodeEndPoint transport) (const noReceiveDelay) (const mkl)
        outSpecs acquire release oq
  where
    acquire = const pass
    release = const pass<|MERGE_RESOLUTION|>--- conflicted
+++ resolved
@@ -16,17 +16,11 @@
 
 import           Pos.Communication               (ActionSpec (..), MkListeners, NodeId,
                                                   OutSpecs, WorkerSpec)
-<<<<<<< HEAD
-import           Pos.Discovery                   (findPeers)
 import           Pos.Genesis                     (gtcUtxo, gtcWStakeholders)
-import           Pos.Launcher                    (BaseParams (..), LoggingParams (..),
-                                                  runServer)
-=======
 import           Pos.Launcher                    (BaseParams (..), LoggingParams (..), OQ,
                                                   initQueue, runServer)
 import           Pos.Network.Types               (NetworkConfig, Topology (..),
                                                   defaultNetworkConfig)
->>>>>>> 49e3805a
 import           Pos.Reporting.MemState          (emptyReportingContext)
 import           Pos.Util.JsonLog                (JsonLogConfig (..))
 import           Pos.Util.Util                   ()
