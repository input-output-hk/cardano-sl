--- conflicted
+++ resolved
@@ -24,13 +24,8 @@
 import           Pos.Client.Txp.Balances          (MonadBalances (..), getBalanceFromUtxo)
 import           Pos.Client.Txp.History           (MonadTxHistory (..))
 import           Pos.Communication.Types.Protocol (NodeId)
-<<<<<<< HEAD
+import qualified Pos.Constants                    as Const
 import           Pos.Core                         (HasCoreConstants, SlotId (..))
-=======
-import qualified Pos.Constants                    as Const
-import           Pos.Core                         (HasCoreConstants, SlotId (..),
-                                                   addressHash, makePubKeyAddress)
->>>>>>> e836a1c0
 import           Pos.Crypto                       (PublicKey)
 import           Pos.DB                           (MonadGState (..))
 import           Pos.Genesis                      (GenesisWStakeholders)
@@ -50,16 +45,7 @@
 import           Pos.Util.UserSecret              (HasUserSecret (..))
 import           Pos.Util.Util                    (postfixLFields)
 import           Pos.Wallet.KeyStorage            (KeyData)
-<<<<<<< HEAD
 import           Pos.Wallet.Light.Hacks           (makePubKeyAddressLWallet)
-import           Pos.Wallet.Light.Redirect        (getBalanceWallet,
-                                                   getBlockHistoryWallet,
-                                                   getLocalHistoryWallet,
-                                                   getOwnUtxosWallet, saveTxWallet)
-import           Pos.Wallet.Light.State.Acidic    (WalletState)
-import           Pos.Wallet.Light.State.Core      (gsAdoptedBVDataWallet)
-=======
->>>>>>> e836a1c0
 import           Pos.Wallet.WalletMode            (MonadBlockchainInfo (..),
                                                    MonadUpdates (..))
 
