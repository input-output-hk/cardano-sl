{-# OPTIONS_GHC -fno-warn-name-shadowing #-}
{-# LANGUAGE BangPatterns               #-}
{-# LANGUAGE DeriveDataTypeable         #-}
{-# LANGUAGE ExistentialQuantification  #-}
{-# LANGUAGE FlexibleContexts           #-}
{-# LANGUAGE GADTSyntax                 #-}
{-# LANGUAGE GeneralizedNewtypeDeriving #-}
{-# LANGUAGE KindSignatures             #-}
{-# LANGUAGE NamedFieldPuns             #-}
{-# LANGUAGE OverloadedStrings          #-}
{-# LANGUAGE RankNTypes                 #-}
{-# LANGUAGE RecordWildCards            #-}
{-# LANGUAGE RecursiveDo                #-}
{-# LANGUAGE ScopedTypeVariables        #-}
{-# LANGUAGE StandaloneDeriving         #-}
{-# LANGUAGE TupleSections              #-}
{-# LANGUAGE UndecidableInstances       #-}

module Node.Internal (
    NodeId(..),
    Node(..),
    NodeEnvironment(..),
    defaultNodeEnvironment,
    NodeEndPoint(..),
    simpleNodeEndPoint,
    manualNodeEndPoint,
    ReceiveDelay,
    noReceiveDelay,
    constantReceiveDelay,
    NodeState(..),
    nodeId,
    nodeEndPointAddress,
    Statistics(..),
    stTotalLiveBytes,
    stRunningHandlersRemoteVariance,
    stRunningHandlersLocalVariance,
    PeerStatistics(..),
    nodeStatistics,
    ChannelIn(..),
    ChannelOut(..),
    startNode,
    stopNode,
    withInOutChannel,
    writeMany,
    Timeout(..)
  ) where

import           Control.Exception.Safe (Exception, MonadCatch, MonadMask, MonadThrow,
                                         SomeException, bracket, catch, finally, throwM)
import           Control.Monad (forM, forM_, when)
import qualified Control.Monad.Catch as UnsafeExc
import           Control.Monad.Fix (MonadFix)
import           Data.Binary
import qualified Data.ByteString as BS
import qualified Data.ByteString.Builder as BS
import qualified Data.ByteString.Builder.Extra as BS
import qualified Data.ByteString.Lazy as LBS
import           Data.Foldable (foldl', foldlM)
import           Data.Hashable (Hashable)
import           Data.Int (Int64)
import           Data.List.NonEmpty (NonEmpty)
import qualified Data.List.NonEmpty as NE
import           Data.Map.Strict (Map)
import qualified Data.Map.Strict as Map
import           Data.Maybe (fromMaybe)
import           Data.Monoid
import           Data.NonEmptySet (NonEmptySet)
import qualified Data.NonEmptySet as NESet
import           Data.Set (Set)
import qualified Data.Set as Set
import           Data.Time.Units (Microsecond)
import           Formatting (sformat, shown, (%))
import           GHC.Generics (Generic)
import qualified Mockable.Channel as Channel
import           Mockable.Class
import           Mockable.Concurrent
import           Mockable.CurrentTime (CurrentTime, currentTime)
import qualified Mockable.Metrics as Metrics
import           Mockable.SharedAtomic
import           Mockable.SharedExclusive
import qualified Network.Transport as NT (EventErrorCode (..))
import qualified Network.Transport.Abstract as NT
import           Node.Message.Class (Packing, Serializable (..), pack, unpack)
import           Node.Message.Decoder (Decoder (..), DecoderStep (..), continueDecoding)
import           System.Random (Random, StdGen, random)
import           System.Wlog (WithLogger, logDebug, logError, logWarning)

-- | A 'NodeId' wraps a network-transport endpoint address
newtype NodeId = NodeId NT.EndPointAddress
  deriving (Eq, Ord, Show, Hashable, Generic)

instance Binary NodeId

-- | The state of a Node, to be held in a shared atomic cell because other
--   threads will mutate it in order to set up bidirectional connections.
data NodeState peerData m = NodeState {
      _nodeStateGen                    :: !StdGen
      -- ^ To generate nonces.
    , _nodeStateOutboundBidirectional  :: !(Map NT.EndPointAddress (Map Nonce (SomeHandler m, Maybe BS.ByteString -> m (), Int -> m (), SharedExclusiveT m peerData, NT.ConnectionBundle, Promise m (), Bool)))
      -- ^ Handlers for each nonce which we generated (locally-initiated
      --   bidirectional connections).
      --   The bool indicates whether we have received an ACK for this.
    , _nodeStateInbound                :: !(Set (SomeHandler m))
      -- ^ Handlers for inbound connections (remotely-initiated unidirectional
      --   _or_ bidirectional connections).
    , _nodeStateConnectedTo        :: !(Map NT.EndPointAddress (OutboundConnectionState m))
      -- ^ For each peer that we have at least one open connection to, the
      --   number of connections; or an MVar in case there's some thread
      --   sending the initial data (it just opened the first connection to that
      --   peer).
    , _nodeStateStatistics         :: !(Statistics m)
      -- ^ Statistics about traffic at this node.
      --   Must be kept in mutable state so that handlers can update it when
      --   they finish.
    , _nodeStateClosed             :: !Bool
      -- ^ Indicates whether the Node has been closed and is no longer capable
      --   of establishing or accepting connections (its EndPoint is closed).
    , _nodeStateTimeouts           :: !(Map NodeId Microsecond)
      -- ^ Timeouts per EndPoint in microseconds
    }


-- | An exception which is thrown when something times out.
data Timeout = Timeout
  deriving (Show)

instance Exception Timeout

-- | The initial state of a node, wrapped up in a shared atomic.
initialNodeState
    :: ( Mockable Metrics.Metrics m, Mockable SharedAtomic m )
    => StdGen
    -> m (SharedAtomicT m (NodeState peerData m))
initialNodeState prng = do
    !stats <- initialStatistics
    let nodeState = NodeState {
              _nodeStateGen = prng
            , _nodeStateOutboundBidirectional = Map.empty
            , _nodeStateInbound = Set.empty
            , _nodeStateConnectedTo = Map.empty
            , _nodeStateStatistics = stats
            , _nodeStateClosed = False
            , _nodeStateTimeouts = Map.empty
            }
    newSharedAtomic nodeState

data SomeHandler m = forall t . SomeHandler {
      someHandlerThreadId :: !(ThreadId m)
    , _someHandlerPromise :: !(Promise m t)
    }

-- | Correctness relies on the assumption that the ThreadId is that of the
--   Promise, and that two Promises with the same ThreadId are the same.
--   Is this reasonable?
instance (Eq (ThreadId m)) => Eq (SomeHandler m) where
    SomeHandler tid1 _ == SomeHandler tid2 _ = tid1 == tid2

instance (Ord (ThreadId m)) => Ord (SomeHandler m) where
    SomeHandler tid1 _ `compare` SomeHandler tid2 _ = tid1 `compare` tid2

waitSomeHandler :: ( Mockable Async m ) => SomeHandler m -> m ()
waitSomeHandler (SomeHandler _ promise) = () <$ wait promise

makeSomeHandler :: ( Mockable Async m ) => Promise m t -> m (SomeHandler m)
makeSomeHandler promise = do
    tid <- asyncThreadId promise
    return $ SomeHandler tid promise

data NodeEnvironment (m :: * -> *) = NodeEnvironment {
      nodeAckTimeout         :: !Microsecond
      -- | Maximum transmission unit: how many bytes can be sent in a single
      --   network-transport send. Tune this according to the transport
      --   which backs the time-warp node.
    , nodeMtu                :: !Word32
    , nodeConnectionTimeouts :: !(NonEmpty Microsecond)
    }

defaultNodeEnvironment :: NodeEnvironment m
defaultNodeEnvironment = NodeEnvironment {
      -- 30 second timeout waiting for an ACK.
      nodeAckTimeout         = 30000000
    , nodeMtu                = maxBound
      -- 15 second timeout when establishing a connection
    , nodeConnectionTimeouts = 15000000 NE.:| []
    }

-- | Computation in m of a delay (or no delay).
type ReceiveDelay m = m (Maybe Microsecond)

noReceiveDelay :: Applicative m => ReceiveDelay m
noReceiveDelay = pure Nothing

constantReceiveDelay :: Applicative m => Microsecond -> ReceiveDelay m
constantReceiveDelay = pure . Just

-- | A 'Node' is a network-transport 'EndPoint' with bidirectional connection
--   state and a thread to dispatch network-transport events.
data Node packingType peerData (m :: * -> *) = Node {
       nodeEndPoint         :: NT.EndPoint m
     , nodeCloseEndPoint    :: m ()
     , nodeDispatcherThread :: Promise m ()
     , nodeEnvironment      :: NodeEnvironment m
     , nodeState            :: SharedAtomicT m (NodeState peerData m)
     , nodePacking          :: Packing packingType m
     , nodePeerData         :: peerData
       -- | How long to wait before dequeueing an event from the
       --   network-transport receive queue, where Nothing means
       --   instantaneous (different from a 0 delay).
       --   The term is evaluated once for each dequeued event, immediately
       --   before dequeueing it.
     , nodeReceiveDelay     :: ReceiveDelay m
       -- | As 'nodeReceiveDelay' but instead of a delay on every network
       --   level message, the delay applies only to establishing new
       --   incomming connections. These connect/talk/close patterns tend
       --   to correspond to application level messages or conversations
       --   so this is a way to delay per-high-level message rather than
       --   lower level events.
     , nodeConnectDelay     :: ReceiveDelay m
     }

nodeId :: Node packingType peerData m -> NodeId
nodeId = NodeId . NT.address . nodeEndPoint

nodeEndPointAddress :: NodeId -> NT.EndPointAddress
nodeEndPointAddress (NodeId addr) = addr

nodeStatistics :: ( Mockable SharedAtomic m ) => Node packingType peerData m -> m (Statistics m)
nodeStatistics Node{..} = modifySharedAtomic nodeState $ \st ->
    return (st, _nodeStateStatistics st)

-- | Used to identify bidirectional connections.
newtype Nonce = Nonce {
      _getNonce :: Word64
    }

deriving instance Show Nonce
deriving instance Eq Nonce
deriving instance Ord Nonce
deriving instance Random Nonce
deriving instance Binary Nonce

data NodeException =
       ProtocolError String
     | InternalError String
  deriving (Show)

instance Exception NodeException

-- | Input from the wire.
newtype ChannelIn m = ChannelIn (Channel.ChannelT m (Maybe BS.ByteString))

-- | Output to the wire.
newtype ChannelOut m = ChannelOut (NT.Connection m)

-- | Do multiple sends on a 'ChannelOut'.
writeMany
    :: forall m .
       ( Monad m, MonadThrow m )
    => Word32 -- ^ Split into chunks of at most this size in bytes. 0 means no split.
    -> ChannelOut m
    -> LBS.ByteString
    -> m ()
writeMany mtu (ChannelOut conn) bss = mapM_ sendUnit units
  where
    sendUnit :: [BS.ByteString] -> m ()
    sendUnit unit = NT.send conn unit >>= either throwM pure
    units :: [[BS.ByteString]]
    units = fmap LBS.toChunks (chop bss)
    chop :: LBS.ByteString -> [LBS.ByteString]
    chop lbs
        | mtu == 0     = [lbs]
        -- Non-recursive definition for the case when the input is empty, so
        -- that
        --   writeMany mtu outChan ""
        -- still induces a send. Without this case, the list would be empty.
        | LBS.null lbs = [lbs]
        | otherwise    =
              let mtuInt :: Int64
                  mtuInt = fromIntegral mtu
                  chopItUp lbs | LBS.null lbs = []
                               | otherwise =
                                     let (front, back) = LBS.splitAt mtuInt lbs
                                     in  front : chopItUp back
              in  chopItUp lbs

-- | Statistics concerning traffic at this node.
data Statistics m = Statistics {
      -- | How many handlers are running right now in response to a
      --   remotely initiated connection (whether unidirectional or
      --   bidirectional).
      --   NB a handler may run longer or shorter than the duration of a
      --   connection.
      stRunningHandlersRemote         :: !(Metrics.Gauge m)
      -- | How many handlers are running right now which were initiated
      --   locally, i.e. corresponding to bidirectional connections.
    , stRunningHandlersLocal          :: !(Metrics.Gauge m)
      -- | Statistics for each peer.
    , stPeerStatistics                :: !(Map NT.EndPointAddress (SharedAtomicT m PeerStatistics))
      -- | How many peers are connected.
    , stPeers                         :: !(Metrics.Gauge m)
      -- | Average number of remotely-initiated handlers per peer.
      --   Also track the average of the number of handlers squared, so we
      --   can quickly compute the variance.
    , stRunningHandlersRemoteAverage  :: !(Double, Double)
      -- | Average number of locally-initiated handlers per peer.
      --   Also track the average of the number of handlers squared, so we
      --   can quickly compute the variance.
    , stRunningHandlersLocalAverage   :: !(Double, Double)
      -- | Handlers which finished normally. Distribution is on their
      --   running time.
    , stHandlersFinishedNormally      :: !(Metrics.Distribution m)
      -- | Handlers which finished exceptionally. Distribution is on their
      --   running time.
    , stHandlersFinishedExceptionally :: !(Metrics.Distribution m)
    }

stTotalLiveBytes
    :: (Mockable SharedAtomic m)
    => Statistics m -> m Int
stTotalLiveBytes stats = do
    allPeers <- mapM readSharedAtomic $ Map.elems (stPeerStatistics stats)
    let allBytes = fmap pstLiveBytes allPeers
    return $ sum allBytes

stRunningHandlersRemoteVariance :: Statistics m -> Double
stRunningHandlersRemoteVariance statistics = avg2 - (avg*avg)
    where
    (avg, avg2) = stRunningHandlersRemoteAverage statistics

stRunningHandlersLocalVariance :: Statistics m -> Double
stRunningHandlersLocalVariance statistics = avg2 - (avg*avg)
    where
    (avg, avg2) = stRunningHandlersLocalAverage statistics

-- | Statistics about a given peer.
data PeerStatistics = PeerStatistics {
      -- | How many handlers are running right now in response to connections
      --   from this peer (whether unidirectional or remotely-initiated
      --   bidirectional).
      pstRunningHandlersRemote :: !Int
      -- | How many handlers are running right now for locally-iniaiated
      --   bidirectional connections to this peer.
    , pstRunningHandlersLocal  :: !Int
      -- | How many bytes have been received by running handlers for this
      --   peer.
    , pstLiveBytes             :: !Int
    }

pstNull :: PeerStatistics -> Bool
pstNull PeerStatistics{..} =
    let remote = pstRunningHandlersRemote
        local = pstRunningHandlersLocal
    in  remote == 0 && local == 0

stIncrBytes
    :: (Mockable SharedAtomic m)
    => NT.EndPointAddress -> Int -> Statistics m -> m ()
stIncrBytes peer bytes stats =
    case Map.lookup peer (stPeerStatistics stats) of
      Nothing -> return ()
      Just peerStats -> modifySharedAtomic peerStats $ \ps ->
          return (pstIncrBytes bytes ps, ())

pstIncrBytes :: Int -> PeerStatistics -> PeerStatistics
pstIncrBytes bytes peerStatistics = peerStatistics {
      pstLiveBytes = pstLiveBytes peerStatistics + bytes
    }

-- | Record a new handler for a given peer. Second component is True if it's the
--   only handler for that peer.
pstAddHandler
    :: (Mockable SharedAtomic m)
    => HandlerProvenance peerData m t
    -> Map NT.EndPointAddress (SharedAtomicT m PeerStatistics)
    -> m (Map NT.EndPointAddress (SharedAtomicT m PeerStatistics), Bool)
pstAddHandler provenance map = case provenance of

    Local peer _ -> case Map.lookup peer map of
        Nothing ->
            newSharedAtomic (PeerStatistics 0 1 0) >>= \peerStatistics ->
            return (Map.insert peer peerStatistics map, True)
        Just !statsVar -> modifySharedAtomic statsVar $ \stats ->
            let !stats' = stats { pstRunningHandlersLocal = pstRunningHandlersLocal stats + 1 }
            in return (stats', (map, False))

    Remote peer _ -> case Map.lookup peer map of
        Nothing ->
            newSharedAtomic (PeerStatistics 1 0 0) >>= \peerStatistics ->
            return (Map.insert peer peerStatistics map, True)
        Just !statsVar -> modifySharedAtomic statsVar $ \stats ->
            let !stats' = stats { pstRunningHandlersRemote = pstRunningHandlersRemote stats + 1 }
            in return (stats', (map, False))

-- | Remove a handler for a given peer. Second component is True if there
--   are no more handlers for that peer.
pstRemoveHandler
    :: (WithLogger m, Mockable SharedAtomic m)
    => HandlerProvenance peerData m t
    -> Map NT.EndPointAddress (SharedAtomicT m PeerStatistics)
    -> m (Map NT.EndPointAddress (SharedAtomicT m PeerStatistics), Bool)
pstRemoveHandler provenance map = case provenance of

    Local peer _ -> case Map.lookup peer map of
        Nothing ->  do
            logWarning $ sformat ("tried to remove handler for "%shown%", but it is not in the map") peer
            return (map, False)
        Just !statsVar -> modifySharedAtomic statsVar $ \stats ->
            let stats' = stats { pstRunningHandlersLocal = pstRunningHandlersLocal stats - 1 }
            in return $ if pstNull stats'
                        then (stats', (Map.delete peer map, True))
                        else (stats', (map, False))

    Remote peer _ -> case Map.lookup peer map of
        Nothing ->  do
            logWarning $ sformat ("tried to remove handler for "%shown%", but it is not in the map") peer
            return (map, False)
        Just !statsVar -> modifySharedAtomic statsVar $ \stats ->
            let stats' = stats { pstRunningHandlersRemote = pstRunningHandlersRemote stats - 1 }
            in return $ if pstNull stats'
                        then (stats', (Map.delete peer map, True))
                        else (stats', (map, False))

-- | Statistics when a node is launched.
initialStatistics :: ( Mockable Metrics.Metrics m ) => m (Statistics m)
initialStatistics = do
    !runningHandlersRemote <- Metrics.newGauge
    !runningHandlersLocal <- Metrics.newGauge
    !peers <- Metrics.newGauge
    !handlersFinishedNormally <- Metrics.newDistribution
    !handlersFinishedExceptionally <- Metrics.newDistribution
    return Statistics {
          stRunningHandlersRemote = runningHandlersRemote
        , stRunningHandlersLocal = runningHandlersLocal
        , stPeerStatistics = Map.empty
        , stPeers = peers
        , stRunningHandlersRemoteAverage = (0, 0)
        , stRunningHandlersLocalAverage = (0, 0)
        , stHandlersFinishedNormally = handlersFinishedNormally
        , stHandlersFinishedExceptionally = handlersFinishedExceptionally
        }

data HandlerProvenance peerData m t =
      -- | Initiated locally, _to_ this peer.
      Local !NT.EndPointAddress (Nonce, SharedExclusiveT m peerData, NT.ConnectionBundle, Promise m (), t)
      -- | Initiated remotely, _by_ or _from_ this peer.
    | Remote !NT.EndPointAddress !NT.ConnectionId

instance Show (HandlerProvenance peerData m t) where
    show prov = case prov of
        Local addr mdata -> concat [
              "Local "
            , show addr
            , show ((\(x,_,_,_,_) -> x) $ mdata)
            ]
        Remote addr connid -> concat ["Remote ", show addr, show connid]

handlerProvenancePeer :: HandlerProvenance peerData m t -> NT.EndPointAddress
handlerProvenancePeer provenance = case provenance of
    Local peer _  -> peer
    Remote peer _ -> peer

-- TODO: revise these computations to make them numerically stable (or maybe
-- use Rational?).
stAddHandler
    :: ( Mockable Metrics.Metrics m
       , Mockable SharedAtomic m )
    => HandlerProvenance peerData m t
    -> Statistics m
    -> m (Statistics m)
stAddHandler !provenance !statistics = case provenance of

    -- TODO: generalize this computation so we can use the same thing for
    -- both local and remote. It's a copy/paste job right now swapping local
    -- for remote.
    Local !_peer _ -> do
        (!peerStatistics, !isNewPeer) <- pstAddHandler provenance (stPeerStatistics statistics)
        when isNewPeer $ Metrics.incGauge (stPeers statistics)
        Metrics.incGauge (stRunningHandlersLocal statistics)
        !npeers <- Metrics.readGauge (stPeers statistics)
        !nhandlers <- Metrics.readGauge (stRunningHandlersLocal statistics)
        let runningHandlersLocalAverage =
                adjustMeans isNewPeer
                            (fromIntegral npeers)
                            nhandlers
                            (stRunningHandlersLocalAverage statistics)
        return $ statistics {
              stPeerStatistics = peerStatistics
            , stRunningHandlersLocalAverage = runningHandlersLocalAverage
            }

    Remote !_peer _ -> do
        (!peerStatistics, !isNewPeer) <- pstAddHandler provenance (stPeerStatistics statistics)
        when isNewPeer $ Metrics.incGauge (stPeers statistics)
        Metrics.incGauge (stRunningHandlersRemote statistics)
        !npeers <- Metrics.readGauge (stPeers statistics)
        !nhandlers <- Metrics.readGauge (stRunningHandlersRemote statistics)
        let runningHandlersRemoteAverage =
                adjustMeans isNewPeer
                            (fromIntegral npeers)
                            nhandlers
                            (stRunningHandlersRemoteAverage statistics)
        return $ statistics {
              stPeerStatistics = peerStatistics
            , stRunningHandlersRemoteAverage = runningHandlersRemoteAverage
            }

  where

    -- Adjust the means. The Bool is true if it's a new peer.
    -- The Double is the current number of peers (always > 0).
    -- The Int is the current number of running handlers.
    adjustMeans :: Bool -> Double -> Int64 -> (Double, Double) -> (Double, Double)
    adjustMeans !isNewPeer !npeers !nhandlers (!avg, !avg2) = case isNewPeer of

        True -> (avg', avg2')
            where
            avg' = avg * ((npeers - 1) / npeers) + (1 / npeers)
            avg2' = avg2 * ((npeers - 1) / npeers) + (1 / npeers)

        False -> (avg', avg2')
            where
            avg' = avg + (1 / npeers)
            avg2' = avg + (fromIntegral (2 * nhandlers + 1) / npeers)

-- TODO: revise these computations to make them numerically stable (or maybe
-- use Rational?).
stRemoveHandler
    :: ( Mockable Metrics.Metrics m, Mockable SharedAtomic m, WithLogger m )
    => HandlerProvenance peerData m t
    -> Microsecond
    -> Maybe SomeException
    -> Statistics m
    -> m (Statistics m)
stRemoveHandler !provenance !elapsed !outcome !statistics = case provenance of

    -- TODO: generalize this computation so we can use the same thing for
    -- both local and remote. It's a copy/paste job right now swapping local
    -- for remote.
    Local !_peer _ -> do
        (!peerStatistics, !isEndedPeer) <- pstRemoveHandler provenance (stPeerStatistics statistics)
        when isEndedPeer $ Metrics.decGauge (stPeers statistics)
        Metrics.decGauge (stRunningHandlersLocal statistics)
        !npeers <- Metrics.readGauge (stPeers statistics)
        !nhandlers <- Metrics.readGauge (stRunningHandlersLocal statistics)
        let runningHandlersLocalAverage =
                adjustMeans isEndedPeer
                            npeers
                            nhandlers
                            (stRunningHandlersLocalAverage statistics)
        addSample
        return $ statistics {
              stPeerStatistics = peerStatistics
            , stRunningHandlersLocalAverage = runningHandlersLocalAverage
            }

    Remote !_peer _ -> do
        (!peerStatistics, !isEndedPeer) <- pstRemoveHandler provenance (stPeerStatistics statistics)
        when isEndedPeer $ Metrics.decGauge (stPeers statistics)
        Metrics.decGauge (stRunningHandlersRemote statistics)
        !npeers <- Metrics.readGauge (stPeers statistics)
        !nhandlers <- Metrics.readGauge (stRunningHandlersRemote statistics)
        let runningHandlersRemoteAverage =
                adjustMeans isEndedPeer
                            npeers
                            nhandlers
                            (stRunningHandlersRemoteAverage statistics)
        addSample
        return $ statistics {
              stPeerStatistics = peerStatistics
            , stRunningHandlersRemoteAverage = runningHandlersRemoteAverage
            }

    where

    -- Convert the elapsed time to a Double and then add it to the relevant
    -- distribution.
    addSample = case outcome of
        Nothing -> Metrics.addSample (stHandlersFinishedNormally statistics) (fromIntegral (toInteger elapsed))
        Just _ -> Metrics.addSample (stHandlersFinishedExceptionally statistics) (fromIntegral (toInteger elapsed))

    -- Adjust the means. The Bool is true if it's a stale peer (removed last
    --   handler).
    -- The first Int is the current number of peers (could be 0).
    -- The Int is the current number of running handlers.
    adjustMeans :: Bool -> Int64 -> Int64 -> (Double, Double) -> (Double, Double)
    adjustMeans !isEndedPeer !npeers !nhandlers (!avg, !avg2) = case isEndedPeer of

        True -> if npeers == 0
                then (0, 0)
                else (avg', avg2')
            where
            avg' = avg * (fromIntegral (npeers - 1) / fromIntegral npeers) + (1 / fromIntegral npeers)
            avg2' = avg2 * (fromIntegral (npeers - 1) / fromIntegral npeers) + (1 / fromIntegral npeers)

        False -> (avg', avg2')
            where
            avg' = avg - (1 / fromIntegral npeers)
            avg2' = avg - (fromIntegral (2 * nhandlers + 1) / fromIntegral npeers)

-- | How to create and close an 'EndPoint'.
--   See 'simpleNodeEndPoint' for a very obvious example.
--   More complicated things are possible, for instance using concrete
--   transport specific features.
data NodeEndPoint m = NodeEndPoint {
      newNodeEndPoint   :: m (Either (NT.TransportError NT.NewEndPointErrorCode) (NT.EndPoint m))
    , closeNodeEndPoint :: NT.EndPoint m -> m ()
    }

-- | A 'NodeEndPoint' which uses the typical network-transport 'newEndPoint'
--   and 'closeEndPoint'.
simpleNodeEndPoint :: NT.Transport m -> NodeEndPoint m
simpleNodeEndPoint transport = NodeEndPoint {
      newNodeEndPoint = NT.newEndPoint transport
    , closeNodeEndPoint = NT.closeEndPoint
    }

-- | Use an existing 'EndPoint'. It will be closed automatically when the node
--   stops, so do not close it yourself.
manualNodeEndPoint :: Applicative m => NT.EndPoint m -> NodeEndPoint m
manualNodeEndPoint ep = NodeEndPoint {
      newNodeEndPoint = pure $ Right ep
    , closeNodeEndPoint = NT.closeEndPoint
    }

-- | Bring up a 'Node' using a network transport.
startNode
    :: forall packingType peerData m .
       ( Mockable SharedAtomic m, Mockable Channel.Channel m
       , MonadMask m
       , Mockable Async m, Mockable Concurrently m
       , Ord (ThreadId m), Show (ThreadId m)
       , Mockable CurrentTime m, Mockable Metrics.Metrics m
       , Mockable SharedExclusive m
       , Mockable Delay m
       , Serializable packingType peerData
       , MonadFix m, WithLogger m )
    => Packing packingType m
    -> peerData
    -> (Node packingType peerData m -> NodeEndPoint m)
    -> (Node packingType peerData m -> ReceiveDelay m)
    -- ^ Use the node (lazily) to determine a delay in microseconds to wait
    --   before dequeueing the next network-transport event (see
    --   'nodeReceiveDelay').
    -> (Node packingType peerData m -> ReceiveDelay m)
    -- ^ See 'nodeConnectDelay'
    -> StdGen
    -- ^ A source of randomness, for generating nonces.
    -> NodeEnvironment m
    -> (peerData -> NodeId -> ChannelIn m -> ChannelOut m -> m ())
    -- ^ Handle incoming bidirectional connections.
    -> m (Node packingType peerData m)
startNode packing peerData mkNodeEndPoint mkReceiveDelay mkConnectDelay
          prng nodeEnv handlerInOut = do
    rec { let nodeEndPoint = mkNodeEndPoint node
        ; mEndPoint <- newNodeEndPoint nodeEndPoint
        ; let receiveDelay = mkReceiveDelay node
              connectDelay = mkConnectDelay node
        ; node <- case mEndPoint of
              Left err -> throwM err
              Right endPoint -> do
                  sharedState <- initialNodeState prng
                  -- TODO this thread should get exceptions from the dispatcher thread.
                  rec { let node = Node {
                                  nodeEndPoint         = endPoint
                                , nodeCloseEndPoint    = closeNodeEndPoint nodeEndPoint endPoint
                                , nodeDispatcherThread = dispatcherThread
                                , nodeEnvironment      = nodeEnv
                                , nodeState            = sharedState
                                , nodePacking          = packing
                                , nodePeerData         = peerData
                                , nodeReceiveDelay     = receiveDelay
                                , nodeConnectDelay     = connectDelay
                                }
                      ; dispatcherThread <- async $
                            nodeDispatcher node handlerInOut
                      -- Exceptions in the dispatcher are re-thrown here.
                      ; link dispatcherThread
                      }
                  return node
        }
    logDebug $ sformat ("startNode, we are " % shown % "") (nodeId node)
    return node

-- | Stop a 'Node', closing its network transport and end point.
stopNode
    :: ( WithLogger m, MonadThrow m, Mockable Async m, Mockable SharedAtomic m )
    => Node packingType peerData m
    -> m ()
stopNode Node {..} = do
    modifySharedAtomic nodeState $ \nodeState ->
        if _nodeStateClosed nodeState
        then throwM $ userError "stopNode : already stopped"
        else pure (nodeState { _nodeStateClosed = True }, ())
    -- This eventually will shut down the dispatcher thread, which in turn
    -- ought to stop the connection handling threads.
    -- It'll also close all TCP connections.
    nodeCloseEndPoint
    -- Must wait on any handler threads. The dispatcher thread will eventually
    -- see an event indicating that the end point has closed, after which it
    -- will wait on all running handlers. Since the end point has been closed,
    -- no new handler threads will be created, so this will block indefinitely
    -- only if some handler is blocked indefinitely or looping.
    wait nodeDispatcherThread

data ConnectionState peerData m =

      -- | This connection cannot proceed because peer data has not been
      --   received and parsed.
      WaitingForPeerData

      -- | This connection attempted to parse the peer data but failed.
      --   Any subsequent data will be ignored.
    | PeerDataParseFailure

      -- | This connection is waiting for a handshake and we have partial
      --   data. The peer state of the connection must be 'GotPeerData'.
    | WaitingForHandshake !peerData !BS.ByteString

      -- | This connection attempted handshake but it failed (protocol error).
      --   Any subsequent data will be ignored.
    | HandshakeFailure

      -- | This connection has made a handshake and is now feeding an
      --   application-specific handler through a channel. The peer state
      --   of this connection must be 'GotPeerData'.
      --
      --   Second argument will be run with the number of bytes each time more
      --   bytes are received. It's used to update shared metrics.
    | FeedingApplicationHandler !(Maybe BS.ByteString -> m ()) (Int -> m ())

instance Show (ConnectionState peerData m) where
    show term = case term of
        WaitingForPeerData            -> "WaitingForPeerData"
        PeerDataParseFailure          -> "PeerDataParseFailure"
        WaitingForHandshake _ _       -> "WaitingForHandshake"
        HandshakeFailure              -> "HandshakeFailure"
        FeedingApplicationHandler _ _ -> "FeedingApplicationHandler"

data PeerState peerData m =

      -- | Peer data is expected from one of these lightweight connections.
      --   If the second component is 'Just', then there's a lightweight
      --   connection which has given a partial parse of the peer data.
      ExpectingPeerData
          !(NonEmptySet NT.ConnectionId)
          !(Maybe (NT.ConnectionId, Maybe BS.ByteString -> Decoder m peerData))

      -- | Peer data has been received and parsed.
    | GotPeerData !peerData !(NonEmptySet NT.ConnectionId)

instance Show (PeerState peerData m) where
    show term = case term of
        ExpectingPeerData peers mleader -> "ExpectingPeerData " ++ show peers ++ " " ++ show (fmap fst mleader)
        GotPeerData _ peers -> "GotPeerData " ++ show peers

data DispatcherState peerData m = DispatcherState {
      dsConnections :: Map NT.ConnectionId (NT.EndPointAddress, ConnectionState peerData m)
    , dsPeers       :: Map NT.EndPointAddress (PeerState peerData m)
    }

deriving instance Show (DispatcherState peerData m)

initialDispatcherState :: DispatcherState peerData m
initialDispatcherState = DispatcherState Map.empty Map.empty

-- | Wait for every running handler in a node's state to finish. Exceptions are
--   caught and gathered, not re-thrown.
waitForRunningHandlers
    :: forall m packingType peerData .
       ( Mockable SharedAtomic m
       , Mockable Async m
       , MonadCatch m
       , WithLogger m
       , Show (ThreadId m)
       )
    => Node packingType peerData m
    -> m [Maybe SomeException]
waitForRunningHandlers node = do
    -- Gather the promises for all handlers.
    handlers <- withSharedAtomic (nodeState node) $ \st -> do
        let -- List monad computation: grab the values of the map (ignoring
            -- peer keys), then for each of those maps grab its values (ignoring
            -- nonce keys) and then return the promise.
            outbound_bi = do
                map <- Map.elems (_nodeStateOutboundBidirectional st)
                (x, _, _, _, _, _, _) <- Map.elems map
                return x
            inbound = Set.toList (_nodeStateInbound st)
            all = outbound_bi ++ inbound
        logDebug $ sformat ("waiting for " % shown % " outbound bidirectional handlers") (fmap (someHandlerThreadId) outbound_bi)
        logDebug $ sformat ("waiting for " % shown % " outbound inbound") (fmap (someHandlerThreadId) inbound)
        return all
    let waitAndCatch someHandler = do
            logDebug $ sformat ("waiting on " % shown) (someHandlerThreadId someHandler)
            (Nothing <$ waitSomeHandler someHandler) `catch` (\(e :: SomeException) -> return (Just e))
    forM handlers waitAndCatch

-- | The one thread that handles /all/ incoming messages and dispatches them
-- to various handlers.
nodeDispatcher
    :: forall m packingType peerData .
       ( Mockable SharedAtomic m, Mockable Async m, Mockable Concurrently m
       , Ord (ThreadId m), MonadMask m, Mockable SharedExclusive m
       , Mockable Channel.Channel m
       , Mockable CurrentTime m, Mockable Metrics.Metrics m
       , Mockable Delay m
       , Serializable packingType peerData
       , MonadFix m, WithLogger m, Show (ThreadId m) )
    => Node packingType peerData m
    -> (peerData -> NodeId -> ChannelIn m -> ChannelOut m -> m ())
    -> m ()
nodeDispatcher node handlerInOut =
    loop initialDispatcherState

    where

    nstate :: SharedAtomicT m (NodeState peerData m)
    nstate = nodeState node

    receiveDelay, connectDelay :: m ()
    receiveDelay = nodeReceiveDelay node >>= maybe (return ()) delay
    connectDelay = nodeConnectDelay node >>= maybe (return ()) delay

    endpoint = nodeEndPoint node

    loop :: DispatcherState peerData m -> m ()
    loop !state = do
      receiveDelay
      event <- NT.receive endpoint
      case event of

          NT.ConnectionOpened connid _reliability peer ->
              connectDelay >> connectionOpened state connid peer >>= loop

          NT.Received connid bytes -> received state connid bytes >>= loop

          NT.ConnectionClosed connid -> connectionClosed state connid >>= loop

          -- When the end point closes, we're done.
          NT.EndPointClosed -> endPointClosed state

          -- When a heavyweight connection is lost we must close up all of the
          -- lightweight connections which it carried.
          NT.ErrorEvent (NT.TransportError (NT.EventErrorCode (NT.EventConnectionLost peer bundle)) reason) -> do
              logError $ sformat ("EventConnectionLost received from the network layer: " % shown) reason
              connectionLost state peer bundle >>= loop

          -- Unsupported event is recoverable. Just log and carry on.
          NT.ErrorEvent err@(NT.TransportError NT.UnsupportedEvent _) -> do
              logError $ sformat shown err
              loop state

          -- End point failure is unrecoverable.
          NT.ErrorEvent (NT.TransportError (NT.EventErrorCode NT.EventEndPointFailed) reason) ->
              throwM (InternalError $ "EndPoint failed: " ++ reason)

          -- Transport failure is unrecoverable.
          NT.ErrorEvent (NT.TransportError (NT.EventErrorCode NT.EventTransportFailed) reason) ->
              throwM (InternalError $ "Transport failed " ++ reason)

    -- EndPointClosed is the final event that we will receive. There may be
    -- connections which remain open! ConnectionClosed events may be
    -- inbound but since our end point has closed, we won't take them. So here
    -- we have to plug every remaining input channel.
    endPointClosed
        :: DispatcherState peerData m
        -> m ()
    endPointClosed state = do
        let connections = Map.toList (dsConnections state)
        -- This is *not* a network-transport error; EndPointClosed can be
        -- posted without ConnectionClosed for all open connections, as an
        -- optimization.
        when (not (null connections)) $ do
            forM_ connections $ \(_, st) -> case st of
                (_, FeedingApplicationHandler dumpBytes _) -> do
                    dumpBytes Nothing
                _ -> return ()

        -- Must plug input channels for all un-acked outbound connections, and
        -- fill the peer data vars in case they haven't yet been filled. This
        -- is to ensure that handlers never block on these things.
        _ <- modifySharedAtomic nstate $ \st -> do
            let nonceMaps = Map.elems (_nodeStateOutboundBidirectional st)
            let outbounds = nonceMaps >>= Map.elems
            forM_ outbounds $ \(_, dumpBytes, _, peerDataVar, _, _, acked) -> do
                when (not acked) $ do
                   _ <- tryPutSharedExclusive peerDataVar (error "no peer data because local node has gone down")
                   dumpBytes Nothing
            return (st, ())

        _ <- waitForRunningHandlers node

        -- Check that this node was closed by a call to 'stopNode'. If it
        -- wasn't, we throw an exception. This is important because the thread
        -- which runs 'startNode' must *not* continue after the 'EndPoint' is
        -- closed.
        withSharedAtomic nstate $ \nodeState ->
            if _nodeStateClosed nodeState
            then pure ()
            else throwM (InternalError "EndPoint prematurely closed")

    connectionOpened
        :: DispatcherState peerData m
        -> NT.ConnectionId
        -> NT.EndPointAddress
        -> m (DispatcherState peerData m)
    connectionOpened state connid peer = case Map.lookup connid (dsConnections state) of

        Just (peer', _) -> do
            logWarning $ sformat ("ignoring duplicate connection " % shown % shown % shown) peer peer' connid
            return state

        Nothing -> do

            -- How we handle this connection depends on whether we already have
            -- a connection from this peer.
            case Map.lookup peer (dsPeers state) of

                -- If we do, we can start waiting for the handshake.
                Just (GotPeerData peerData neset) -> do
                    return $ state {
                          dsConnections = Map.insert connid (peer, WaitingForHandshake peerData BS.empty) (dsConnections state)
                        , dsPeers = Map.insert peer (GotPeerData peerData (NESet.insert connid neset)) (dsPeers state)
                        }

                -- If we don't, then we must await and decode the peer data.
                Nothing -> do
                    return $ state {
                          dsConnections = Map.insert connid (peer, WaitingForPeerData) (dsConnections state)
                        , dsPeers = Map.insert peer (ExpectingPeerData (NESet.singleton connid) Nothing) (dsPeers state)
                        }

                -- We got another connection before the peer data arrived.
                -- That's actually OK. It's only an error if we receive data
                -- on this connection before the first connection receives
                -- and parses the peer data ('received' handles this aspect).
                -- So here we just record the connection.
                Just (ExpectingPeerData neset mleader) -> do
                    return $ state {
                          dsConnections = Map.insert connid (peer, WaitingForPeerData) (dsConnections state)
                        , dsPeers = Map.insert peer (ExpectingPeerData (NESet.insert connid neset) mleader) (dsPeers state)
                        }

    received
        :: DispatcherState peerData m
        -> NT.ConnectionId
        -> [BS.ByteString]
        -> m (DispatcherState peerData m)
    received state connid chunks = case Map.lookup connid (dsConnections state) of

        Nothing -> do
            logWarning $ sformat ("ignoring data on unknown connection " % shown) connid
            return state

        -- This connection gave bogus peer data. Ignore the data.
        Just (peer, PeerDataParseFailure) -> do
            logWarning $ sformat ("ignoring data on failed connection (peer data) from " % shown) peer
            return state

        -- This connection gave a bad handshake. Ignore the data.
        Just (peer, HandshakeFailure) -> do
            logWarning $ sformat ("ignoring data on failed connection (handshake) from " % shown) peer
            return state

        -- This connection is awaiting the initial peer data.
        Just (peer, WaitingForPeerData) -> case Map.lookup peer (dsPeers state) of

            Just (ExpectingPeerData connids mleader) -> case mleader of

                -- There's no leader. This connection is now the leader. Begin
                -- the attempt to decode the peer data.
                Nothing -> do
                    decoderStep :: DecoderStep m peerData <- runDecoder (unpack (nodePacking node))
                    decoderStep' <- continueDecoding decoderStep (BS.concat chunks)
                    case decoderStep' of
                        Fail _ _ err -> do
                            logWarning $ sformat ("failed to decode peer data from " % shown % ": got error " % shown) peer err
                            return $ state {
                                    dsConnections = Map.insert connid (peer, PeerDataParseFailure) (dsConnections state)
                                  }
                        Done trailing _ peerData -> do
                            let state' = state {
                                      dsConnections = foldl' (awaitHandshake peerData) (dsConnections state) (NESet.toList connids)
                                    , dsPeers = Map.insert peer (GotPeerData peerData connids) (dsPeers state)
                                    }
                            received state' connid [trailing]
                        Partial decoderContinuation -> do
                            return $ state {
                                    dsPeers = Map.insert peer (ExpectingPeerData connids (Just (connid, decoderContinuation))) (dsPeers state)
                                  }

                Just (connid', decoderContinuation) -> case connid == connid' of

                    -- Protocol error. We got data from some other lightweight
                    -- connection before the peer data was parsed.
                    False -> do
                        logWarning $ sformat ("peer data protocol error from " % shown) peer
                        return state

                    True -> do
                        decoderStep <- runDecoder (decoderContinuation (Just (BS.concat chunks)))
                        case decoderStep of
                            Fail _ _ err -> do
                                logWarning $ sformat ("failed to decode peer data from " % shown % ": got error " % shown) peer err
                                return $ state {
                                        dsConnections = Map.insert connid (peer, PeerDataParseFailure) (dsConnections state)
                                      }

                            Done trailing _ peerData -> do
                                let state' = state {
                                          dsConnections = foldl' (awaitHandshake peerData) (dsConnections state) (NESet.toList connids)
                                        , dsPeers = Map.insert peer (GotPeerData peerData connids) (dsPeers state)
                                        }
                                received state' connid [trailing]

                            Partial decoderContinuation' -> do
                                return $ state {
                                        dsPeers = Map.insert peer (ExpectingPeerData connids (Just (connid, decoderContinuation'))) (dsPeers state)

                                    }

                where

                -- Update a connection's state to WaitingForHandshake. For use
                -- in a fold once the peer data has been parsed. The first
                -- parameters give the id of the connection which made the
                -- parse and the data left-over after the parse, which must
                -- be remembered in the connection state for that id.
                awaitHandshake
                    :: peerData
                    -> Map NT.ConnectionId (NT.EndPointAddress, ConnectionState peerData m)
                    -> NT.ConnectionId
                    -> Map NT.ConnectionId (NT.EndPointAddress, ConnectionState peerData m)
                awaitHandshake peerData map connid =

                    Map.update (\(peer, _) -> Just (peer, WaitingForHandshake peerData BS.empty)) connid map


            -- We're waiting for peer data on this connection, but we don't
            -- have an entry for the peer. That's an internal error.
            Nothing -> do
                throwM $ InternalError "node dispatcher inconsistent state (waiting for peer data)"

            Just (GotPeerData _ _) -> do
                throwM $ InternalError "node dispatcher inconsistent state (already got peer data)"

        -- Waiting for a handshake. Try to get a control header and then
        -- move on.
        Just (peer, WaitingForHandshake peerData partial) -> do
            let bytes = BS.append partial (BS.concat chunks)
            case BS.uncons bytes of

                Nothing -> return state

                Just (w, ws)

                    -- Got a bidirectional header but still waiting for the
                    -- nonce.
                    | w == controlHeaderCodeBidirectionalSyn ||
                      w == controlHeaderCodeBidirectionalAck
                    , BS.length ws < 8 -> return $ state {
                            dsConnections = Map.insert connid (peer, WaitingForHandshake peerData bytes) (dsConnections state)
                          }

                    -- Got a SYN. Spawn a thread to connect to the peer using
                    -- the nonce provided and then run the bidirectional handler.
                    | w == controlHeaderCodeBidirectionalSyn
                    , Right (ws', _, nonce) <- decodeOrFail (LBS.fromStrict ws) -> do
                          channel <- Channel.newChannel
                          chanVar <- newSharedAtomic (Just channel)
                          let dumpBytes mBytes = withSharedAtomic chanVar $
                                  maybe (return ()) (flip Channel.writeChannel mBytes)
                              provenance = Remote peer connid
                              respondAndHandle conn = do
                                  outcome <- NT.send conn [controlHeaderBidirectionalAck nonce]
                                  case outcome of
                                      Left err -> throwM err
                                      Right () -> do
                                          handlerInOut peerData (NodeId peer) (ChannelIn channel) (ChannelOut conn)
                          -- Resource releaser for bracketWithException.
                          -- No matter what, we must update the node state to
                          -- indicate that we've disconnected from the peer.
                              cleanup (me :: Maybe SomeException) = do
                                  modifySharedAtomic chanVar $ \_ -> return (Nothing, ())
                                  case me of
                                      Nothing -> return ()
                                      Just e -> logError $
                                          sformat (shown % " error in conversation response " % shown) nonce e
                              handler = bracketWithException
                                  (return ())
                                  (const cleanup)
                                  (const (connectToPeer node (NodeId peer) respondAndHandle))
                          -- Establish the other direction in a separate thread.
                          (_, incrBytes) <- spawnHandler nstate provenance handler
                          let bs = LBS.toStrict ws'
                          dumpBytes $ Just bs
                          incrBytes $ fromIntegral (BS.length bs)
                          return $ state {
                                dsConnections = Map.insert connid (peer, FeedingApplicationHandler dumpBytes incrBytes) (dsConnections state)
                              }

                    -- Got an ACK. Try to decode the nonce and check that
                    -- we actually sent it.
                    | w == controlHeaderCodeBidirectionalAck
                    , Right (ws', _, nonce) <- decodeOrFail (LBS.fromStrict ws) -> do
                          outcome <- modifySharedAtomic nstate $ \st -> do
                              -- Lookup the nonce map for the peer, then check
                              -- that nonce map at the supplied nonce.
                              let nonces = Map.lookup peer (_nodeStateOutboundBidirectional st)
                              let thisNonce = nonces >>= Map.lookup nonce
                              case thisNonce of
                                  Nothing -> return (st, Nothing)
                                  Just (_, _, _, _, _, _, True) -> return (st, Just Nothing)
                                  Just (promise, dumpBytes, incrBytes, peerDataVar, connBundle, timeoutPromise, False) -> do
                                      cancel timeoutPromise
                                      return
                                          ( st { _nodeStateOutboundBidirectional = Map.update updater peer (_nodeStateOutboundBidirectional st)
                                               }
                                          , Just (Just (dumpBytes, incrBytes, peerDataVar))
                                          )
                                      where
                                      updater map = Just $ Map.insert nonce (promise, dumpBytes, incrBytes, peerDataVar, connBundle, timeoutPromise, True) map
                          case outcome of
                              -- We don't know about the nonce. Could be that
                              -- we never sent the SYN for it (protocol error)
                              -- or the handler for it has already finished.
                              -- In any case, say the handshake failed so that
                              -- subsequent data is ignored.
                              Nothing -> do
                                  logWarning $ sformat ("got unknown nonce " % shown) nonce
                                  return $ state {
                                        dsConnections = Map.insert connid (peer, HandshakeFailure) (dsConnections state)
                                      }

                              -- Got a duplicate ACK.
                              Just Nothing -> do
                                  logWarning $ sformat ("duplicate ACK nonce from " % shown) peer
                                  return $ state {
                                        dsConnections = Map.insert connid (peer, HandshakeFailure) (dsConnections state)
                                      }

                              -- Got an ACK for a SYN that we sent. Start
                              -- feeding the application handler.
                              Just (Just (dumpBytes, incrBytes, peerDataVar)) -> do
                                  putSharedExclusive peerDataVar peerData
                                  let bs = LBS.toStrict ws'
                                  dumpBytes $ Just bs
                                  incrBytes $ fromIntegral (BS.length bs)
                                  return $ state {
                                        dsConnections = Map.insert connid (peer, FeedingApplicationHandler dumpBytes incrBytes) (dsConnections state)
                                      }

                    -- Handshake failure. Subsequent receives will be ignored.
                    | otherwise -> do
                          logWarning $ sformat ("unexpected control header from " % shown % " : " % shown) peer w
                          return $ state {
                                dsConnections = Map.insert connid (peer, HandshakeFailure) (dsConnections state)
                              }

        -- This connection is feeding a handler. Make the data available.
        -- TODO: if the handler has already finished, we want to just forget
        -- the data. How? Weak reference to the channel perhaps? Or
        -- explcitly close it down when the handler finishes by adding some
        -- mutable cell to FeedingApplicationHandler?
        Just (_peer, FeedingApplicationHandler dumpBytes incrBytes) -> do
            let bs = LBS.toStrict (LBS.fromChunks chunks)
            dumpBytes $ Just bs
            incrBytes $ BS.length bs
            return state

    connectionClosed
        :: DispatcherState peerData m
        -> NT.ConnectionId
        -> m (DispatcherState peerData m)
    connectionClosed state connid = case Map.lookup connid (dsConnections state) of

        Nothing -> do
            logWarning $ sformat ("closed unknown connection " % shown) connid
            return state

        Just (peer, connState) -> do
            case connState of
                FeedingApplicationHandler dumpBytes _ -> do
                    -- Signal end of channel.
                    dumpBytes Nothing
                _ -> return ()
            -- This connection can be removed from the connection states map.
            -- Removing it from the peers map is more involved.
            let peersUpdater existing = case existing of
                    GotPeerData peerData neset -> case NESet.delete connid neset of
                        Nothing     -> Nothing
                        Just neset' -> Just (GotPeerData peerData neset')
                    ExpectingPeerData neset mleader -> case NESet.delete connid neset of
                        Nothing -> Nothing
                        Just neset' -> case mleader of
                            Nothing -> Just (ExpectingPeerData neset' mleader)
                            Just (connid', _partialDecoder) -> case connid == connid' of
                                -- The connection which is giving the peer data
                                -- has closed! That's ok, just forget about it
                                -- and the partial decode of that data.
                                True  -> Just (ExpectingPeerData neset' Nothing)
                                False -> Just (ExpectingPeerData neset' mleader)
            let state' = state {
                      dsConnections = Map.delete connid (dsConnections state)
                    , dsPeers = Map.update peersUpdater peer (dsPeers state)
                    }
            return state'

    connectionLost
        :: DispatcherState peerData m
        -> NT.EndPointAddress
        -> NT.ConnectionBundle
        -> m (DispatcherState peerData m)
    connectionLost state peer bundle = do
        -- There must always be 0 connections from the peer, for
        -- network-transport must have posted the ConnectionClosed events for
        -- every inbound connection before posting EventConnectionLost.
        logWarning $ sformat ("lost connection bundle " % shown % " to " % shown) bundle peer
        state' <- case Map.lookup peer (dsPeers state) of
            Just it -> do
                -- This is *not* a network-transport bug; a connection lost
                -- event can be posted without ConnectionClosed, as an
                -- optimization.
                let connids = case it of
                        GotPeerData _ neset       -> NESet.toList neset
                        ExpectingPeerData neset _ -> NESet.toList neset
                -- For every connection to that peer we'll plug the channel with
                -- Nothing and remove it from the map.
                let folder :: Map NT.ConnectionId (NT.EndPointAddress, ConnectionState peerData m)
                           -> NT.ConnectionId
                           -> m (Map NT.ConnectionId (NT.EndPointAddress, ConnectionState peerData m))
                    folder channels connid = case Map.updateLookupWithKey (\_ _ -> Nothing) connid channels of
                        (Just (_, FeedingApplicationHandler dumpBytes _), channels') -> do

                            dumpBytes Nothing
                            return channels'
                        (_, channels') -> return channels'
                channels' <- foldlM folder (dsConnections state) connids
                return $ state {
                      dsConnections = channels'
                    , dsPeers = Map.delete peer (dsPeers state)
                    }
            Nothing -> return state

        -- Every outbound bidirectional connection which is carried by this
        -- bundle, and which has not yet received an ACK, must have its
        -- channel plugged and its peer data shared exclusive filled in case
        -- it has not yet been. This is to ensure that the handlers do not
        -- block indefinitely when trying to access these things.
        --
        -- Outbound unidirectional connections need no attention: they will
        -- fail if they try to 'send', but since they expect no data in
        -- return, we don't have to take care of them here.
        channelsAndPeerDataVars <- modifySharedAtomic nstate $ \st -> do
            let nonces = Map.lookup peer (_nodeStateOutboundBidirectional st)
            case nonces of
                -- Perfectly normal: lost the connection but we had no
                -- outbound bidirectional connections to it.
                Nothing -> return (st, [])
                Just map -> do
                    -- Remove every element from the map which is carried by
                    -- this bundle, and then remove the map itself if it's
                    -- empty.
                    let folder (_, channelIn, _, peerDataVar, bundle', _, acked) channels
                            | bundle' == bundle && not acked = (channelIn, peerDataVar) : channels
                            | otherwise = channels

                    let channelsAndPeerDataVars = Map.foldr folder [] map
                    return (st, channelsAndPeerDataVars)

        logWarning $ sformat ("closing " % shown % " channels on bundle " % shown % " to " % shown) (length channelsAndPeerDataVars) bundle peer

        forM_ channelsAndPeerDataVars $ \(dumpBytes, peerDataVar) -> do
            _ <- tryPutSharedExclusive peerDataVar (error "no peer data because the connection was lost")
            dumpBytes Nothing

        return state'

-- | Spawn a thread and track it in shared state, taking care to remove it from
--   shared state when it's finished and updating statistics appropriately.
--   This is applicable to handlers spawned in response to inbound peer
--   connections, and also for actions which use outbound connections.
spawnHandler
    :: forall peerData m t .
       ( Mockable SharedAtomic m, MonadCatch m
       , Mockable Async m, Ord (ThreadId m)
       , Mockable Metrics.Metrics m, Mockable CurrentTime m
       , WithLogger m
       , MonadFix m )
    => SharedAtomicT m (NodeState peerData m)
    -> HandlerProvenance peerData m (Maybe BS.ByteString -> m ())
    -> m t
    -> m (Promise m t, Int -> m ())
spawnHandler stateVar provenance action =
    modifySharedAtomic stateVar $ \nodeState -> do
        totalBytes <- newSharedAtomic 0
        -- Spawn the thread to get a 'SomeHandler'.
        rec { promise <- async $ do
                  startTime <- currentTime
                  normal someHandler startTime totalBytes
                      `catch` exceptional someHandler startTime totalBytes
            ; someHandler <- makeSomeHandler promise
            }
        -- It is assumed that different promises do not compare equal.
        -- It is assumed to be highly unlikely that there will be nonce
        -- collisions (that we have a good prng).
        let nodeState' = case provenance of
                Remote _ _ -> nodeState {
                      _nodeStateInbound = Set.insert someHandler (_nodeStateInbound nodeState)
                    }
                Local peer (nonce, peerDataVar, connBundle, timeoutPromise, dumpBytes) -> nodeState {
                      _nodeStateOutboundBidirectional = Map.alter alteration peer (_nodeStateOutboundBidirectional nodeState)
                    }
                    where
                    alteration Nothing = Just $ Map.singleton nonce (someHandler, dumpBytes, incrBytes, peerDataVar, connBundle, timeoutPromise, False)
                    alteration (Just map) = Just $ Map.insert nonce (someHandler, dumpBytes, incrBytes, peerDataVar, connBundle, timeoutPromise, False) map

            incrBytes !n = do
                nodeState <- readSharedAtomic stateVar
                stIncrBytes (handlerProvenancePeer provenance) n (_nodeStateStatistics nodeState)
                modifySharedAtomic totalBytes $ \(!m) -> return (m + n, ())

        statistics' <- stAddHandler provenance (_nodeStateStatistics nodeState)
        return (nodeState' { _nodeStateStatistics = statistics' }, (promise, incrBytes))

    where

    normal :: SomeHandler m -> Microsecond -> SharedAtomicT m Int -> m t
    normal someHandler startTime totalBytesVar = do
        t <- action
        signalFinished someHandler startTime totalBytesVar Nothing
        pure t

    exceptional :: SomeHandler m -> Microsecond -> SharedAtomicT m Int -> SomeException -> m t
    exceptional someHandler startTime totalBytesVar e = do
        signalFinished someHandler startTime totalBytesVar (Just e)
        throwM e

    signalFinished :: SomeHandler m -> Microsecond -> SharedAtomicT m Int -> Maybe SomeException -> m ()
    signalFinished someHandler startTime totalBytesVar outcome = do
        endTime <- currentTime
        let elapsed = endTime - startTime
        totalBytes <- readSharedAtomic totalBytesVar
        modifySharedAtomic stateVar $ \nodeState -> do
            let nodeState' = case provenance of
                    Remote _ _ -> nodeState {
                          _nodeStateInbound = Set.delete someHandler (_nodeStateInbound nodeState)
                        }
                    -- Remove the nonce for this peer, and remove the whole map
                    -- if this was the only nonce for that peer.
                    Local peer (nonce, _, _, _, _) -> nodeState {
                          _nodeStateOutboundBidirectional = Map.update updater peer (_nodeStateOutboundBidirectional nodeState)
                        }
                        where
                        updater map =
                            let map' = Map.delete nonce map
                            in  if Map.null map' then Nothing else Just map'
            -- Decrement the live bytes by the total bytes received, and
            -- remove the handler.
            stIncrBytes (handlerProvenancePeer provenance) (-totalBytes) $ _nodeStateStatistics nodeState
            statistics' <-
                stRemoveHandler provenance elapsed outcome $
                _nodeStateStatistics nodeState
            return (nodeState' { _nodeStateStatistics = statistics' }, ())

controlHeaderCodeBidirectionalSyn :: Word8
controlHeaderCodeBidirectionalSyn = fromIntegral (fromEnum 'S')

controlHeaderCodeBidirectionalAck :: Word8
controlHeaderCodeBidirectionalAck = fromIntegral (fromEnum 'A')

controlHeaderBidirectionalSyn :: Nonce -> BS.ByteString
controlHeaderBidirectionalSyn (Nonce nonce) =
    fixedSizeBuilder' 9 $
        BS.word8 controlHeaderCodeBidirectionalSyn
     <> BS.word64BE nonce

controlHeaderBidirectionalAck :: Nonce -> BS.ByteString
controlHeaderBidirectionalAck (Nonce nonce) =
    fixedSizeBuilder' 9 $
        BS.word8 controlHeaderCodeBidirectionalAck
     <> BS.word64BE nonce

fixedSizeBuilder' :: Int -> BS.Builder -> BS.ByteString
fixedSizeBuilder' n = LBS.toStrict . fixedSizeBuilder n

fixedSizeBuilder :: Int -> BS.Builder -> LBS.ByteString
fixedSizeBuilder n =
    BS.toLazyByteStringWith (BS.untrimmedStrategy n n) LBS.empty

-- | Create, use, and tear down a conversation channel with a given peer
--   (NodeId).
--   This may be killed with a 'Timeout' exception in case the peer does not
--   give an ACK before the specified timeout ('nodeAckTimeout').
withInOutChannel
    :: forall packingType peerData m a .
       ( MonadMask m, Mockable Async m, Ord (ThreadId m)
       , Mockable SharedAtomic m
       , Mockable SharedExclusive m
       , Mockable Channel.Channel m
       , Mockable CurrentTime m, Mockable Metrics.Metrics m
       , Mockable Delay m
       , MonadFix m, WithLogger m
       , Serializable packingType peerData )
    => Node packingType peerData m
    -> NodeId
    -> (peerData -> ChannelIn m -> ChannelOut m -> m a)
    -> m a
withInOutChannel node@Node{nodeEnvironment, nodeState} nodeid@(NodeId peer) action = do
    nonce <- modifySharedAtomic nodeState $ \nodeState -> do
               let (nonce, !prng') = random (_nodeStateGen nodeState)
               pure (nodeState { _nodeStateGen = prng' }, nonce)
    channel <- fmap ChannelIn Channel.newChannel
    -- A mutable cell for the channel. We'll swap it to Nothing when we don't
    -- want to accept any more bytes (the handler has finished).
    channelVar <- newSharedAtomic (Just channel)
    let dumpBytes mbs = withSharedAtomic channelVar $ \mchannel -> case mchannel of
            Nothing                  -> pure ()
            Just (ChannelIn channel) -> Channel.writeChannel channel mbs
        closeChannel = modifySharedAtomic channelVar $ \_ -> pure (Nothing, ())
    -- The dispatcher will fill in the peer data as soon as it's available.
    -- TODO must ensure that at some point it is always filled. What if the
    -- peer never responds? All we can do is time-out I suppose.
    -- Indeed, the peer may never even ACK.
    peerDataVar <- newSharedExclusive
    -- When the connection is up, we can register a handler using the bundle
    -- identifier.
    -- An exception may be thrown after the connection is established but
    -- before we register, but that's OK, as disconnectFromPeer is forgiving
    -- about this.
    let action' conn = do
            rec { let provenance = Local peer (nonce, peerDataVar, NT.bundle conn, timeoutPromise, dumpBytes)
                ; (promise, _) <- spawnHandler nodeState provenance $ do
                      -- It's essential that we only send the handshake SYN inside
                      -- the handler, because at this point the nonce is guaranteed
                      -- to be known in the node state. If we sent the handhsake
                      -- before 'spawnHandler' we risk (although it's highly unlikely)
                      -- receiving the ACK before the nonce is put into the state.
                      -- This isn't so unlikely in the case of self-connections.
                      outcome <- NT.send conn [controlHeaderBidirectionalSyn nonce]
                      case outcome of
                          Left err -> throwM err
                          Right _ -> do
                              peerData <- readSharedExclusive peerDataVar
                              action peerData channel (ChannelOut conn)
                  -- Here we spawn the timeout thread... Killing the 'promise'
                  -- is enough to clean everything up.
                  -- This timeout promise is included in the provenance, so
                  -- that when an ACK is received, the timeout thread can
                  -- be killed.
                ; timeoutPromise <- async $ do
                      delay (nodeAckTimeout nodeEnvironment)
                      cancelWith promise Timeout
                }
            wait promise
    connectToPeer node nodeid action' `finally` closeChannel

data OutboundConnectionState m =
      -- | A stable outbound connection has some positive number of established
      --   connections.
      Stable !(Maybe (ComingUp m)) !Int !(Maybe (GoingDown m)) !(PeerDataTransmission m)
      -- | Every connection is being brought down.
    | AllGoingDown !(GoingDown m)
      -- | Every connection is being brought up.
    | AllComingUp !(ComingUp m)

-- | The SharedExclusiveT will be filled when the last connection goes down.
data GoingDown m = GoingDown !Int !(SharedExclusiveT m ())

-- | The SharedExclusiveT will be filled when the first connection comes up.
data ComingUp m = ComingUp !Int !(SharedExclusiveT m ())

data PeerDataTransmission m =
      PeerDataToBeTransmitted
    | PeerDataInFlight !(SharedExclusiveT m (Maybe SomeException))
    | PeerDataTransmitted

disconnectFromPeer
    :: ( Mockable SharedExclusive m
       , Mockable SharedAtomic m
       , MonadMask m
       )
    => Node packingType peerData m
    -> NodeId
    -> NT.Connection m
    -> m ()
disconnectFromPeer Node{nodeState} (NodeId peer) conn =
    bracketWithException startClosing finishClosing (const (NT.close conn))

    where

    -- Update the OutboundConnectionState at this peer to no longer show
    -- this connection as going down, and fill the shared exclusive if it's
    -- the last to go down.
    finishClosing _ (_ :: Maybe SomeException) = do
        modifySharedAtomic nodeState $ \nodeState -> do
            let map = _nodeStateConnectedTo nodeState
            choice <- case Map.lookup peer map of

                Just (Stable comingUp established goingDown transmission)

                    | Just (GoingDown n excl) <- goingDown
                    , n == 1 -> do
                          putSharedExclusive excl ()
                          return . Just $ Stable comingUp established Nothing transmission

                    | Just (GoingDown n excl) <- goingDown
                    , n > 1 -> do
                          return . Just $ Stable comingUp established (Just (GoingDown (n - 1) excl)) transmission

                Just (AllGoingDown (GoingDown n excl))

                    | n == 1 -> do
                          putSharedExclusive excl ()
                          return Nothing

                    | otherwise -> do
                          return $ Just (AllGoingDown (GoingDown (n - 1) excl))

                _ -> throwM (InternalError "finishClosing : impossible")

            let nodeState' = nodeState {
                      _nodeStateConnectedTo = Map.update (const choice) peer map
                    }
            return (nodeState', ())

    -- Update the OutboundConnectionState at this peer to show this connection
    -- as going down.
    startClosing = do
        canClose <- modifySharedAtomic nodeState $ \nodeState -> do
            let map = _nodeStateConnectedTo nodeState
            choice <- case Map.lookup peer map of
                Just (Stable comingUp established goingDown transmission)

                    | established > 1
                    , Just (GoingDown !n excl) <- goingDown ->
                          return . Right $ Stable comingUp (established - 1) (Just (GoingDown (n + 1) excl)) transmission

                    | established > 1
                    , Nothing <- goingDown -> do
                          excl <- newSharedExclusive
                          return . Right $ Stable comingUp (established - 1) (Just (GoingDown 1 excl)) transmission

                    | established == 1
                    , Nothing <- comingUp
                    , Just (GoingDown !n excl) <- goingDown ->
                          return . Right $ AllGoingDown (GoingDown (n + 1) excl)

                    | established == 1
                    , Nothing <- comingUp
                    , Nothing <- goingDown -> do
                          excl <- newSharedExclusive
                          return . Right $ AllGoingDown (GoingDown 1 excl)

                    | established == 1
                    , Just (ComingUp !_m excl) <- comingUp ->
                          return . Left $ excl

                    | otherwise -> throwM (InternalError "startClosing : impossible")

                Nothing -> throwM (InternalError "startClosing : impossible")
                Just (AllGoingDown _) -> throwM (InternalError "startClosing : impossible")
                Just (AllComingUp _) -> throwM (InternalError "startClosing : impossible")

            case choice of
                Left excl -> return (nodeState, Left excl)
                Right ocs -> return (nodeState', Right ())
                    where
                    nodeState' = nodeState {
                          _nodeStateConnectedTo = Map.insert peer ocs map
                        }

        case canClose of
            Left excl -> do
                readSharedExclusive excl
                startClosing
            Right () -> return ()

-- | Connect to a peer, taking care to send the peer-data in case there are no
--   other connections to that peer. Subsequent connections to that peer
--   will block until the peer-data is sent; it must be the first thing to
--   arrive when the first lightweight connection to a peer is opened.
--   In case of 'ConnectTimeout' error, increase the timeout for the target
--   node, otherwise remove it from the '_nodeStateTimeouts', so next time the
--   smallest value is used.
connectToPeer
    :: forall packingType peerData m r .
       ( MonadMask m
       , Mockable SharedAtomic m
       , Mockable SharedExclusive m
       , Serializable packingType peerData
       , WithLogger m
       )
    => Node packingType peerData m
    -> NodeId
    -> (NT.Connection m -> m r)
    -> m r
connectToPeer node@Node{nodeEndPoint, nodeState, nodePacking, nodePeerData, nodeEnvironment} nid@(NodeId peer) act =
    -- 'establish' will update shared state indicating the nature of
    -- connections to this peer: how many are coming up, going down, or
    -- established. It's essential to bracket that against 'disconnectFromPeer'
    -- so that if there's an exception when sending the peer data or when
    -- doing the 'act' continuation, the state is always brought back to
    -- consistency.
    bracket establish (disconnectFromPeer node nid) $ \conn -> do
        sendPeerDataIfNecessary conn
        act conn

    where

    mtu = nodeMtu nodeEnvironment

    sendPeerDataIfNecessary conn =
        bracketWithException getPeerDataResponsibility
                             dischargePeerDataResponsibility
                             (maybeSendPeerData conn)

    maybeSendPeerData conn responsibility = case responsibility of
        -- Somebody else sent it, so we can proceed.
        False -> return ()
        -- We are responsible for sending it.
        True  -> sendPeerData conn

    sendPeerData conn = do
        serializedPeerData <- pack nodePacking nodePeerData
        writeMany mtu (ChannelOut conn) serializedPeerData

    getPeerDataResponsibility = do
        responsibility <- modifySharedAtomic nodeState $ \nodeState -> do
            let map = _nodeStateConnectedTo nodeState
            (ocs, responsibility) <- case Map.lookup peer map of
                Just it@(Stable comingUp established goingDown transmission)
                    | PeerDataToBeTransmitted <- transmission -> do
                          excl <- newSharedExclusive
                          return (Stable comingUp established goingDown (PeerDataInFlight excl), Just (Right excl))

                    | PeerDataInFlight excl <- transmission ->
                          return (it, Just (Left excl))

                    | PeerDataTransmitted <- transmission ->
                          return (it, Nothing)

                    | otherwise -> throwM (InternalError "impossible")
                _ -> do
                    logError "getPeerDataResponsibility: unexpected peer state"
                    throwM $ InternalError "connectToPeer: getPeerDataResponsibility: impossible"

            let nodeState' = nodeState {
                      _nodeStateConnectedTo = Map.insert peer ocs map
                    }
            return (nodeState', responsibility)
        case responsibility of
            Just (Left excl) -> do
                _ <- readSharedExclusive excl
                getPeerDataResponsibility
            Just (Right _) -> do
                return True
            Nothing -> do
                return False

    dischargePeerDataResponsibility responsibility (merr :: Maybe SomeException) = do
        modifySharedAtomic nodeState $ \nodeState -> do
            let map = _nodeStateConnectedTo nodeState
            ocs <- case Map.lookup peer map of
                Just it@(Stable comingUp established goingDown transmission)
                    -- We were responsible for sending it and we succeeded.
                    | True <- responsibility
                    , Nothing <- merr
                    , PeerDataInFlight excl <- transmission -> do
                          putSharedExclusive excl Nothing
                          return $ Stable comingUp established goingDown PeerDataTransmitted
                    | True <- responsibility
                    , Just _ <- merr
                    , PeerDataInFlight excl <- transmission -> do
                          putSharedExclusive excl merr
                          return $ Stable comingUp established goingDown PeerDataToBeTransmitted

                    | False <- responsibility -> return it
                _ -> do
                    logError "dischargePeerDataResponsibility: unexpected peer state"
                    throwM $ InternalError "connectToPeer: dischargePeerDataResponsibility: impossible"

            let nodeState' = nodeState {
                      _nodeStateConnectedTo = Map.insert peer ocs map
                    }
            return (nodeState', ())

    establish = bracketWithException startConnecting finishConnecting doConnection


    doConnection _ = do
        let connectionTimeouts = nodeConnectionTimeouts nodeEnvironment
        timeouts <- readSharedAtomic nodeState >>= return . _nodeStateTimeouts
        -- Timeout for connecting with the 'nid' node
        let timeout = fromMaybe (NE.head connectionTimeouts) (Map.lookup nid timeouts)
        mconn <- NT.connect nodeEndPoint
                           peer
                           NT.ReliableOrdered
                           NT.ConnectHints{ connectTimeout = Just (fromIntegral timeout) }

        case mconn of
<<<<<<< HEAD
            -- In case of 'ConnectTimeout' error increase the timeout interavl for
            -- this node.
            Left err@(NT.TransportError NT.ConnectTimeout _) -> do
                modifySharedAtomic nodeState $ \state@NodeState {..} -> do
                    let timeout = maybe
                            (NE.head connectionTimeouts)
                            (next connectionTimeouts)
                            (Map.lookup nid timeouts) 
                    let stateTimeouts = Map.alter (const $ Just timeout) nid _nodeStateTimeouts
                    return (state { _nodeStateTimeouts = stateTimeouts }, ())
                throw err
            Left err   -> do
                -- Throwing the error will induce the bracket resource releaser
                throw err
            Right conn -> do
                -- Reset timeout, so the next time we are connecting to this
                -- node we will use the smallest value.
                modifySharedAtomic nodeState $ \state@NodeState {..} -> do
                    let stateTimeouts = Map.delete nid _nodeStateTimeouts
                    return (state { _nodeStateTimeouts = stateTimeouts }, ())
                return conn

    -- Get the next value after the given one which must belong to the non empty
    -- list.  If 'a' is the last element return it.
    next :: forall a. Ord a => NonEmpty a -> a -> a
    next as a = last $ take 2 $ NE.filter (>= a) as
=======
            -- Throwing the error will induce the bracket resource releaser
            Left err   -> throwM err
            Right conn -> return conn
>>>>>>> c6230c65

    -- Update the OutboundConnectionState at this peer to no longer show
    -- this connection as coming up, and fill the shared exclusive if it's
    -- the first to come up.
    finishConnecting _ (merr :: Maybe SomeException) = do
        modifySharedAtomic nodeState $ \nodeState -> do
            when (_nodeStateClosed nodeState) (throwM $ InternalError "connectToPeer : node closed while establishing connection!")
            let map = _nodeStateConnectedTo nodeState
            choice <- case Map.lookup peer map of

                Just (AllComingUp (ComingUp n excl))
                    | Nothing <- merr -> do
                          let comingUp = case n of
                                  1 -> Nothing
                                  _ -> Just (ComingUp (n - 1) excl)
                          return . Just $ Stable comingUp 1 Nothing PeerDataToBeTransmitted

                    | Just _ <- merr
                    , n == 1 ->
                          return Nothing

                    | Just _ <- merr
                    , n > 1 ->
                          return . Just $ AllComingUp (ComingUp (n - 1) excl)


                Just (Stable comingUp established goingDown transmission)
                    | Just (ComingUp n excl) <- comingUp -> do
                          putSharedExclusive excl ()
                          comingUp' <- case n of
                              1 -> return Nothing
                              _ -> do
                                  excl' <- newSharedExclusive
                                  return $ Just (ComingUp (n - 1) excl')
                          let established' = case merr of
                                  Nothing -> established + 1
                                  Just _  -> established
                          return . Just $ Stable comingUp' established' goingDown transmission

                _ -> throwM (InternalError "finishConnecting : impossible")

            let nodeState' = nodeState {
                      _nodeStateConnectedTo = Map.update (const choice) peer map
                    }
            return (nodeState', ())


    -- Update the OutboundConnectionState at this peer to show this connection
    -- as going up.
    startConnecting = do
        canOpen <- modifySharedAtomic nodeState $ \nodeState -> do
            when (_nodeStateClosed nodeState) (throwM $ userError "connectToPeer : you're doing it wrong! Our node is closed!")
            let map = _nodeStateConnectedTo nodeState
            choice <- case Map.lookup peer map of

                -- First to connect.
                Nothing -> do
                    excl <- newSharedExclusive
                    return . Right $ AllComingUp (ComingUp 1 excl)

                -- Stable connection. There's at least one that isn't currently
                -- going down.
                Just (Stable comingUp established goingDown transmission)

                    | Just (ComingUp n excl) <- comingUp ->
                          return . Right $ Stable (Just (ComingUp (n + 1) excl)) established goingDown transmission

                    | Nothing <- comingUp -> do
                          excl <- newSharedExclusive
                          return . Right $ Stable (Just (ComingUp 1 excl)) established goingDown transmission

                Just (AllGoingDown (GoingDown _ excl)) ->
                    return . Left $ excl

                Just (AllComingUp (ComingUp n excl)) ->
                    return . Right $ AllComingUp (ComingUp (n + 1) excl)

            case choice of
                Left excl -> return (nodeState, Left excl)
                Right ocs -> return (nodeState', Right ())
                    where
                    nodeState' = nodeState {
                          _nodeStateConnectedTo = Map.insert peer ocs map
                        }

        case canOpen of
            Left excl -> do
                readSharedExclusive excl
                startConnecting
            Right () -> return ()

-- FIXME: Remove this once https://github.com/fpco/safe-exceptions/pull/28 is merged.
bracketWithException
    :: ( MonadMask m, Exception e )
    => m r
    -> (r -> Maybe e -> m b)
    -> (r -> m c)
    -> m c
bracketWithException before after thing = UnsafeExc.mask $ \restore -> do
    x <- before
    res1 <- UnsafeExc.try $ restore (thing x)
    case res1 of
        Left (e1 :: SomeException) -> do
            _ :: Either SomeException b <-
                UnsafeExc.try $ UnsafeExc.uninterruptibleMask_ $ after x (UnsafeExc.fromException e1)
            UnsafeExc.throwM e1
        Right y -> do
            _ <- UnsafeExc.uninterruptibleMask_ $ after x Nothing
            return y<|MERGE_RESOLUTION|>--- conflicted
+++ resolved
@@ -1699,7 +1699,6 @@
                            NT.ConnectHints{ connectTimeout = Just (fromIntegral timeout) }
 
         case mconn of
-<<<<<<< HEAD
             -- In case of 'ConnectTimeout' error increase the timeout interavl for
             -- this node.
             Left err@(NT.TransportError NT.ConnectTimeout _) -> do
@@ -1710,10 +1709,10 @@
                             (Map.lookup nid timeouts) 
                     let stateTimeouts = Map.alter (const $ Just timeout) nid _nodeStateTimeouts
                     return (state { _nodeStateTimeouts = stateTimeouts }, ())
-                throw err
+                throwM err
             Left err   -> do
                 -- Throwing the error will induce the bracket resource releaser
-                throw err
+                throwM err
             Right conn -> do
                 -- Reset timeout, so the next time we are connecting to this
                 -- node we will use the smallest value.
@@ -1726,11 +1725,6 @@
     -- list.  If 'a' is the last element return it.
     next :: forall a. Ord a => NonEmpty a -> a -> a
     next as a = last $ take 2 $ NE.filter (>= a) as
-=======
-            -- Throwing the error will induce the bracket resource releaser
-            Left err   -> throwM err
-            Right conn -> return conn
->>>>>>> c6230c65
 
     -- Update the OutboundConnectionState at this peer to no longer show
     -- this connection as coming up, and fill the shared exclusive if it's
