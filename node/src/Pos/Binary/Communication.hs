--- conflicted
+++ resolved
@@ -69,13 +69,8 @@
     enforceSize "HandlerSpec" 2
     tag <- decode @Word8
     case tag of
-<<<<<<< HEAD
-      0 -> ConvHandler        <$> (deserialize' =<< decode)
-      _ -> UnknownHandler tag <$> decode
-=======
       0 -> ConvHandler        <$> decodeKnownCborDataItem
       _ -> UnknownHandler tag <$> decodeUnknownCborDataItem
->>>>>>> 87661234
 
 deriveSimpleBi ''VerInfo [
     Cons 'VerInfo [
