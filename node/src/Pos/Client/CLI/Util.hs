-- | Module for command-line utilites, parsers and convenient handlers.

module Pos.Client.CLI.Util
       ( printFlags
       , attackTypeParser
       , attackTargetParser
       , defaultLoggerConfig
       , readLoggerConfig
       , sscAlgoParser
       , stakeholderIdParser
       , dumpGenesisData
       ) where

import           Universum

<<<<<<< HEAD
import           Control.Lens          (zoom, (?=))
import qualified Crypto.Hash           as Hash
import qualified Data.ByteString.Lazy  as BSL
import           Formatting            (sformat, shown, (%))
import           System.Wlog           (LoggerConfig (..), Severity (Info, Warning),
                                        fromScratch, lcTree, ltSeverity,
                                        parseLoggerConfig, zoomLogger)
import           Text.JSON.Canonical   (renderCanonicalJSON, toJSON)
import           Text.Parsec           (try)
import qualified Text.Parsec.Char      as P
import qualified Text.Parsec.Text      as P
=======
import           Control.Exception.Safe (throwString)
import           Control.Lens           (zoom, (?=))
import qualified Crypto.Hash            as Hash
import qualified Data.ByteString.Lazy   as BSL
import           Data.Time.Clock.POSIX  (getPOSIXTime)
import           Data.Time.Units        (toMicroseconds)
import           Formatting             (sformat, shown, (%))
import           Serokell.Util          (sec)
import           System.Wlog            (LoggerConfig (..), Severity (Info, Warning),
                                         fromScratch, lcTree, ltSeverity,
                                         parseLoggerConfig, zoomLogger)
import           Text.JSON.Canonical    (renderCanonicalJSON, toJSON)
import           Text.Parsec            (try)
import qualified Text.Parsec.Char       as P
import qualified Text.Parsec.Text       as P
>>>>>>> e83b1805

import           Pos.Binary.Core       ()
import           Pos.Constants         (isDevelopment)
import           Pos.Core              (StakeholderId, Timestamp (..))
import           Pos.Core.Configuration (HasConfiguration)
import           Pos.Core.Genesis      (mkGenesisData)
import           Pos.Crypto            (decodeAbstractHash)
import           Pos.Security.Params   (AttackTarget (..), AttackType (..))
import           Pos.Ssc.SscAlgo       (SscAlgo (..))
import           Pos.Util              (eitherToFail, inAssertMode)
import           Pos.Util.TimeWarp     (addrParser)

printFlags :: MonadIO m => m ()
printFlags = do
    if isDevelopment
        then putText "[Attention] We are in DEV mode"
        else putText "[Attention] We are in PRODUCTION mode"
    inAssertMode $ putText "Asserts are ON"

-- | Decides which secret-sharing algorithm to use.
sscAlgoParser :: P.Parser SscAlgo
sscAlgoParser = GodTossingAlgo <$ (P.string "GodTossing") <|>
                NistBeaconAlgo   <$ (P.string "NistBeacon")

attackTypeParser :: P.Parser AttackType
attackTypeParser = P.string "No" >>
    AttackNoBlocks <$ (P.string "Blocks") <|>
    AttackNoCommitments <$ (P.string "Commitments")

stakeholderIdParser :: P.Parser StakeholderId
stakeholderIdParser = do
    token <- some P.alphaNum
    eitherToFail $ decodeAbstractHash (toText token)

attackTargetParser :: P.Parser AttackTarget
attackTargetParser =
    (PubKeyAddressTarget <$> try stakeholderIdParser) <|>
    (NetworkAddressTarget <$> addrParser)

-- | Default logger config. Will be used if `--log-config` argument is
-- not passed. Corresponds to next logger config:
--
-- > node:
-- >   severity: Info
-- >   comm:
-- >     severity: Warning
--
defaultLoggerConfig :: LoggerConfig
defaultLoggerConfig = fromScratch $ zoom lcTree $ zoomLogger "node" $ do
    ltSeverity ?= Info
    zoomLogger "comm" $ ltSeverity ?= Warning

-- | Reads logger config from given path. By default return
-- 'defaultLoggerConfig'.
readLoggerConfig :: MonadIO m => Maybe FilePath -> m LoggerConfig
readLoggerConfig = maybe (return defaultLoggerConfig) parseLoggerConfig

-- | Dump our 'GenesisData' into a file.
<<<<<<< HEAD
--
-- FIXME avieth
-- system start parameter isn't needed. The genesis data can be derived from
-- the HasConfiguration constraint.
dumpGenesisData :: (HasConfiguration, MonadIO m) => Timestamp -> FilePath -> m ()
=======
dumpGenesisData :: MonadIO m => Timestamp -> FilePath -> m ()
>>>>>>> e83b1805
dumpGenesisData systemStart path = do
    putText $ sformat ("Writing JSON with hash "%shown%" to "%shown) jsonHash path
    liftIO $ BSL.writeFile path canonicalJsonBytes
  where
    jsonHash :: Hash.Digest Hash.Blake2b_256
    jsonHash = Hash.hash $ BSL.toStrict canonicalJsonBytes

    canonicalJsonBytes = renderCanonicalJSON $ runIdentity $ toJSON genesisData
    genesisData = mkGenesisData systemStart<|MERGE_RESOLUTION|>--- conflicted
+++ resolved
@@ -13,27 +13,10 @@
 
 import           Universum
 
-<<<<<<< HEAD
-import           Control.Lens          (zoom, (?=))
-import qualified Crypto.Hash           as Hash
-import qualified Data.ByteString.Lazy  as BSL
-import           Formatting            (sformat, shown, (%))
-import           System.Wlog           (LoggerConfig (..), Severity (Info, Warning),
-                                        fromScratch, lcTree, ltSeverity,
-                                        parseLoggerConfig, zoomLogger)
-import           Text.JSON.Canonical   (renderCanonicalJSON, toJSON)
-import           Text.Parsec           (try)
-import qualified Text.Parsec.Char      as P
-import qualified Text.Parsec.Text      as P
-=======
-import           Control.Exception.Safe (throwString)
 import           Control.Lens           (zoom, (?=))
 import qualified Crypto.Hash            as Hash
 import qualified Data.ByteString.Lazy   as BSL
-import           Data.Time.Clock.POSIX  (getPOSIXTime)
-import           Data.Time.Units        (toMicroseconds)
 import           Formatting             (sformat, shown, (%))
-import           Serokell.Util          (sec)
 import           System.Wlog            (LoggerConfig (..), Severity (Info, Warning),
                                          fromScratch, lcTree, ltSeverity,
                                          parseLoggerConfig, zoomLogger)
@@ -41,18 +24,17 @@
 import           Text.Parsec            (try)
 import qualified Text.Parsec.Char       as P
 import qualified Text.Parsec.Text       as P
->>>>>>> e83b1805
 
-import           Pos.Binary.Core       ()
-import           Pos.Constants         (isDevelopment)
-import           Pos.Core              (StakeholderId, Timestamp (..))
+import           Pos.Binary.Core        ()
+import           Pos.Constants          (isDevelopment)
+import           Pos.Core               (StakeholderId, Timestamp (..))
 import           Pos.Core.Configuration (HasConfiguration)
-import           Pos.Core.Genesis      (mkGenesisData)
-import           Pos.Crypto            (decodeAbstractHash)
-import           Pos.Security.Params   (AttackTarget (..), AttackType (..))
-import           Pos.Ssc.SscAlgo       (SscAlgo (..))
-import           Pos.Util              (eitherToFail, inAssertMode)
-import           Pos.Util.TimeWarp     (addrParser)
+import           Pos.Core.Genesis       (mkGenesisData)
+import           Pos.Crypto             (decodeAbstractHash)
+import           Pos.Security.Params    (AttackTarget (..), AttackType (..))
+import           Pos.Ssc.SscAlgo        (SscAlgo (..))
+import           Pos.Util               (eitherToFail, inAssertMode)
+import           Pos.Util.TimeWarp      (addrParser)
 
 printFlags :: MonadIO m => m ()
 printFlags = do
@@ -100,15 +82,11 @@
 readLoggerConfig = maybe (return defaultLoggerConfig) parseLoggerConfig
 
 -- | Dump our 'GenesisData' into a file.
-<<<<<<< HEAD
 --
 -- FIXME avieth
 -- system start parameter isn't needed. The genesis data can be derived from
 -- the HasConfiguration constraint.
 dumpGenesisData :: (HasConfiguration, MonadIO m) => Timestamp -> FilePath -> m ()
-=======
-dumpGenesisData :: MonadIO m => Timestamp -> FilePath -> m ()
->>>>>>> e83b1805
 dumpGenesisData systemStart path = do
     putText $ sformat ("Writing JSON with hash "%shown%" to "%shown) jsonHash path
     liftIO $ BSL.writeFile path canonicalJsonBytes
