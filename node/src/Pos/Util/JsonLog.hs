{-# LANGUAGE TypeFamilies #-}

-- | Some types for json logging.
module Pos.Util.JsonLog
       ( JLEvent(..)
       , JLTxS (..)
       , JLTxR (..)
       , JLMemPool (..)
       , JLBlock (..)
       , JLTimedEvent(..)
       , jlCreatedBlock
       , jlAdoptedBlock
       , appendJL
       , fromJLSlotId
       , JsonLogConfig(..)
       , HasJsonLogConfig(..)
       , jsonLogConfigFromHandle
       , jsonLogDefault
       , fromJLSlotIdUnsafe
       ) where

import           Universum

import           Control.Monad.Except          (MonadError)
import           Control.Monad.Trans.Identity  (IdentityT (..))
import           Data.Aeson                    (encode)
import           Data.Aeson.TH                 (deriveJSON)
import           Data.Aeson.Types              (ToJSON)
import qualified Data.ByteString.Lazy          as LBS
import qualified Ether
import           Formatting                    (sformat)
import           JsonLog.CanJsonLog            (CanJsonLog)
import           JsonLog.JsonLogT              (JsonLogConfig (..))
import qualified JsonLog.JsonLogT              as JL
import           Mockable                      (Catch, Mockable, realTime)
import           Serokell.Aeson.Options        (defaultOptions)
import           System.Wlog                   (WithLogger)

import           Pos.Binary.Block              ()
import           Pos.Binary.Core               ()
import           Pos.Block.Core                (BiSsc, Block, mainBlockTxPayload)
import           Pos.Block.Core.Genesis.Lens   (genBlockEpoch)
import           Pos.Block.Core.Main.Lens      (mainBlockSlot)
import           Pos.Communication.Relay.Logic (InvReqDataFlowLog)
<<<<<<< HEAD
import           Pos.Core                      (HasCoreConstants, SlotId (..), gbHeader,
                                                gbhPrevBlock, getSlotIndex, headerHash,
=======
import           Pos.Core                      (HasConfiguration, SlotId (..), gbHeader, gbhPrevBlock,
                                                getSlotIndex, headerHash,
>>>>>>> 1bcca866
                                                mkLocalSlotIndex)
import           Pos.Crypto                    (hash, hashHexF)
import           Pos.Ssc.Class.Helpers         (SscHelpersClass)
import           Pos.Txp.Core                  (txpTxs)
import           Pos.Txp.MemState.Types        (MemPoolModifyReason)
import           Pos.Types                     (EpochIndex (..), HeaderHash, headerHashF)

type BlockId = Text
type TxId = Text
type JLSlotId = (Word64, Word16)

-- | Json log of one block with corresponding 'BlockId'.
data JLBlock = JLBlock
    { jlHash      :: BlockId
    , jlPrevBlock :: BlockId
    , jlTxs       :: [TxId]
    , jlSlot      :: JLSlotId
    } deriving Show

-- | Json log of one transaction sent from the (light) wallet.
data JLTxS = JLTxS
    { jlsNodeId :: Text
    , jlsTxId   :: Text
    , jlsInvReq :: InvReqDataFlowLog
    } deriving Show

-- | Json log of one transaction being received by a node.
data JLTxR = JLTxR
    { jlrTxId  :: Text
    , jlrError :: Maybe Text
    } deriving Show

-- | Get 'SlotId' from 'JLSlotId'.
fromJLSlotId :: (HasConfiguration, MonadError Text m) => JLSlotId -> m SlotId
fromJLSlotId (ep, sl) = SlotId (EpochIndex ep) <$> mkLocalSlotIndex sl

-- | Get 'SlotId' from 'JLSlotId'.
fromJLSlotIdUnsafe :: HasConfiguration => JLSlotId -> SlotId
fromJLSlotIdUnsafe x = case fromJLSlotId x of
    Right y -> y
    Left  _ -> error "illegal slot id"

-- | Json log of one mempool modification.
data JLMemPool = JLMemPool
    { -- | Reason for modifying the mempool
      jlmReason      :: MemPoolModifyReason
      -- | Queue length when trying to modify the mempool (not including this
      --   modifier, so it could be 0).
    , jlmQueueLength :: Int
      -- | Time spent waiting for the lock (microseconds)
    , jlmWait        :: Integer
      -- | Time spent doing the modification (microseconds, while holding the lock).
    , jlmModify      :: Integer
      -- | Size of the mempool before the modification.
    , jlmSizeBefore  :: Int
      -- | Size of the mempool after the modification.
    , jlmSizeAfter   :: Int
      -- | How much memory was allocated during the modification.
    , jlmAllocated   :: Int
    } deriving Show

-- | Json log event.
data JLEvent = JLCreatedBlock JLBlock
             | JLAdoptedBlock BlockId
             | JLTpsStat Int
             | JLTxSent JLTxS
             | JLTxReceived JLTxR
             | JLMemPoolEvent JLMemPool
  deriving (Show, Generic)

-- | 'JLEvent' with 'Timestamp' -- corresponding time of this event.
data JLTimedEvent = JLTimedEvent
    { jlTimestamp :: Integer
    , jlEvent     :: JLEvent
    } deriving Show

$(deriveJSON defaultOptions ''JLBlock)
$(deriveJSON defaultOptions ''JLEvent)
$(deriveJSON defaultOptions ''JLTimedEvent)
$(deriveJSON defaultOptions ''JLTxS)
$(deriveJSON defaultOptions ''JLTxR)
$(deriveJSON defaultOptions ''JLMemPool)

-- | Return event of created block.
jlCreatedBlock :: (BiSsc ssc, HasConfiguration) => Block ssc -> JLEvent
jlCreatedBlock block = JLCreatedBlock $ JLBlock {..}
  where
    jlHash = showHeaderHash $ headerHash block
    jlPrevBlock = showHeaderHash $ case block of
        Left  gB -> view gbhPrevBlock (gB ^. gbHeader)
        Right mB -> view gbhPrevBlock (mB ^. gbHeader)
    jlSlot = (getEpochIndex $ siEpoch slot, getSlotIndex $ siSlot slot)
    jlTxs = case block of
              Left _   -> []
              Right mB -> map fromTx . toList $ mB ^. mainBlockTxPayload . txpTxs
    slot :: SlotId
    slot = case block of
        Left  gB -> let slotZero = case mkLocalSlotIndex 0 of
                                        Right sz -> sz
                                        Left _   -> error "impossible branch"
                    in SlotId (gB ^. genBlockEpoch) slotZero
        Right mB -> mB ^. mainBlockSlot
    fromTx = sformat hashHexF . hash

showHeaderHash :: HeaderHash -> Text
showHeaderHash = sformat headerHashF

-- | Append event into log by given 'FilePath'.
appendJL :: (MonadIO m) => FilePath -> JLEvent -> m ()
appendJL path ev = liftIO $ do
  time <- realTime -- TODO: Do we want to mock time in logs?
  LBS.appendFile path . encode $ JLTimedEvent (fromIntegral time) ev

-- | Returns event of created 'Block'.
jlAdoptedBlock :: (HasConfiguration, SscHelpersClass ssc) => Block ssc -> JLEvent
jlAdoptedBlock = JLAdoptedBlock . showHeaderHash . headerHash

jsonLogConfigFromHandle :: MonadIO m => Handle -> m JsonLogConfig
jsonLogConfigFromHandle h = do
    v <- newMVar h
    return $ JsonLogConfig v (\_ -> return True)

class HasJsonLogConfig ctx where
    jsonLogConfig :: Lens' ctx JsonLogConfig

jsonLogDefault
    :: (ToJSON a, MonadReader ctx m, HasJsonLogConfig ctx, Mockable Catch m,
        MonadIO m, WithLogger m)
    => a -> m ()
jsonLogDefault x = do
    jlc <- view jsonLogConfig
    JL.jsonLogDefault jlc x

deriving instance CanJsonLog (t m) => CanJsonLog (Ether.TaggedTrans tag t m)

-- Required for @Explorer@ @BListener@ and @ExtraContext@ redirect
deriving instance CanJsonLog m => CanJsonLog (Ether.TaggedTrans tag IdentityT m)
deriving instance CanJsonLog m => CanJsonLog (Ether.ReaderT tag r m)<|MERGE_RESOLUTION|>--- conflicted
+++ resolved
@@ -42,13 +42,8 @@
 import           Pos.Block.Core.Genesis.Lens   (genBlockEpoch)
 import           Pos.Block.Core.Main.Lens      (mainBlockSlot)
 import           Pos.Communication.Relay.Logic (InvReqDataFlowLog)
-<<<<<<< HEAD
-import           Pos.Core                      (HasCoreConstants, SlotId (..), gbHeader,
+import           Pos.Core                      (HasConfiguration, SlotId (..), gbHeader,
                                                 gbhPrevBlock, getSlotIndex, headerHash,
-=======
-import           Pos.Core                      (HasConfiguration, SlotId (..), gbHeader, gbhPrevBlock,
-                                                getSlotIndex, headerHash,
->>>>>>> 1bcca866
                                                 mkLocalSlotIndex)
 import           Pos.Crypto                    (hash, hashHexF)
 import           Pos.Ssc.Class.Helpers         (SscHelpersClass)
