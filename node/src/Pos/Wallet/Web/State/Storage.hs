{-# LANGUAGE Rank2Types   #-}
{-# LANGUAGE TypeFamilies #-}

-- @jens: this document is inspired by https://github.com/input-output-hk/rscoin-haskell/blob/master/src/RSCoin/Explorer/Storage.hs
module Pos.Wallet.Web.State.Storage
       (
         WalletStorage (..)
       , WalletInfo (..)
       , AccountInfo (..)
       , AddressInfo (..)
       , AddressLookupMode (..)
       , CustomAddressType (..)
       , CurrentAndRemoved (..)
       , WalletBalances
       , WalBalancesAndUtxo
       , WalletTip (..)
       , PtxMetaUpdate (..)
       , Query
       , Update
       , getWalletStorage
       , flushWalletStorage
       , getProfile
       , setProfile
       , doesAccountExist
       , getAccountIds
       , getAccountMetas
       , getAccountMeta
       , getAccountAddrMaps
       , getWalletMetas
       , getWalletMeta
       , getWalletMetaIncludeUnready
       , getWalletPassLU
       , getWalletSyncTip
       , getWalletAddresses
       , getAccountWAddresses
       , doesWAddressExist
       , getTxMeta
       , getUpdates
       , getNextUpdate
       , getHistoryCache
       , getCustomAddresses
       , getCustomAddress
       , getPendingTxs
       , getWalletPendingTxs
       , getPendingTx
       , addCustomAddress
       , removeCustomAddress
       , createAccount
       , createWallet
       , addWAddress
       , addRemovedAccount
       , setAccountMeta
       , setWalletMeta
       , setWalletReady
       , setWalletPassLU
       , setWalletSyncTip
       , setWalletTxHistory
       , getWalletTxHistory
       , getWalletUtxo
       , getWalletBalancesAndUtxo
       , updateWalletBalancesAndUtxo
       , setWalletUtxo
       , addOnlyNewTxMeta
       , setWalletTxMeta
       , addOnlyNewTxMetas
       , removeWallet
       , removeWalletTxMetas
       , removeTxMetas
       , removeHistoryCache
       , removeAccount
       , removeWAddress
       , totallyRemoveWAddress
       , addUpdate
       , removeNextUpdate
       , testReset
       , updateHistoryCache
       , insertIntoHistoryCache
       , removeFromHistoryCache
       , setPtxCondition
       , casPtxCondition
       , ptxUpdateMeta
       , addOnlyNewPendingTx
       , cancelApplyingPtxs
       , cancelSpecificApplyingPtx
       ) where

import           Universum

import           Control.Lens                   (at, ix, makeClassy, makeLenses, non', to,
                                                 toListOf, traversed, (%=), (+=), (.=),
                                                 (<<.=), (?=), _Empty, _head)
import           Control.Monad.State.Class      (put)
import           Data.Default                   (Default, def)
import qualified Data.HashMap.Strict            as HM
import qualified Data.Map                       as M
import           Data.SafeCopy                  (Migrate (..), base, deriveSafeCopySimple,
                                                 extension)
import           Data.Time.Clock.POSIX          (POSIXTime)

import           Pos.Client.Txp.History         (TxHistoryEntry, txHistoryListToMap)
import           Pos.Core.Configuration         (HasConfiguration)
import           Pos.Core.Types                 (SlotId, Timestamp)
import           Pos.Txp                        (AddrCoinMap, TxAux, TxId, Utxo,
                                                 UtxoModifier, applyUtxoModToAddrCoinMap,
                                                 utxoToAddressCoinMap)
import           Pos.Types                      (HeaderHash)
import           Pos.Util.BackupPhrase          (BackupPhrase)
import qualified Pos.Util.Modifier              as MM
import           Pos.Wallet.Web.ClientTypes     (AccountId, Addr, CAccountMeta, CCoin,
                                                 CHash, CId, CProfile, CTxId, CTxMeta,
                                                 CUpdateInfo, CWAddressMeta (..),
                                                 CWalletAssurance, CWalletMeta,
                                                 PassPhraseLU, Wal, addrMetaToAccount)
import           Pos.Wallet.Web.Pending.Types   (PendingTx (..), PtxCondition,
                                                 PtxSubmitTiming (..), ptxCond,
                                                 ptxSubmitTiming)
import           Pos.Wallet.Web.Pending.Updates (cancelApplyingPtx,
                                                 incPtxSubmitTimingPure,
                                                 mkPtxSubmitTiming,
                                                 ptxMarkAcknowledgedPure)

type AddressSortingKey = Int

data AddressInfo = AddressInfo
    { adiCWAddressMeta :: !CWAddressMeta
    , adiSortingKey    :: !AddressSortingKey
    }

type CAddresses = HashMap (CId Addr) AddressInfo

data AccountInfo = AccountInfo
    { _aiMeta             :: !CAccountMeta
    , _aiAddresses        :: !CAddresses
    , _aiRemovedAddresses :: !CAddresses
    , _aiUnusedKey        :: !AddressSortingKey
    }

makeLenses ''AccountInfo

data WalletTip
    = NotSynced
    | SyncedWith !HeaderHash

data WalletInfo = WalletInfo
    { _wiMeta         :: !CWalletMeta
    , _wiPassphraseLU :: !PassPhraseLU
    , _wiCreationTime :: !POSIXTime
    , _wiSyncTip      :: !WalletTip
    , _wsPendingTxs   :: !(HashMap TxId PendingTx)
    -- Wallets that are being synced are marked as not ready, and
    -- are excluded from api endpoints. This info should not be leaked
    -- into a client facing data structure (for example `CWalletMeta`)
    , _wiIsReady      :: !Bool
    }

makeLenses ''WalletInfo

-- | Maps addresses to their first occurrence in the blockchain
type CustomAddresses = HashMap (CId Addr) HeaderHash
type WalletBalances = AddrCoinMap
type WalBalancesAndUtxo = (WalletBalances, Utxo)

data WalletStorage = WalletStorage
    { _wsWalletInfos     :: !(HashMap (CId Wal) WalletInfo)
    , _wsAccountInfos    :: !(HashMap AccountId AccountInfo)
    , _wsProfile         :: !CProfile
    , _wsReadyUpdates    :: [CUpdateInfo]
    , _wsTxHistory       :: !(HashMap (CId Wal) (HashMap CTxId CTxMeta))
    , _wsHistoryCache    :: !(HashMap (CId Wal) (Map TxId TxHistoryEntry))
    , _wsUtxo            :: !Utxo
    -- @_wsBalances@ depends on @_wsUtxo@,
    -- it's forbidden to update @_wsBalances@ without @_wsUtxo@
    , _wsBalances        :: !WalletBalances
    , _wsUsedAddresses   :: !CustomAddresses
    , _wsChangeAddresses :: !CustomAddresses
    }

makeClassy ''WalletStorage

instance Default WalletStorage where
    def =
        WalletStorage
        { _wsWalletInfos     = mempty
        , _wsAccountInfos    = mempty
        , _wsProfile         = def
        , _wsReadyUpdates    = mempty
        , _wsTxHistory       = mempty
        , _wsHistoryCache    = mempty
        , _wsUsedAddresses   = mempty
        , _wsChangeAddresses = mempty
        , _wsUtxo            = mempty
        , _wsBalances        = mempty
        }

type Query a = forall m. (MonadReader WalletStorage m) => m a
type Update a = forall m. (HasConfiguration, MonadState WalletStorage m) => m a

-- | How to lookup addresses of account
data AddressLookupMode
    = Existing  -- ^ fetch only currently existing addresses
    | Deleted   -- ^ fetch only removed addresses
    | Ever      -- ^ fetch both existing and removed addresses

withAccLookupMode :: (Monad m, Monoid a) => AddressLookupMode -> m a -> m a -> m a
withAccLookupMode Existing existing _       = existing
withAccLookupMode Deleted  _        deleted = deleted
withAccLookupMode Ever     existing deleted = mappend <$> existing <*> deleted

-- | Specifies special category of addresses which are stored in base.
data CustomAddressType
    = UsedAddr
    | ChangeAddr

customAddressL :: CustomAddressType -> Lens' WalletStorage CustomAddresses
customAddressL UsedAddr   = wsUsedAddresses
customAddressL ChangeAddr = wsChangeAddresses

-- | Keeps existing and pseudo-removed entries, e.g. addresses.
data CurrentAndRemoved a = CurrentAndRemoved
    { getCurrent :: a
    , getRemoved :: a
    }

getProfile :: Query CProfile
getProfile = view wsProfile

setProfile :: CProfile -> Update ()
setProfile cProfile = wsProfile .= cProfile

doesAccountExist :: AccountId -> Query Bool
doesAccountExist accId = view $ wsAccountInfos . at accId . to isJust

getAccountIds :: Query [AccountId]
getAccountIds = HM.keys <$> view wsAccountInfos

getAccountMetas :: Query [CAccountMeta]
getAccountMetas = map (view aiMeta) . toList <$> view wsAccountInfos

getAccountMeta :: AccountId -> Query (Maybe CAccountMeta)
getAccountMeta accId = preview (wsAccountInfos . ix accId . aiMeta)

getAccountAddrMaps :: AccountId -> Query (CurrentAndRemoved CAddresses)
getAccountAddrMaps accId = do
    getCurrent <- getMap aiAddresses
    getRemoved <- getMap aiRemovedAddresses
    return CurrentAndRemoved{..}
  where
    getMap aiLens = fmap (fromMaybe mempty) $ preview $ wsAccountInfos . ix accId . aiLens

getWalletMetas :: Query [CWalletMeta]
getWalletMetas = toList . fmap _wiMeta . HM.filter _wiIsReady <$> view wsWalletInfos

getWalletMetaIncludeUnready :: Bool -> CId Wal -> Query (Maybe CWalletMeta)
getWalletMetaIncludeUnready includeUnready cWalId = fmap _wiMeta . applyFilter <$> preview (wsWalletInfos . ix cWalId)
  where
    applyFilter xs = if includeUnready then xs else filterMaybe _wiIsReady xs
    filterMaybe :: (a -> Bool) -> Maybe a -> Maybe a
    filterMaybe p ma = ma >>= \a -> guard (p a) >> return a

getWalletMeta :: CId Wal -> Query (Maybe CWalletMeta)
getWalletMeta = getWalletMetaIncludeUnready False

getWalletPassLU :: CId Wal -> Query (Maybe PassPhraseLU)
getWalletPassLU cWalId = preview (wsWalletInfos . ix cWalId . wiPassphraseLU)

getWalletSyncTip :: CId Wal -> Query (Maybe WalletTip)
getWalletSyncTip cWalId = preview (wsWalletInfos . ix cWalId . wiSyncTip)

getWalletAddresses :: Query [CId Wal]
getWalletAddresses =
    map fst . sortOn (view wiCreationTime . snd) . filter (view wiIsReady . snd) . HM.toList <$>
    view wsWalletInfos

getAccountWAddresses :: AddressLookupMode
                     -> AccountId
                     -> Query (Maybe [AddressInfo])
getAccountWAddresses mode accId =
    withAccLookupMode mode (fetch aiAddresses) (fetch aiRemovedAddresses)
  where
    fetch :: MonadReader WalletStorage m => Lens' AccountInfo CAddresses -> m (Maybe [AddressInfo])
<<<<<<< HEAD
    fetch which = do
        addresses <- preview (wsAccountInfos . ix accId . which)
        pure (HM.elems <$> addresses)
=======
    fetch which = fmap HM.elems <$> preview (wsAccountInfos . ix accId . which)
>>>>>>> 254e1bc7

doesWAddressExist :: AddressLookupMode -> CWAddressMeta -> Query Bool
doesWAddressExist mode addrMeta@(addrMetaToAccount -> wAddr) =
    getAny <$>
        withAccLookupMode mode (exists aiAddresses) (exists aiRemovedAddresses)
  where
    exists :: Lens' AccountInfo CAddresses -> Query Any
    exists which =
        Any . isJust <$>
        preview (wsAccountInfos . ix wAddr . which . ix (cwamId addrMeta))

getTxMeta :: CId Wal -> CTxId -> Query (Maybe CTxMeta)
getTxMeta cid ctxId = preview $ wsTxHistory . ix cid . ix ctxId

getWalletTxHistory :: CId Wal -> Query (Maybe [CTxMeta])
getWalletTxHistory cWalId = toList <<$>> preview (wsTxHistory . ix cWalId)

getWalletUtxo :: Query Utxo
getWalletUtxo = view wsUtxo

getWalletBalancesAndUtxo :: Query WalBalancesAndUtxo
getWalletBalancesAndUtxo = (,) <$> view wsBalances <*> view wsUtxo

updateWalletBalancesAndUtxo :: UtxoModifier -> Update ()
updateWalletBalancesAndUtxo modifier = do
    balAndUtxo <- (,) <$> use wsBalances <*> use wsUtxo
    wsBalances .= applyUtxoModToAddrCoinMap modifier balAndUtxo
    wsUtxo %= MM.modifyMap modifier

setWalletUtxo :: Utxo -> Update ()
setWalletUtxo utxo = do
    wsUtxo .= utxo
    wsBalances .= utxoToAddressCoinMap utxo

getUpdates :: Query [CUpdateInfo]
getUpdates = view wsReadyUpdates

getNextUpdate :: Query (Maybe CUpdateInfo)
getNextUpdate = preview (wsReadyUpdates . _head)

getHistoryCache :: CId Wal -> Query (Maybe (Map TxId TxHistoryEntry))
getHistoryCache cWalId = view $ wsHistoryCache . at cWalId

getCustomAddresses :: CustomAddressType -> Query [CId Addr]
getCustomAddresses t = HM.keys <$> view (customAddressL t)

getCustomAddress :: CustomAddressType -> CId Addr -> Query (Maybe HeaderHash)
getCustomAddress t addr = view $ customAddressL t . at addr

getPendingTxs :: Query [PendingTx]
getPendingTxs = asks $ toListOf (wsWalletInfos . traversed . wsPendingTxs . traversed)

getWalletPendingTxs :: CId Wal -> Query (Maybe [PendingTx])
getWalletPendingTxs wid =
    preview $ wsWalletInfos . ix wid . wsPendingTxs . to toList

getPendingTx :: CId Wal -> TxId -> Query (Maybe PendingTx)
getPendingTx wid txId = preview $ wsWalletInfos . ix wid . wsPendingTxs . ix txId

addCustomAddress :: CustomAddressType -> (CId Addr, HeaderHash) -> Update Bool
addCustomAddress t (addr, hh) = fmap isJust $ customAddressL t . at addr <<.= Just hh

removeCustomAddress :: CustomAddressType -> (CId Addr, HeaderHash) -> Update Bool
removeCustomAddress t (addr, hh) = do
    mhh' <- use $ customAddressL t . at addr
    let exists = mhh' == Just hh
    when exists $
        customAddressL t . at addr .= Nothing
    return exists

createAccount :: AccountId -> CAccountMeta -> Update ()
createAccount accId cAccMeta =
    wsAccountInfos . at accId %= Just . fromMaybe (AccountInfo cAccMeta mempty mempty 0)

-- `isReady` is marked False when an additional step such as syncing is still needed.
createWallet :: CId Wal -> CWalletMeta -> Bool -> POSIXTime -> Update ()
createWallet cWalId cWalMeta isReady curTime = do
    let info = WalletInfo cWalMeta curTime curTime NotSynced mempty isReady
    wsWalletInfos . at cWalId %= (<|> Just info)

addWAddress :: CWAddressMeta -> Update ()
addWAddress addrMeta@CWAddressMeta{..} = do
    let accInfo :: Traversal' WalletStorage AccountInfo
        accInfo = wsAccountInfos . ix (addrMetaToAccount addrMeta)
    whenJustM (preuse accInfo) $ \info -> do
        let mAddr = info ^. aiAddresses . at cwamId
        when (isNothing mAddr) $ do
            accInfo . aiUnusedKey += 1
            let key = info ^. aiUnusedKey
            accInfo . aiAddresses . at cwamId ?= AddressInfo addrMeta key

-- see also 'removeWAddress'
addRemovedAccount :: CWAddressMeta -> Update ()
addRemovedAccount addrMeta@CWAddressMeta{..} = do
    let accInfo :: Traversal' WalletStorage AccountInfo
        accInfo = wsAccountInfos . ix (addrMetaToAccount addrMeta)
    whenJustM (preuse (accInfo . aiUnusedKey)) $ \key -> do
        accInfo . aiUnusedKey += 1
        accInfo . aiAddresses        . at cwamId .= Nothing
        accInfo . aiRemovedAddresses . at cwamId ?= AddressInfo addrMeta key

setAccountMeta :: AccountId -> CAccountMeta -> Update ()
setAccountMeta accId cAccMeta = wsAccountInfos . ix accId . aiMeta .= cAccMeta

setWalletMeta :: CId Wal -> CWalletMeta -> Update ()
setWalletMeta cWalId cWalMeta = wsWalletInfos . ix cWalId . wiMeta .= cWalMeta

setWalletReady :: CId Wal -> Bool -> Update ()
setWalletReady cWalId isReady = wsWalletInfos . ix cWalId . wiIsReady .= isReady

setWalletPassLU :: CId Wal -> PassPhraseLU -> Update ()
setWalletPassLU cWalId passLU = wsWalletInfos . ix cWalId . wiPassphraseLU .= passLU

setWalletSyncTip :: CId Wal -> HeaderHash -> Update ()
setWalletSyncTip cWalId hh = wsWalletInfos . ix cWalId . wiSyncTip .= SyncedWith hh

addWalletTxHistory :: CId Wal -> CTxId -> CTxMeta -> Update ()
addWalletTxHistory cWalId cTxId cTxMeta =
    wsTxHistory . at cWalId . non' _Empty . at cTxId ?= cTxMeta

setWalletTxHistory :: CId Wal -> [(CTxId, CTxMeta)] -> Update ()
setWalletTxHistory cWalId cTxs = mapM_ (uncurry $ addWalletTxHistory cWalId) cTxs

-- FIXME: this will be removed later (temporary solution)
addOnlyNewTxMeta :: CId Wal -> CTxId -> CTxMeta -> Update ()
addOnlyNewTxMeta cWalId cTxId cTxMeta =
    -- Double nested HashMap update (if either or both of cWalId, cTxId don't exist, they will be created)
    wsTxHistory . at cWalId . non' _Empty . at cTxId %= Just . fromMaybe cTxMeta

-- NOTE: sets transaction meta only for transactions ids that are already seen
setWalletTxMeta :: CId Wal -> CTxId -> CTxMeta -> Update ()
setWalletTxMeta cWalId cTxId cTxMeta =
    wsTxHistory . ix cWalId . at cTxId %= ($> cTxMeta)

removeTxMetas :: CId Wal -> Update ()
removeTxMetas cWalId = wsTxHistory . at cWalId .= Nothing

addOnlyNewTxMetas :: CId Wal -> [(CTxId, CTxMeta)] -> Update ()
addOnlyNewTxMetas = mapM_ . uncurry . addOnlyNewTxMeta

removeWalletTxMetas :: CId Wal -> [CTxId] -> Update ()
removeWalletTxMetas cWalId cTxs =
    wsTxHistory . at cWalId . non' _Empty %= flip (foldr HM.delete) cTxs

removeWallet :: CId Wal -> Update ()
removeWallet cWalId = wsWalletInfos . at cWalId .= Nothing

removeHistoryCache :: CId Wal -> Update ()
removeHistoryCache cWalId = wsHistoryCache . at cWalId .= Nothing

removeAccount :: AccountId -> Update ()
removeAccount accId = wsAccountInfos . at accId .= Nothing

-- see also 'addRemovedAccount'
removeWAddress :: CWAddressMeta -> Update ()
removeWAddress addrMeta@(addrMetaToAccount -> accId) = do
    let addrId = cwamId addrMeta
    -- If the address exists, move it to 'addressesRemoved'
    whenJustM (preuse (accAddresses accId . ix addrId)) $ \addressInfo -> do
        accAddresses        accId . at addrId .= Nothing
        accRemovedAddresses accId . at addrId .= Just addressInfo
  where
    accAddresses        accId' = wsAccountInfos . ix accId' . aiAddresses
    accRemovedAddresses accId' = wsAccountInfos . ix accId' . aiRemovedAddresses

totallyRemoveWAddress :: CWAddressMeta -> Update ()
totallyRemoveWAddress addrMeta@(addrMetaToAccount -> accId) = do
    wsAccountInfos . ix accId . aiAddresses        . at (cwamId addrMeta) .= Nothing
    wsAccountInfos . ix accId . aiRemovedAddresses . at (cwamId addrMeta) .= Nothing

addUpdate :: CUpdateInfo -> Update ()
addUpdate ui = wsReadyUpdates %= (++ [ui])

removeNextUpdate :: Update ()
removeNextUpdate = wsReadyUpdates %= drop 1

testReset :: Update ()
testReset = put def

-- Legacy transaction, no longer used. For existing Db tx logs only. Now use
-- 'removeHistoryCache', 'insertIntoHistoryCache' or 'removeFromHistoryCache'
updateHistoryCache :: CId Wal -> [TxHistoryEntry] -> Update ()
updateHistoryCache cWalId cTxs =
    wsHistoryCache . at cWalId ?= txHistoryListToMap cTxs

insertIntoHistoryCache :: CId Wal -> Map TxId TxHistoryEntry -> Update ()
insertIntoHistoryCache cWalId cTxs =
    wsHistoryCache . at cWalId . non' _Empty %= (cTxs `M.union`)

removeFromHistoryCache :: CId Wal -> Map TxId () -> Update ()
removeFromHistoryCache cWalId cTxs =
    wsHistoryCache . at cWalId . non' _Empty %= (`M.difference` cTxs)

-- This shouldn't be able to create new transaction.
-- NOTE: If you're going to use this function, make sure 'casPtxCondition'
-- doesn't fit your purposes better
setPtxCondition :: CId Wal -> TxId -> PtxCondition -> Update ()
setPtxCondition wid txId cond =
    wsWalletInfos . ix wid . wsPendingTxs . ix txId . ptxCond .= cond

-- | Compare-and-set version of 'setPtxCondition'.
-- Returns 'True' if transaction existed and modification was applied.
casPtxCondition :: CId Wal -> TxId -> PtxCondition -> PtxCondition -> Update Bool
casPtxCondition wid txId expectedCond newCond = do
    oldCond <- preuse $ wsWalletInfos . ix wid . wsPendingTxs . ix txId . ptxCond
    let success = oldCond == Just expectedCond
    when success $ setPtxCondition wid txId newCond
    return success

data PtxMetaUpdate
    = PtxIncSubmitTiming
    | PtxResetSubmitTiming SlotId
    | PtxMarkAcknowledged

-- | For simple atomic updates of meta info
ptxUpdateMeta :: CId Wal -> TxId -> PtxMetaUpdate -> Update ()
ptxUpdateMeta wid txId updType =
    wsWalletInfos . ix wid . wsPendingTxs . ix txId %=
        case updType of
            PtxIncSubmitTiming ->
                ptxSubmitTiming %~ incPtxSubmitTimingPure
            PtxResetSubmitTiming curSlot ->
                ptxSubmitTiming .~ mkPtxSubmitTiming curSlot
            PtxMarkAcknowledged ->
                ptxMarkAcknowledgedPure

cancelApplyingPtxs :: Update ()
cancelApplyingPtxs =
    wsWalletInfos . traversed .
    wsPendingTxs . traversed %= cancelApplyingPtx

cancelSpecificApplyingPtx :: TxId -> Update ()
cancelSpecificApplyingPtx txId =
    wsWalletInfos . traversed .
    wsPendingTxs . ix txId %= cancelApplyingPtx

addOnlyNewPendingTx :: PendingTx -> Update ()
addOnlyNewPendingTx ptx =
    wsWalletInfos . ix (_ptxWallet ptx) .
    wsPendingTxs . at (_ptxTxId ptx) %= (<|> Just ptx)


getWalletStorage :: Query WalletStorage
getWalletStorage = ask

-- | Flushes data in wallet storage
-- Preserves all metadata, wallets, accounts and addresses
-- Flushes all data that can be rebuild from blockchain (tx history and etc.)
flushWalletStorage :: Update ()
flushWalletStorage = modify flushDo
  where
    flushDo ws = ws
        { _wsWalletInfos = flushWalletInfo <$> _wsWalletInfos ws
        , _wsHistoryCache = HM.empty
        , _wsUtxo = M.empty
        , _wsUsedAddresses = HM.empty
        , _wsChangeAddresses = HM.empty
        }
    flushWalletInfo wi = wi { _wiSyncTip = NotSynced
                            , _wiIsReady = False
                            }

deriveSafeCopySimple 0 'base ''CCoin
deriveSafeCopySimple 0 'base ''CProfile
deriveSafeCopySimple 0 'base ''CHash
deriveSafeCopySimple 0 'base ''CId
deriveSafeCopySimple 0 'base ''Wal
deriveSafeCopySimple 0 'base ''Addr
deriveSafeCopySimple 0 'base ''BackupPhrase
deriveSafeCopySimple 0 'base ''AccountId
deriveSafeCopySimple 0 'base ''CWAddressMeta
deriveSafeCopySimple 0 'base ''CWalletAssurance
deriveSafeCopySimple 0 'base ''CAccountMeta
deriveSafeCopySimple 0 'base ''CWalletMeta
deriveSafeCopySimple 0 'base ''CTxId
deriveSafeCopySimple 0 'base ''Timestamp
deriveSafeCopySimple 0 'base ''TxHistoryEntry
deriveSafeCopySimple 0 'base ''CTxMeta
deriveSafeCopySimple 0 'base ''CUpdateInfo
deriveSafeCopySimple 0 'base ''AddressLookupMode
deriveSafeCopySimple 0 'base ''CustomAddressType
deriveSafeCopySimple 0 'base ''CurrentAndRemoved
deriveSafeCopySimple 0 'base ''TxAux
deriveSafeCopySimple 0 'base ''PtxCondition
deriveSafeCopySimple 0 'base ''PtxSubmitTiming
deriveSafeCopySimple 0 'base ''PtxMetaUpdate
deriveSafeCopySimple 0 'base ''PendingTx
deriveSafeCopySimple 0 'base ''AddressInfo
deriveSafeCopySimple 0 'base ''AccountInfo
deriveSafeCopySimple 0 'base ''WalletTip
deriveSafeCopySimple 0 'base ''WalletInfo

-- Legacy versions, for migrations

data WalletStorage_v0 = WalletStorage_v0
    { _v0_wsWalletInfos     :: !(HashMap (CId Wal) WalletInfo)
    , _v0_wsAccountInfos    :: !(HashMap AccountId AccountInfo)
    , _v0_wsProfile         :: !CProfile
    , _v0_wsReadyUpdates    :: [CUpdateInfo]
    , _v0_wsTxHistory       :: !(HashMap (CId Wal) (HashMap CTxId CTxMeta))
    , _v0_wsHistoryCache    :: !(HashMap (CId Wal) [TxHistoryEntry])
    , _v0_wsUtxo            :: !Utxo
    , _v0_wsUsedAddresses   :: !CustomAddresses
    , _v0_wsChangeAddresses :: !CustomAddresses
    }

data WalletStorage_v1 = WalletStorage_v1
    { _v1_wsWalletInfos     :: !(HashMap (CId Wal) WalletInfo)
    , _v1_wsAccountInfos    :: !(HashMap AccountId AccountInfo)
    , _v1_wsProfile         :: !CProfile
    , _v1_wsReadyUpdates    :: [CUpdateInfo]
    , _v1_wsTxHistory       :: !(HashMap (CId Wal) (HashMap CTxId CTxMeta))
    , _v1_wsHistoryCache    :: !(HashMap (CId Wal) (Map TxId TxHistoryEntry))
    , _v1_wsUtxo            :: !Utxo
    , _v1_wsUsedAddresses   :: !CustomAddresses
    , _v1_wsChangeAddresses :: !CustomAddresses
    }

deriveSafeCopySimple 0 'base ''WalletStorage_v0
deriveSafeCopySimple 1 'extension ''WalletStorage_v1
deriveSafeCopySimple 2 'extension ''WalletStorage

instance Migrate WalletStorage_v1 where
    type MigrateFrom WalletStorage_v1 = WalletStorage_v0
    migrate WalletStorage_v0{..} = WalletStorage_v1
        { _v1_wsWalletInfos     = _v0_wsWalletInfos
        , _v1_wsAccountInfos    = _v0_wsAccountInfos
        , _v1_wsProfile         = _v0_wsProfile
        , _v1_wsReadyUpdates    = _v0_wsReadyUpdates
        , _v1_wsTxHistory       = _v0_wsTxHistory
        , _v1_wsHistoryCache    = HM.map txHistoryListToMap _v0_wsHistoryCache
        , _v1_wsUtxo            = _v0_wsUtxo
        , _v1_wsUsedAddresses   = _v0_wsUsedAddresses
        , _v1_wsChangeAddresses = _v0_wsChangeAddresses
        }

instance Migrate WalletStorage where
    type MigrateFrom WalletStorage = WalletStorage_v1
    migrate WalletStorage_v1{..} = WalletStorage
        { _wsWalletInfos     = _v1_wsWalletInfos
        , _wsAccountInfos    = _v1_wsAccountInfos
        , _wsProfile         = _v1_wsProfile
        , _wsReadyUpdates    = _v1_wsReadyUpdates
        , _wsTxHistory       = _v1_wsTxHistory
        , _wsHistoryCache    = _v1_wsHistoryCache
        , _wsUtxo            = _v1_wsUtxo
        , _wsBalances        = utxoToAddressCoinMap _v1_wsUtxo
        , _wsUsedAddresses   = _v1_wsUsedAddresses
        , _wsChangeAddresses = _v1_wsChangeAddresses
        }<|MERGE_RESOLUTION|>--- conflicted
+++ resolved
@@ -278,13 +278,7 @@
     withAccLookupMode mode (fetch aiAddresses) (fetch aiRemovedAddresses)
   where
     fetch :: MonadReader WalletStorage m => Lens' AccountInfo CAddresses -> m (Maybe [AddressInfo])
-<<<<<<< HEAD
-    fetch which = do
-        addresses <- preview (wsAccountInfos . ix accId . which)
-        pure (HM.elems <$> addresses)
-=======
     fetch which = fmap HM.elems <$> preview (wsAccountInfos . ix accId . which)
->>>>>>> 254e1bc7
 
 doesWAddressExist :: AddressLookupMode -> CWAddressMeta -> Query Bool
 doesWAddressExist mode addrMeta@(addrMetaToAccount -> wAddr) =
