--- conflicted
+++ resolved
@@ -17,81 +17,42 @@
 
 import           Universum
 
-<<<<<<< HEAD
-import qualified Control.Monad.Catch                  as Catch
-import           Control.Monad.Except                 (MonadError (throwError))
-import qualified Control.Monad.Reader                 as Mtl
-import           Mockable                             (Production (runProduction))
-import qualified Network.Broadcast.OutboundQueue      as OQ
-import           Network.Wai                          (Application, Middleware)
-import           Network.Wai.Handler.Warp             (defaultSettings, runSettings,
-                                                       setHost, setPort)
-import           Network.Wai.Handler.WarpTLS          (TLSSettings, runTLS,
-                                                       tlsSettingsChain)
-import           Network.Wai.Middleware.RequestLogger (logStdoutDev)
-import           Servant.API                          ((:<|>) ((:<|>)), FromHttpApiData)
-import           Servant.Server                       (Handler, ServantErr (errBody),
-                                                       Server, ServerT, err404, err503,
-                                                       serve)
-import           Servant.Utils.Enter                  ((:~>) (NT), enter)
-
-import           Pos.Aeson.Types                      ()
-import           Pos.Constants                        (webLoggingEnabled)
-import           Pos.Context                          (HasNodeContext (..),
-                                                       HasSscContext (..), NodeContext,
-                                                       getOurPublicKey)
-import           Pos.Core                             (EpochIndex (..), SlotLeaders)
-import qualified Pos.DB                               as DB
-import qualified Pos.GState                           as GS
-import qualified Pos.Lrc.DB                           as LrcDB
-import           Pos.Network.Types                    (Bucket (BucketSubscriptionListener),
-                                                       Topology, topologyMaxBucketSize)
-import           Pos.Ssc.Class                        (SscConstraint)
-import           Pos.Ssc.GodTossing                   (SscGodTossing, gtcParticipateSsc)
-import           Pos.Txp                              (TxOut (..), toaOut)
-import           Pos.Txp.MemState                     (GenericTxpLocalData, askTxpMem,
-                                                       getLocalTxs)
-import           Pos.Web.Mode                         (WebMode, WebModeContext (..))
-import           Pos.WorkMode                         (OQ)
-import           Pos.WorkMode.Class                   (TxpExtra_TMP, WorkMode)
-
-import           Pos.Web.Api                          (BaseNodeApi, GodTossingApi,
-                                                       GtNodeApi, HealthCheckApi,
-                                                       baseNodeApi, gtNodeApi,
-                                                       healthCheckApi)
-import           Pos.Web.Types                        (TlsParams (..))
-=======
-import qualified Control.Monad.Catch         as Catch
-import           Control.Monad.Except        (MonadError (throwError))
-import qualified Control.Monad.Reader        as Mtl
-import           Mockable                    (Production (runProduction))
-import           Network.Wai                 (Application)
-import           Network.Wai.Handler.Warp    (defaultSettings, runSettings, setHost,
-                                              setPort)
-import           Network.Wai.Handler.WarpTLS (TLSSettings, runTLS, tlsSettingsChain)
-import           Servant.API                 ((:<|>) ((:<|>)), FromHttpApiData)
-import           Servant.Server              (Handler, ServantErr (errBody), Server,
-                                              ServerT, err404, serve)
-import           Servant.Utils.Enter         ((:~>) (NT), enter)
-
-import           Pos.Aeson.Types             ()
-import           Pos.Context                 (HasNodeContext (..), HasSscContext (..),
-                                              NodeContext, getOurPublicKey)
-import           Pos.Core                    (EpochIndex (..), SlotLeaders)
-import qualified Pos.DB                      as DB
-import qualified Pos.GState                  as GS
-import qualified Pos.Lrc.DB                  as LrcDB
-import           Pos.Ssc.Class               (SscConstraint)
-import           Pos.Ssc.GodTossing          (SscGodTossing, gtcParticipateSsc)
-import           Pos.Txp                     (TxOut (..), toaOut)
-import           Pos.Txp.MemState            (GenericTxpLocalData, askTxpMem, getLocalTxs)
-import           Pos.Web.Mode                (WebMode, WebModeContext (..))
-import           Pos.WorkMode.Class          (TxpExtra_TMP, WorkMode)
-
-import           Pos.Web.Api                 (BaseNodeApi, GodTossingApi, GtNodeApi,
-                                              baseNodeApi, gtNodeApi)
-import           Pos.Web.Types               (TlsParams (..))
->>>>>>> 589bf006
+import qualified Control.Monad.Catch             as Catch
+import           Control.Monad.Except            (MonadError (throwError))
+import qualified Control.Monad.Reader            as Mtl
+import           Mockable                        (Production (runProduction))
+import qualified Network.Broadcast.OutboundQueue as OQ
+import           Network.Wai                     (Application)
+import           Network.Wai.Handler.Warp        (defaultSettings, runSettings, setHost,
+                                                  setPort)
+import           Network.Wai.Handler.WarpTLS     (TLSSettings, runTLS, tlsSettingsChain)
+import           Pos.Network.Types               (Bucket (BucketSubscriptionListener),
+                                                  Topology, topologyMaxBucketSize)
+import           Servant.API                     ((:<|>) ((:<|>)), FromHttpApiData)
+import           Servant.Server                  (Handler, ServantErr (errBody), Server,
+                                                  ServerT, err404, err503, serve)
+import           Servant.Utils.Enter             ((:~>) (NT), enter)
+
+import           Pos.Aeson.Types                 ()
+import           Pos.Context                     (HasNodeContext (..), HasSscContext (..),
+                                                  NodeContext, getOurPublicKey)
+import           Pos.Core                        (EpochIndex (..), SlotLeaders)
+import qualified Pos.DB                          as DB
+import qualified Pos.GState                      as GS
+import qualified Pos.Lrc.DB                      as LrcDB
+import           Pos.Ssc.Class                   (SscConstraint)
+import           Pos.Ssc.GodTossing              (SscGodTossing, gtcParticipateSsc)
+import           Pos.Txp                         (TxOut (..), toaOut)
+import           Pos.Txp.MemState                (GenericTxpLocalData, askTxpMem,
+                                                  getLocalTxs)
+import           Pos.Web.Mode                    (WebMode, WebModeContext (..))
+import           Pos.WorkMode                    (OQ)
+import           Pos.WorkMode.Class              (TxpExtra_TMP, WorkMode)
+
+import           Pos.Web.Api                     (BaseNodeApi, GodTossingApi, GtNodeApi,
+                                                  HealthCheckApi, baseNodeApi, gtNodeApi,
+                                                  healthCheckApi)
+import           Pos.Web.Types                   (TlsParams (..))
 
 ----------------------------------------------------------------------------
 -- Top level functionality
