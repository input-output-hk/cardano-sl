--- conflicted
+++ resolved
@@ -20,8 +20,8 @@
 import qualified Pos.Client.CLI      as CLI
 import           Pos.Communication   (OutSpecs, WorkerSpec)
 import           Pos.Core            (Timestamp (..), systemStart)
-import           Pos.Launcher        (NodeParams (..), runNodeReal,
-                                      HasConfigurations, withConfigurations)
+import           Pos.Launcher        (HasConfigurations, NodeParams (..), runNodeReal,
+                                      withConfigurations)
 import           Pos.Ssc.Class       (SscConstraint, SscParams)
 import           Pos.Ssc.GodTossing  (SscGodTossing)
 import           Pos.Ssc.NistBeacon  (SscNistBeacon)
@@ -49,7 +49,6 @@
     => SimpleNodeArgs
     -> Production ()
 action (SimpleNodeArgs (cArgs@CommonNodeArgs {..}) (nArgs@NodeArgs {..})) = do
-<<<<<<< HEAD
     whenJust cnaDumpGenesisDataPath $ CLI.dumpGenesisData systemStart
     putText $ sformat ("System start time is " % shown) systemStart
     t <- currentTime
@@ -58,19 +57,6 @@
     putText $ "Running using " <> show sscAlgo
     putText "Wallet is disabled, because software is built w/o it"
     putText $ sformat ("Using configs and genesis:\n"%shown) (CLI.configurationOptions (CLI.commonArgs cArgs))
-=======
-    liftIO $ applyConfigInfo configInfo
-    giveStaticConsts $ do
-        systemStart <- CLI.getNodeSystemStart $ CLI.sysStart commonArgs
-        whenJust cnaDumpGenesisDataPath $ CLI.dumpGenesisData systemStart
-        putText $ sformat ("System start time is " % shown) systemStart
-        t <- currentTime
-        putText $ sformat ("Current time is " % shown) (Timestamp t)
-        currentParams <- CLI.getNodeParams cArgs nArgs systemStart
-        putText $ "Running using " <> show sscAlgo
-        putText "Wallet is disabled, because software is built w/o it"
-        putText $ sformat ("Using configs and genesis:\n"%build) configInfo
->>>>>>> e83b1805
 
     let vssSK = fromJust $ npUserSecret currentParams ^. usVss
     let gtParams = CLI.gtSscParams cArgs vssSK (npBehaviorConfig currentParams)
