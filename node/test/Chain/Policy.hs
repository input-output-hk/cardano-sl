-- | Chain policies represent validation properties plus generators to construct
--   both validating and non-validating chains.
module Chain.Policy where

import           Chain.Abstract
import           Universum
import qualified Data.Text as T

newtype PolicyName = PolicyName T.Text

-- | Record the violation of a policy. Generators may choose to create invalid
-- blocks, and if they do so then they should tag them with a relevant
-- 'PolicyViolation' value.
data PolicyViolation = PolicyViolation
  { pvPolName :: PolicyName
  , pvDescription :: T.Text
  }

-- | A block modifier.
newtype BlockModifier genM h a = BlockModifier
  { modifyBlock :: Block h a -> genM (Block h a, [PolicyViolation]) }

instance Monad genM => Semigroup (BlockModifier genM h a) where
  (BlockModifier f1) <> (BlockModifier f2) = BlockModifier $ \bl -> do
    (a, vs) <- f1 bl
    (a', vs') <- f2 a
    return (a', vs ++ vs')

instance Monad genM => Monoid (BlockModifier genM h a) where
  mempty = BlockModifier $ \a -> return (a, mempty)
  mappend = (<>)

-- | A 'Policy' should correspond to a particular aspect of the system we want
-- to test. It provides both the means to validate a chain extension against the
<<<<<<< HEAD
-- policy, and to generate valid or invalid blocks.
data Policy genM = Policy
=======
-- policy, and to generate valid or valid blocks.
data Policy h genM = Policy
>>>>>>> 23a63688
  { -- | Name of this policy. This is included when a policy has been violated.
    polName :: PolicyName
  , polGenerator :: BlockModifier genM h Addr
  }

data BlockModifierException = BlockModifierException deriving Show

instance Exception BlockModifierException<|MERGE_RESOLUTION|>--- conflicted
+++ resolved
@@ -32,13 +32,8 @@
 
 -- | A 'Policy' should correspond to a particular aspect of the system we want
 -- to test. It provides both the means to validate a chain extension against the
-<<<<<<< HEAD
--- policy, and to generate valid or invalid blocks.
-data Policy genM = Policy
-=======
 -- policy, and to generate valid or valid blocks.
 data Policy h genM = Policy
->>>>>>> 23a63688
   { -- | Name of this policy. This is included when a policy has been violated.
     polName :: PolicyName
   , polGenerator :: BlockModifier genM h Addr
