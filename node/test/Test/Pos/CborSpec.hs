--- conflicted
+++ resolved
@@ -216,11 +216,6 @@
 -- .... | Unknown Word8 ByteString
 extensionProperty :: forall a. (Arbitrary a, Eq a, Show a, Bi a) => Property
 extensionProperty = forAll @a (arbitrary :: Gen a) $ \input ->
-<<<<<<< HEAD
-    let serialized      = serialize input -- We now have a BS blob
-        (u :: U)        = unsafeDeserialize serialized
-        (encoded :: a)  = unsafeDeserialize (serialize u)
-=======
 {- This function works as follows:
 
    1. When we call `serialized`, we are implicitly assuming (as contract of this
@@ -240,7 +235,7 @@
 
       <tag :: Word32><Tag24><CborDataItem :: ByteString>
 
-   2. Now, when we call `deserialize serialized`, we are effectively asking to produce as
+   2. Now, when we call `unsafeDeserialize serialized`, we are effectively asking to produce as
       output a value of type `U`. `U` is defined by only 1 constructor, it
       being `U Word8 ByteString`, but this is still compatible with our `tag + cborDataItem`
       format. So now we will have something like:
@@ -249,7 +244,7 @@
 
       (The <Tag24> has been removed as part of the decoding process).
 
-   3. We now call `deserialize (serialize u)`, which means: Can you produce a CBOR binary
+   3. We now call `unsafeDeserialize (serialize u)`, which means: Can you produce a CBOR binary
       from `U`, and finally try to decode it into a value of type `a`? This will work because
       our intermediate encoding into `U` didn't touch the inital `<tag :: Word32>`, so we will
       be able to reconstruct the original object back.
@@ -259,14 +254,13 @@
 
       (The <Tag24> has been added as part of the encoding process).
 
-      `deserialize` would then consume the tag (to understand which type constructor this corresponds to),
+      `unsafeDeserialize` would then consume the tag (to understand which type constructor this corresponds to),
       remove the <Tag24> token and finally proceed to deserialise the rest.
 
 -}
     let serialized      = serialize input             -- Step 1
-        (u :: U)        = deserialize serialized      -- Step 2
-        (encoded :: a)  = deserialize (serialize u)   -- Step 3
->>>>>>> 87661234
+        (u :: U)        = unsafeDeserialize serialized      -- Step 2
+        (encoded :: a)  = unsafeDeserialize (serialize u)   -- Step 3
     in encoded === input
 
 soundSerializationAttributesOfAsProperty
