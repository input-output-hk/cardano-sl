--- conflicted
+++ resolved
@@ -2821,11 +2821,7 @@
       mkDerivation {
           pname = "diagrams-postscript";
           version = "1.4";
-<<<<<<< HEAD
-          sha256 = "1d4dbwd4qgrlwm0m9spwqklpg3plf0ghrnrah1k6yw900l0z0n7y";
-=======
           sha256 = "fe58f0010520716f66802adb0c1f70f48e77e9c4fcea5441e5343f4c1a5f8db4";
->>>>>>> 46d650a7
           revision = "1";
           editedCabalFile = "0vmiv3b74nml0ahb7dicq0m0vz2lahzfapln9aby0jb2saa0sf58";
           libraryHaskellDepends = [
@@ -3802,15 +3798,8 @@
       happy = callPackage ({ Cabal, array, base, containers, directory, filepath, mkDerivation, mtl, stdenv }:
       mkDerivation {
           pname = "happy";
-<<<<<<< HEAD
-          version = "1.19.7";
-          sha256 = "16vg292pp12wnkny7znsv7bichh9ghny7swl7v55qafmcfg2lcdv";
-          revision = "1";
-          editedCabalFile = "1w0sm3qn1icxiiif6355pr6cwd9bqfh56g8qc5hycagcnms8hip1";
-=======
           version = "1.19.8";
           sha256 = "4df739965d559e48a9b0044fa6140241c07e8f3c794c6c0a6323024fd7f0d3a0";
->>>>>>> 46d650a7
           isLibrary = false;
           isExecutable = true;
           setupHaskellDepends = [
