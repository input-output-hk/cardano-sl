--- conflicted
+++ resolved
@@ -403,11 +403,6 @@
         }) {};
       cardano-sl-db = callPackage ({ base, bytestring, cardano-sl-core, concurrent-extra, conduit, containers, cpphs, data-default, directory, ether, filepath, formatting, lens, log-warper, mkDerivation, mmorph, monad-control, mtl, node-sketch, resourcet, rocksdb-haskell, serokell-util, stdenv, text-format, transformers, transformers-base, transformers-lift, universum }:
       mkDerivation {
-<<<<<<< HEAD
-          pname = "cardano-sl-db";
-          version = "0.5.1";
-          src = ./../db;
-=======
           pname = "aeson-pretty";
           version = "0.8.5";
           sha256 = "1yd98972srlbkn0f2jhrb3f443j9wnq2fnw5gbxjxzmkcinfh5yx";
@@ -6688,7 +6683,6 @@
           pname = "th-utilities";
           version = "0.2.0.1";
           sha256 = "1mki2s821b1zpdn5463qz5vl3kvxxam90iax1n6vznf0d7p4rik5";
->>>>>>> f63aa793
           libraryHaskellDepends = [
             base
             bytestring
