# Generated using stack2nix 0.1.3.0.
#
# Only works with sufficiently recent nixpkgs, e.g. "NIX_PATH=nixpkgs=https://github.com/NixOS/nixpkgs/archive/21a8239452adae3a4717772f4e490575586b2755.tar.gz".

{ pkgs ? (import <nixpkgs> {})
, compiler ? pkgs.haskell.packages.ghc802
, ghc ? pkgs.haskell.compiler.ghc802
}:

with (import <nixpkgs/pkgs/development/haskell-modules/lib.nix> { inherit pkgs; });

let
  stackPackages = { callPackage, pkgs, stdenv }:
self: {
      Cabal = callPackage ({ array, base, binary, bytestring, containers, deepseq, directory, filepath, mkDerivation, pretty, process, stdenv, time, unix }:
      mkDerivation {
          pname = "Cabal";
          version = "1.24.2.0";
          sha256 = "0h33v1716wkqh9wvq2wynvhwzkjjhg4aav0a1i3cmyq36n7fpl5p";
          revision = "1";
          editedCabalFile = "0jw809psa2ms9sy1mnirmbj9h7rs76wbmf24zgjqvhp4wq919z3m";
          libraryHaskellDepends = [
            array
            base
            binary
            bytestring
            containers
            deepseq
            directory
            filepath
            pretty
            process
            time
            unix
          ];
          doHaddock = false;
          doCheck = false;
          homepage = "http://www.haskell.org/cabal/";
          description = "A framework for packaging Haskell software";
          license = stdenv.lib.licenses.bsd3;
        }) {};
      Chart = callPackage ({ array, base, colour, data-default-class, lens, mkDerivation, mtl, old-locale, operational, stdenv, time, vector }:
      mkDerivation {
          pname = "Chart";
          version = "1.8.2";
          sha256 = "13g27db8ln2n1hr2wvpa855x0x1izk3c10lb85an7972b5lw2hl4";
          libraryHaskellDepends = [
            array
            base
            colour
            data-default-class
            lens
            mtl
            old-locale
            operational
            time
            vector
          ];
          doHaddock = false;
          doCheck = false;
          homepage = "https://github.com/timbod7/haskell-chart/wiki";
          description = "A library for generating 2D Charts and Plots";
          license = stdenv.lib.licenses.bsd3;
        }) {};
      Chart-diagrams = callPackage ({ Chart, SVGFonts, base, blaze-markup, bytestring, colour, containers, data-default-class, diagrams-core, diagrams-lib, diagrams-postscript, diagrams-svg, lens, mkDerivation, mtl, old-locale, operational, stdenv, svg-builder, text, time }:
      mkDerivation {
          pname = "Chart-diagrams";
          version = "1.8.2";
          sha256 = "0hczp9dj9qs3g72hcgikym1bq3ki90graxfx068h5hds0kn1s66a";
          libraryHaskellDepends = [
            base
            blaze-markup
            bytestring
            Chart
            colour
            containers
            data-default-class
            diagrams-core
            diagrams-lib
            diagrams-postscript
            diagrams-svg
            lens
            mtl
            old-locale
            operational
            svg-builder
            SVGFonts
            text
            time
          ];
          doHaddock = false;
          doCheck = false;
          homepage = "https://github.com/timbod7/haskell-chart/wiki";
          description = "Diagrams backend for Charts";
          license = stdenv.lib.licenses.bsd3;
        }) {};
      Glob = callPackage ({ base, containers, directory, dlist, filepath, mkDerivation, stdenv, transformers, transformers-compat }:
      mkDerivation {
          pname = "Glob";
          version = "0.7.14";
          sha256 = "0aw43izg8vlvjl40ms6k92w7gxg7n3l6smdvzla47fp82s4vhdr8";
          libraryHaskellDepends = [
            base
            containers
            directory
            dlist
            filepath
            transformers
            transformers-compat
          ];
          doHaddock = false;
          doCheck = false;
          homepage = "http://iki.fi/matti.niemenmaa/glob/";
          description = "Globbing library";
          license = stdenv.lib.licenses.bsd3;
        }) {};
      HUnit = callPackage ({ base, call-stack, deepseq, mkDerivation, stdenv }:
      mkDerivation {
          pname = "HUnit";
          version = "1.5.0.0";
          sha256 = "186ykl7vxlfgkd2k8k1rq7yzcryzjpqwmn4ci1nn9h6irqbivib5";
          libraryHaskellDepends = [
            base
            call-stack
            deepseq
          ];
          doHaddock = false;
          doCheck = false;
          homepage = "https://github.com/hspec/HUnit#readme";
          description = "A unit testing framework for Haskell";
          license = stdenv.lib.licenses.bsd3;
        }) {};
      JuicyPixels = callPackage ({ base, binary, bytestring, containers, deepseq, mkDerivation, mtl, primitive, stdenv, transformers, vector, zlib }:
      mkDerivation {
          pname = "JuicyPixels";
          version = "3.2.8.1";
          sha256 = "013il9pnglb2mbiz5bbk1wg4mw2yvyi07fjv2zvmmml7p18fs9dk";
          libraryHaskellDepends = [
            base
            binary
            bytestring
            containers
            deepseq
            mtl
            primitive
            transformers
            vector
            zlib
          ];
          doHaddock = false;
          doCheck = false;
          homepage = "https://github.com/Twinside/Juicy.Pixels";
          description = "Picture loading/serialization (in png, jpeg, bitmap, gif, tga, tiff and radiance)";
          license = stdenv.lib.licenses.bsd3;
        }) {};
      MonadRandom = callPackage ({ base, fail, mkDerivation, mtl, primitive, random, stdenv, transformers, transformers-compat }:
      mkDerivation {
          pname = "MonadRandom";
          version = "0.5.1";
          sha256 = "11qdfghizww810vdj9ac1f5qr5kdmrk40l6w6qh311bjh290ygwy";
          libraryHaskellDepends = [
            base
            fail
            mtl
            primitive
            random
            transformers
            transformers-compat
          ];
          doHaddock = false;
          doCheck = false;
          description = "Random-number generation monad";
          license = stdenv.lib.licenses.bsd3;
        }) {};
      OneTuple = callPackage ({ base, mkDerivation, stdenv }:
      mkDerivation {
          pname = "OneTuple";
          version = "0.2.1";
          sha256 = "1x52b68zh3k9lnps5s87kzan7dzvqp6mrwgayjq15w9dv6v78vsb";
          libraryHaskellDepends = [
            base
          ];
          doHaddock = false;
          doCheck = false;
          description = "Singleton Tuple";
          license = stdenv.lib.licenses.bsd3;
        }) {};
      QuickCheck = callPackage ({ base, containers, mkDerivation, random, stdenv, template-haskell, tf-random, transformers }:
      mkDerivation {
          pname = "QuickCheck";
          version = "2.9.2";
          sha256 = "119np67qvx8hyp9vkg4gr2wv3lj3j6ay2vl4hxspkg43ymb1cp0m";
          libraryHaskellDepends = [
            base
            containers
            random
            template-haskell
            tf-random
            transformers
          ];
          doHaddock = false;
          doCheck = false;
          homepage = "https://github.com/nick8325/quickcheck";
          description = "Automatic testing of Haskell programs";
          license = stdenv.lib.licenses.bsd3;
        }) {};
      SHA = callPackage ({ array, base, binary, bytestring, mkDerivation, stdenv }:
      mkDerivation {
          pname = "SHA";
          version = "1.6.4.2";
          sha256 = "134ajm87fm4lpsw86m9q8apv20dw4bpk46raa389zr6bcdpifw64";
          isLibrary = true;
          isExecutable = true;
          libraryHaskellDepends = [
            array
            base
            binary
            bytestring
          ];
          doHaddock = false;
          doCheck = false;
          description = "Implementations of the SHA suite of message digest functions";
          license = stdenv.lib.licenses.bsd3;
        }) {};
      SVGFonts = callPackage ({ attoparsec, base, blaze-markup, blaze-svg, bytestring, cereal, cereal-vector, containers, data-default-class, diagrams-core, diagrams-lib, directory, mkDerivation, parsec, split, stdenv, text, tuple, vector, xml }:
      mkDerivation {
          pname = "SVGFonts";
          version = "1.6.0.1";
          sha256 = "1w6hh8anpb0psilzbp4k80rbavdmkmb5rn34x9m2s72rz0jfy9zp";
          libraryHaskellDepends = [
            attoparsec
            base
            blaze-markup
            blaze-svg
            bytestring
            cereal
            cereal-vector
            containers
            data-default-class
            diagrams-core
            diagrams-lib
            directory
            parsec
            split
            text
            tuple
            vector
            xml
          ];
          doHaddock = false;
          doCheck = false;
          description = "Fonts from the SVG-Font format";
          license = stdenv.lib.licenses.bsd3;
        }) {};
      StateVar = callPackage ({ base, mkDerivation, stdenv, stm, transformers }:
      mkDerivation {
          pname = "StateVar";
          version = "1.1.0.4";
          sha256 = "1dzz9l0haswgag9x56q7n57kw18v7nhmzkjyr61nz9y9npn8vmks";
          libraryHaskellDepends = [
            base
            stm
            transformers
          ];
          doHaddock = false;
          doCheck = false;
          homepage = "https://github.com/haskell-opengl/StateVar";
          description = "State variables";
          license = stdenv.lib.licenses.bsd3;
        }) {};
      abstract-deque = callPackage ({ array, base, containers, mkDerivation, random, stdenv, time }:
      mkDerivation {
          pname = "abstract-deque";
          version = "0.3";
          sha256 = "18jwswjxwzc9bjiy4ds6hw2a74ki797jmfcifxd2ga4kh7ri1ah9";
          libraryHaskellDepends = [
            array
            base
            containers
            random
            time
          ];
          doHaddock = false;
          doCheck = false;
          homepage = "https://github.com/rrnewton/haskell-lockfree/wiki";
          description = "Abstract, parameterized interface to mutable Deques";
          license = stdenv.lib.licenses.bsd3;
        }) {};
      abstract-par = callPackage ({ base, deepseq, mkDerivation, stdenv }:
      mkDerivation {
          pname = "abstract-par";
          version = "0.3.3";
          sha256 = "0q6qsniw4wks2pw6wzncb1p1j3k6al5njnvm2v5n494hplwqg2i4";
          libraryHaskellDepends = [
            base
            deepseq
          ];
          doHaddock = false;
          doCheck = false;
          homepage = "https://github.com/simonmar/monad-par";
          description = "Type classes generalizing the functionality of the 'monad-par' library";
          license = stdenv.lib.licenses.bsd3;
        }) {};
      acid-state = callPackage ({ array, base, bytestring, cereal, containers, directory, extensible-exceptions, fetchgit, filepath, mkDerivation, mtl, network, safecopy, stdenv, stm, template-haskell, th-expand-syns, unix }:
      mkDerivation {
          pname = "acid-state";
          version = "0.14.2";
          src = fetchgit {
            url = "https://github.com/serokell/acid-state.git";
            sha256 = "109liqzk66cxkarw8r8jxh27n6qzdcha2xlhsj56xzyqc2aqjz15";
            rev = "95fce1dbada62020a0b2d6aa2dd7e88eadd7214b";
          };
          libraryHaskellDepends = [
            array
            base
            bytestring
            cereal
            containers
            directory
            extensible-exceptions
            filepath
            mtl
            network
            safecopy
            stm
            template-haskell
            th-expand-syns
            unix
          ];
          doHaddock = false;
          doCheck = false;
          homepage = "http://acid-state.seize.it/";
          description = "Add ACID guarantees to any serializable Haskell data structure";
          license = stdenv.lib.licenses.publicDomain;
        }) {};
      active = callPackage ({ base, lens, linear, mkDerivation, semigroupoids, semigroups, stdenv, vector }:
      mkDerivation {
          pname = "active";
          version = "0.2.0.13";
          sha256 = "1yw029rh0gb63bhwwjynbv173mny14is4cyjkrlvzvxwb0fi96jx";
          revision = "2";
          editedCabalFile = "1ml42hbvfhqzpdi1y5q6dqp4wq6zqb30f15r34n9ip9iv44qjwwf";
          libraryHaskellDepends = [
            base
            lens
            linear
            semigroupoids
            semigroups
            vector
          ];
          doHaddock = false;
          doCheck = false;
          description = "Abstractions for animation";
          license = stdenv.lib.licenses.bsd3;
        }) {};
      adjunctions = callPackage ({ array, base, comonad, containers, contravariant, distributive, free, mkDerivation, mtl, profunctors, semigroupoids, semigroups, stdenv, tagged, transformers, transformers-compat, void }:
      mkDerivation {
          pname = "adjunctions";
          version = "4.3";
          sha256 = "1k1ykisf96i4g2zm47c45md7p42c4vsp9r73392pz1g8mx7s2j5r";
          revision = "1";
          editedCabalFile = "1079l9szyr7ybi9wcvv1vjsjfrqirkn9z3j7dann8vbk81a4z37q";
          libraryHaskellDepends = [
            array
            base
            comonad
            containers
            contravariant
            distributive
            free
            mtl
            profunctors
            semigroupoids
            semigroups
            tagged
            transformers
            transformers-compat
            void
          ];
          doHaddock = false;
          doCheck = false;
          homepage = "http://github.com/ekmett/adjunctions/";
          description = "Adjunctions and representable functors";
          license = stdenv.lib.licenses.bsd3;
        }) {};
      aeson = callPackage ({ attoparsec, base, base-compat, bytestring, containers, deepseq, dlist, ghc-prim, hashable, mkDerivation, scientific, stdenv, tagged, template-haskell, text, time, time-locale-compat, unordered-containers, vector }:
      mkDerivation {
          pname = "aeson";
          version = "1.0.2.1";
          sha256 = "0rlhr225vb6apxw1m0jpnjpbcwb2ij30n6r41qyhd5lr1ax6z9p0";
          revision = "1";
          editedCabalFile = "1wfplxb4bppx2bqxbwprl09w9h9bfwn4ak97g8nrdrm30xfqv16g";
          libraryHaskellDepends = [
            attoparsec
            base
            base-compat
            bytestring
            containers
            deepseq
            dlist
            ghc-prim
            hashable
            scientific
            tagged
            template-haskell
            text
            time
            time-locale-compat
            unordered-containers
            vector
          ];
          doHaddock = false;
          doCheck = false;
          homepage = "https://github.com/bos/aeson";
          description = "Fast JSON parsing and encoding";
          license = stdenv.lib.licenses.bsd3;
        }) {};
      aeson-pretty = callPackage ({ aeson, attoparsec, base, base-compat, bytestring, cmdargs, mkDerivation, scientific, stdenv, text, unordered-containers, vector }:
      mkDerivation {
          pname = "aeson-pretty";
          version = "0.8.2";
          sha256 = "1c5r1w1hcv297pmj9yjpz9al22k3mh61gimi37wddga02212kd3c";
          isLibrary = true;
          isExecutable = true;
          libraryHaskellDepends = [
            aeson
            base
            base-compat
            bytestring
            scientific
            text
            unordered-containers
            vector
          ];
          executableHaskellDepends = [
            aeson
            attoparsec
            base
            bytestring
            cmdargs
          ];
          doHaddock = false;
          doCheck = false;
          homepage = "http://github.com/informatikr/aeson-pretty";
          description = "JSON pretty-printing library and command-line tool";
          license = stdenv.lib.licenses.bsd3;
        }) {};
      ansi-terminal = callPackage ({ base, mkDerivation, stdenv, unix }:
      mkDerivation {
          pname = "ansi-terminal";
          version = "0.6.2.3";
          sha256 = "0hpfw0k025y681m9ml1c712skrb1p4vh7z5x1f0ci9ww7ssjrh2d";
          isLibrary = true;
          isExecutable = true;
          libraryHaskellDepends = [
            base
            unix
          ];
          doHaddock = false;
          doCheck = false;
          homepage = "https://github.com/feuerbach/ansi-terminal";
          description = "Simple ANSI terminal support, with Windows compatibility";
          license = stdenv.lib.licenses.bsd3;
        }) {};
      ansi-wl-pprint = callPackage ({ ansi-terminal, base, mkDerivation, stdenv }:
      mkDerivation {
          pname = "ansi-wl-pprint";
          version = "0.6.7.3";
          sha256 = "025pyphsjf0dnbrmj5nscbi6gzyigwgp3ifxb3psn7kji6mfr29p";
          isLibrary = true;
          isExecutable = true;
          libraryHaskellDepends = [
            ansi-terminal
            base
          ];
          doHaddock = false;
          doCheck = false;
          homepage = "http://github.com/ekmett/ansi-wl-pprint";
          description = "The Wadler/Leijen Pretty Printer for colored ANSI terminal output";
          license = stdenv.lib.licenses.bsd3;
        }) {};
      appar = callPackage ({ base, bytestring, mkDerivation, stdenv }:
      mkDerivation {
          pname = "appar";
          version = "0.1.4";
          sha256 = "09jb9ij78fdkz2qk66rw99q19qnm504dpv0yq0pjsl6xwjmndsjq";
          libraryHaskellDepends = [
            base
            bytestring
          ];
          doHaddock = false;
          doCheck = false;
          description = "A simple applicative parser";
          license = stdenv.lib.licenses.bsd3;
        }) {};
      array = callPackage ({ base, mkDerivation, stdenv }:
      mkDerivation {
          pname = "array";
          version = "0.5.1.1";
          sha256 = "08r2rq4blvc737mrg3xhlwiw13jmsz5dlf2fd0ghb9cdaxc6kjc9";
          libraryHaskellDepends = [
            base
          ];
          doHaddock = false;
          doCheck = false;
          description = "Mutable and immutable arrays";
          license = stdenv.lib.licenses.bsd3;
        }) {};
      asn1-encoding = callPackage ({ asn1-types, base, bytestring, hourglass, mkDerivation, stdenv }:
      mkDerivation {
          pname = "asn1-encoding";
          version = "0.9.5";
          sha256 = "0adgbamyq0mj1l1hdq4zyyllay714bac1wl0rih3fv1z6vykp1hy";
          libraryHaskellDepends = [
            asn1-types
            base
            bytestring
            hourglass
          ];
          doHaddock = false;
          doCheck = false;
          homepage = "http://github.com/vincenthz/hs-asn1";
          description = "ASN1 data reader and writer in RAW, BER and DER forms";
          license = stdenv.lib.licenses.bsd3;
        }) {};
      asn1-parse = callPackage ({ asn1-encoding, asn1-types, base, bytestring, mkDerivation, stdenv }:
      mkDerivation {
          pname = "asn1-parse";
          version = "0.9.4";
          sha256 = "025prsihk5g6rdv9xlfmj0zpa0wa3qjzj5i4ilzvg7f6f3sji8y6";
          libraryHaskellDepends = [
            asn1-encoding
            asn1-types
            base
            bytestring
          ];
          doHaddock = false;
          doCheck = false;
          homepage = "https://github.com/vincenthz/hs-asn1";
          description = "Simple monadic parser for ASN1 stream types";
          license = stdenv.lib.licenses.bsd3;
        }) {};
      asn1-types = callPackage ({ base, bytestring, hourglass, memory, mkDerivation, stdenv }:
      mkDerivation {
          pname = "asn1-types";
          version = "0.3.2";
          sha256 = "05vjchyqiy9n275cygffhn0ma7fz7jx52j0dcdm9qm8h9bziymqc";
          libraryHaskellDepends = [
            base
            bytestring
            hourglass
            memory
          ];
          doHaddock = false;
          doCheck = false;
          homepage = "http://github.com/vincenthz/hs-asn1-types";
          description = "ASN.1 types";
          license = stdenv.lib.licenses.bsd3;
        }) {};
      async = callPackage ({ base, mkDerivation, stdenv, stm }:
      mkDerivation {
          pname = "async";
          version = "2.1.1.1";
          sha256 = "1qj4fp1ynwg0l453gmm27vgkzb5k5m2hzdlg5rdqi9kf8rqy90yd";
          libraryHaskellDepends = [
            base
            stm
          ];
          doHaddock = false;
          doCheck = false;
          homepage = "https://github.com/simonmar/async";
          description = "Run IO operations asynchronously and wait for their results";
          license = stdenv.lib.licenses.bsd3;
        }) {};
      attoparsec = callPackage ({ array, base, bytestring, containers, deepseq, mkDerivation, scientific, stdenv, text, transformers }:
      mkDerivation {
          pname = "attoparsec";
          version = "0.13.1.0";
          sha256 = "0r1zrrkbqv8w4pb459fj5izd1h85p9nrsp3gyzj7qiayjpa79p2j";
          libraryHaskellDepends = [
            array
            base
            bytestring
            containers
            deepseq
            scientific
            text
            transformers
          ];
          doHaddock = false;
          doCheck = false;
          homepage = "https://github.com/bos/attoparsec";
          description = "Fast combinator parsing for bytestrings and text";
          license = stdenv.lib.licenses.bsd3;
        }) {};
      attoparsec-iso8601 = callPackage ({ attoparsec, base, base-compat, mkDerivation, stdenv, text, time }:
      mkDerivation {
          pname = "attoparsec-iso8601";
          version = "1.0.0.0";
          sha256 = "12l55b76bhya9q89mfmqmy6sl5v39b6gzrw5rf3f70vkb23nsv5a";
          libraryHaskellDepends = [
            attoparsec
            base
            base-compat
            text
            time
          ];
          doHaddock = false;
          doCheck = false;
          homepage = "https://github.com/bos/aeson";
          description = "Parsing of ISO 8601 dates, originally from aeson";
          license = stdenv.lib.licenses.bsd3;
        }) {};
      auto-update = callPackage ({ base, mkDerivation, stdenv }:
      mkDerivation {
          pname = "auto-update";
          version = "0.1.4";
          sha256 = "09dlh2alsx2mw5kvj931yhbj0aw7jmly2cm9xbscm2sf098w35jy";
          libraryHaskellDepends = [
            base
          ];
          doHaddock = false;
          doCheck = false;
          homepage = "https://github.com/yesodweb/wai";
          description = "Efficiently run periodic, on-demand actions";
          license = stdenv.lib.licenses.mit;
        }) {};
      autoexporter = callPackage ({ Cabal, base, directory, filepath, mkDerivation, stdenv }:
      mkDerivation {
          pname = "autoexporter";
          version = "1.0.0";
          sha256 = "1wx0mdw0dqa9brgznfvnpcaf4pka87nbkrqxbyi94fhlpcdsz6s5";
          isLibrary = true;
          isExecutable = true;
          libraryHaskellDepends = [
            base
            Cabal
            directory
            filepath
          ];
          executableHaskellDepends = [
            base
          ];
          doHaddock = false;
          doCheck = false;
          homepage = "https://github.com/tfausak/autoexporter#readme";
          description = "Automatically re-export modules";
          license = stdenv.lib.licenses.mit;
        }) {};
      base = callPackage ({ ghc-prim, integer-gmp, mkDerivation, rts, stdenv }:
      mkDerivation {
          pname = "base";
          version = "4.9.1.0";
          sha256 = "0zpvf4yq52dkl9f30w6x4fv1lqcc175i57prhv56ky06by08anvs";
          libraryHaskellDepends = [
            ghc-prim
            integer-gmp
            rts
          ];
          doHaddock = false;
          doCheck = false;
          description = "Basic libraries";
          license = stdenv.lib.licenses.bsd3;
        }) {};
      base-compat = callPackage ({ base, mkDerivation, stdenv, unix }:
      mkDerivation {
          pname = "base-compat";
          version = "0.9.3";
          sha256 = "0452l6zf6fjhy4kxqwv6i6hhg6yfx4wcg450k3axpyj30l7jnq3x";
          libraryHaskellDepends = [
            base
            unix
          ];
          doHaddock = false;
          doCheck = false;
          description = "A compatibility layer for base";
          license = stdenv.lib.licenses.mit;
        }) {};
      base-orphans = callPackage ({ base, ghc-prim, mkDerivation, stdenv }:
      mkDerivation {
          pname = "base-orphans";
          version = "0.5.4";
          sha256 = "0qv20n4yabg7sc3rs2dd46a53c7idnd88by7n3s36dkbc21m41q4";
          libraryHaskellDepends = [
            base
            ghc-prim
          ];
          doHaddock = false;
          doCheck = false;
          homepage = "https://github.com/haskell-compat/base-orphans#readme";
          description = "Backwards-compatible orphan instances for base";
          license = stdenv.lib.licenses.mit;
        }) {};
      base-prelude = callPackage ({ base, mkDerivation, stdenv }:
      mkDerivation {
          pname = "base-prelude";
          version = "1.0.1.1";
          sha256 = "1d9iga5nj66h295j09q0wh246ahagjcqfv9br6x51ya57fd0mkyw";
          libraryHaskellDepends = [
            base
          ];
          doHaddock = false;
          doCheck = false;
          homepage = "https://github.com/nikita-volkov/base-prelude";
          description = "The most complete prelude formed solely from the \"base\" package";
          license = stdenv.lib.licenses.mit;
        }) {};
      base-unicode-symbols = callPackage ({ base, mkDerivation, stdenv }:
      mkDerivation {
          pname = "base-unicode-symbols";
          version = "0.2.2.4";
          sha256 = "1afc5pchd3vw33bmjbjygkd0l5zh7glbsx4bfyxfscpc1x1l3y52";
          libraryHaskellDepends = [
            base
          ];
          doHaddock = false;
          doCheck = false;
          homepage = "http://haskell.org/haskellwiki/Unicode-symbols";
          description = "Unicode alternatives for common functions and operators";
          license = stdenv.lib.licenses.bsd3;
        }) {};
      base16-bytestring = callPackage ({ base, bytestring, ghc-prim, mkDerivation, stdenv }:
      mkDerivation {
          pname = "base16-bytestring";
          version = "0.1.1.6";
          sha256 = "0jf40m3yijqw6wd1rwwvviww46fasphaay9m9rgqyhf5aahnbzjs";
          libraryHaskellDepends = [
            base
            bytestring
            ghc-prim
          ];
          doHaddock = false;
          doCheck = false;
          homepage = "http://github.com/bos/base16-bytestring";
          description = "Fast base16 (hex) encoding and decoding for ByteStrings";
          license = stdenv.lib.licenses.bsd3;
        }) {};
      base58-bytestring = callPackage ({ base, bytestring, mkDerivation, stdenv }:
      mkDerivation {
          pname = "base58-bytestring";
          version = "0.1.0";
          sha256 = "1ls05nzswjr6aw0wwk3q7cpv1hf0lw7vk16a5khm6l21yfcgbny2";
          libraryHaskellDepends = [
            base
            bytestring
          ];
          doHaddock = false;
          doCheck = false;
          homepage = "https://bitbucket.org/s9gf4ult/base58-bytestring";
          description = "Implementation of BASE58 transcoding for ByteStrings";
          license = stdenv.lib.licenses.publicDomain;
        }) {};
      base64-bytestring = callPackage ({ base, bytestring, mkDerivation, stdenv }:
      mkDerivation {
          pname = "base64-bytestring";
          version = "1.0.0.1";
          sha256 = "0l1v4ddjdsgi9nqzyzcxxj76rwar3lzx8gmwf2r54bqan3san9db";
          libraryHaskellDepends = [
            base
            bytestring
          ];
          doHaddock = false;
          doCheck = false;
          homepage = "https://github.com/bos/base64-bytestring";
          description = "Fast base64 encoding and decoding for ByteStrings";
          license = stdenv.lib.licenses.bsd3;
        }) {};
      bifunctors = callPackage ({ base, base-orphans, comonad, containers, mkDerivation, semigroups, stdenv, tagged, template-haskell, transformers, transformers-compat }:
      mkDerivation {
          pname = "bifunctors";
          version = "5.4.2";
          sha256 = "13fwvw1102ik96pgi85i34kisz1h237vgw88ywsgifsah9kh4qiq";
          libraryHaskellDepends = [
            base
            base-orphans
            comonad
            containers
            semigroups
            tagged
            template-haskell
            transformers
            transformers-compat
          ];
          doHaddock = false;
          doCheck = false;
          homepage = "http://github.com/ekmett/bifunctors/";
          description = "Bifunctors";
          license = stdenv.lib.licenses.bsd3;
        }) {};
      binary = callPackage ({ array, base, bytestring, containers, mkDerivation, stdenv }:
      mkDerivation {
          pname = "binary";
          version = "0.8.3.0";
          sha256 = "08d85qzna6zdkpgqwaw1d87biviv1b76zvk5qs3gg4kxwzfqa4r2";
          revision = "2";
          editedCabalFile = "0nz3v9pq1jy72j4drahjx055xhjj47yncanjsfgpphcmch9yl26i";
          libraryHaskellDepends = [
            array
            base
            bytestring
            containers
          ];
          doHaddock = false;
          doCheck = false;
          homepage = "https://github.com/kolmodin/binary";
          description = "Binary serialisation for Haskell values using lazy ByteStrings";
          license = stdenv.lib.licenses.bsd3;
        }) {};
      blaze-builder = callPackage ({ base, bytestring, deepseq, mkDerivation, stdenv, text }:
      mkDerivation {
          pname = "blaze-builder";
          version = "0.4.0.2";
          sha256 = "1m33y6p5xldni8p4fzg8fmsyqvkfmnimdamr1xjnsmgm3dkf9lws";
          libraryHaskellDepends = [
            base
            bytestring
            deepseq
            text
          ];
          doHaddock = false;
          doCheck = false;
          homepage = "http://github.com/lpsmith/blaze-builder";
          description = "Efficient buffered output";
          license = stdenv.lib.licenses.bsd3;
        }) {};
      blaze-html = callPackage ({ base, blaze-builder, blaze-markup, bytestring, mkDerivation, stdenv, text }:
      mkDerivation {
          pname = "blaze-html";
          version = "0.8.1.3";
          sha256 = "0dyn6cj5av4apmc3wav6asfap53gxy4hzdb7rph83yakscbyf5lc";
          libraryHaskellDepends = [
            base
            blaze-builder
            blaze-markup
            bytestring
            text
          ];
          doHaddock = false;
          doCheck = false;
          homepage = "http://jaspervdj.be/blaze";
          description = "A blazingly fast HTML combinator library for Haskell";
          license = stdenv.lib.licenses.bsd3;
        }) {};
      blaze-markup = callPackage ({ base, blaze-builder, bytestring, mkDerivation, stdenv, text }:
      mkDerivation {
          pname = "blaze-markup";
          version = "0.7.1.1";
          sha256 = "00s3qlkbq9gxgy6l5skbhnl5h81mjgzqcrw3yn3wqnyd9scab3b3";
          libraryHaskellDepends = [
            base
            blaze-builder
            bytestring
            text
          ];
          doHaddock = false;
          doCheck = false;
          homepage = "http://jaspervdj.be/blaze";
          description = "A blazingly fast markup combinator library for Haskell";
          license = stdenv.lib.licenses.bsd3;
        }) {};
      blaze-svg = callPackage ({ base, blaze-markup, mkDerivation, mtl, stdenv }:
      mkDerivation {
          pname = "blaze-svg";
          version = "0.3.6.1";
          sha256 = "0q5a4wam0sidng0cfsivwkyph9snyilk7rsdx4vb6wz9l6xz397n";
          libraryHaskellDepends = [
            base
            blaze-markup
            mtl
          ];
          doHaddock = false;
          doCheck = false;
          homepage = "https://github.com/deepakjois/blaze-svg";
          description = "SVG combinator library";
          license = stdenv.lib.licenses.bsd3;
        }) {};
      byteable = callPackage ({ base, bytestring, mkDerivation, stdenv }:
      mkDerivation {
          pname = "byteable";
          version = "0.1.1";
          sha256 = "1qizg0kxxjqnd3cbrjhhidk5pbbciz0pb3z5kzikjjxnnnhk8fr4";
          libraryHaskellDepends = [
            base
            bytestring
          ];
          doHaddock = false;
          doCheck = false;
          homepage = "http://github.com/vincenthz/hs-byteable";
          description = "Type class for sequence of bytes";
          license = stdenv.lib.licenses.bsd3;
        }) {};
      byteorder = callPackage ({ base, mkDerivation, stdenv }:
      mkDerivation {
          pname = "byteorder";
          version = "1.0.4";
          sha256 = "06995paxbxk8lldvarqpb3ygcjbg4v8dk4scib1rjzwlhssvn85x";
          libraryHaskellDepends = [
            base
          ];
          doHaddock = false;
          doCheck = false;
          homepage = "http://community.haskell.org/~aslatter/code/byteorder";
          description = "Exposes the native endianness or byte ordering of the system";
          license = stdenv.lib.licenses.bsd3;
        }) {};
      bytes = callPackage ({ Cabal, base, binary, bytestring, cabal-doctest, cereal, containers, hashable, mkDerivation, mtl, scientific, stdenv, text, time, transformers, transformers-compat, unordered-containers, void }:
      mkDerivation {
          pname = "bytes";
          version = "0.15.3";
          sha256 = "0kfdw1c13y3kxc1s9nzyavrv1ccipzrmqlwmigj3gnwjcjvddp6q";
          revision = "2";
          editedCabalFile = "07j20bmhysp4dawy8am1j4lhg21s5c2i8ckqby0iykmfgrlsrcv0";
          setupHaskellDepends = [
            base
            Cabal
            cabal-doctest
          ];
          libraryHaskellDepends = [
            base
            binary
            bytestring
            cereal
            containers
            hashable
            mtl
            scientific
            text
            time
            transformers
            transformers-compat
            unordered-containers
            void
          ];
          doHaddock = false;
          doCheck = false;
          homepage = "https://github.com/ekmett/bytes";
          description = "Sharing code for serialization between binary and cereal";
          license = stdenv.lib.licenses.bsd3;
        }) {};
      bytestring = callPackage ({ base, deepseq, ghc-prim, integer-gmp, mkDerivation, stdenv }:
      mkDerivation {
          pname = "bytestring";
          version = "0.10.8.1";
          sha256 = "16zwb1p83z7vc5wlhvknpy80b5a2jxc5awx67rk52qnp9idmyq9d";
          libraryHaskellDepends = [
            base
            deepseq
            ghc-prim
            integer-gmp
          ];
          doHaddock = false;
          doCheck = false;
          homepage = "https://github.com/haskell/bytestring";
          description = "Fast, compact, strict and lazy byte strings with a list interface";
          license = stdenv.lib.licenses.bsd3;
        }) {};
      bytestring-builder = callPackage ({ base, bytestring, deepseq, mkDerivation, stdenv }:
      mkDerivation {
          pname = "bytestring-builder";
          version = "0.10.8.1.0";
          sha256 = "1hnvjac28y44yn78c9vdp1zvrknvlw98ky3g4n5vivr16rvh8x3d";
          libraryHaskellDepends = [
            base
            bytestring
            deepseq
          ];
          doHaddock = false;
          doCheck = false;
          description = "The new bytestring builder, packaged outside of GHC";
          license = stdenv.lib.licenses.bsd3;
        }) {};
      cabal-doctest = callPackage ({ Cabal, base, directory, filepath, mkDerivation, stdenv }:
      mkDerivation {
          pname = "cabal-doctest";
          version = "1";
          sha256 = "0iv1rjn79mh8v0pysa20nx3571sgls081x483n3gh44x09i9sxkw";
          revision = "1";
          editedCabalFile = "0g17mir6wa8vk2sgdhxba2f4g6wscbp7pib8rdpkq2asx48qbsnf";
          libraryHaskellDepends = [
            base
            Cabal
            directory
            filepath
          ];
          doHaddock = false;
          doCheck = false;
          homepage = "https://github.com/phadej/cabal-doctests";
          description = "A Setup.hs helper for doctests running";
          license = stdenv.lib.licenses.bsd3;
        }) {};
      call-stack = callPackage ({ base, mkDerivation, stdenv }:
      mkDerivation {
          pname = "call-stack";
          version = "0.1.0";
          sha256 = "1qmihf5jafmc79sk52l6gpx75f5bnla2lp62kh3p34x3j84mwpzj";
          libraryHaskellDepends = [
            base
          ];
          doHaddock = false;
          doCheck = false;
          homepage = "https://github.com/sol/call-stack#readme";
          description = "Use GHC call-stacks in a backward compatible way";
          license = stdenv.lib.licenses.mit;
        }) {};
      cardano-crypto = callPackage ({ base, bytestring, cryptonite, cryptonite-openssl, deepseq, fetchgit, hashable, memory, mkDerivation, stdenv }:
      mkDerivation {
          pname = "cardano-crypto";
          version = "1.0.0";
          src = fetchgit {
            url = "https://github.com/input-output-hk/cardano-crypto";
            sha256 = "10f89zm2sd015r6fbhlk1zp0720rzq2dvwazrmcxa3bd5s2l696v";
            rev = "1cde8e3a8d9093bbf571085920045c05edb3eaa4";
          };
          libraryHaskellDepends = [
            base
            bytestring
            cryptonite
            cryptonite-openssl
            deepseq
            hashable
            memory
          ];
          doHaddock = false;
          doCheck = false;
          homepage = "https://github.com/input-output-hk/cardano-crypto#readme";
          description = "Cryptography primitives for cardano";
          license = stdenv.lib.licenses.mit;
        }) {};
      cardano-report-server = callPackage ({ aeson, aeson-pretty, base, bytestring, case-insensitive, directory, exceptions, fetchgit, filelock, filepath, formatting, http-types, lens, lifted-base, log-warper, mkDerivation, monad-control, mtl, network, optparse-applicative, parsec, random, stdenv, text, time, transformers, universum, vector, wai, wai-extra, warp }:
      mkDerivation {
          pname = "cardano-report-server";
          version = "0.2.1";
          src = fetchgit {
            url = "https://github.com/input-output-hk/cardano-report-server.git";
            sha256 = "02mf9nw5n0lcq9p6j33lsn0vbab4ai4z3j2099qlzcaqf3kq1987";
            rev = "c2af07ab7d627556ed3f6185b062e4cd1fb5ad26";
          };
          isLibrary = true;
          isExecutable = true;
          libraryHaskellDepends = [
            aeson
            aeson-pretty
            base
            bytestring
            case-insensitive
            directory
            exceptions
            filelock
            filepath
            formatting
            http-types
            lens
            lifted-base
            log-warper
            monad-control
            mtl
            network
            optparse-applicative
            parsec
            random
            text
            time
            transformers
            universum
            vector
            wai
            wai-extra
            warp
          ];
          executableHaskellDepends = [
            base
            directory
            filepath
            http-types
            log-warper
            monad-control
            mtl
            optparse-applicative
            parsec
            random
            universum
            wai-extra
            warp
          ];
          doHaddock = false;
          doCheck = false;
          homepage = "https://github.com/input-output-hk/cardano-report-server";
          description = "Reporting server for CSL";
          license = stdenv.lib.licenses.bsd3;
        }) {};
<<<<<<< HEAD
      cardano-sl = callPackage ({ MonadRandom, QuickCheck, acid-state, aeson, ansi-terminal, ansi-wl-pprint, async, base, base58-bytestring, base64-bytestring, binary, bytestring, cardano-crypto, cardano-report-server, cardano-sl-core, cardano-sl-db, cardano-sl-godtossing, cardano-sl-infra, cardano-sl-lrc, cardano-sl-ssc, cardano-sl-txp, cardano-sl-update, cborg, cereal, conduit, containers, cpphs, cryptonite, cryptonite-openssl, data-default, deepseq, deriving-compat, digest, directory, dlist, dns, ed25519, ekg, ekg-core, ekg-statsd, ether, exceptions, file-embed, filelock, filepath, focus, formatting, generic-arbitrary, gitrev, hashable, hspec, http-client, http-client-tls, http-conduit, http-types, iproute, kademlia, lens, list-t, log-warper, lrucache, memory, mkDerivation, mmorph, monad-control, monad-loops, mono-traversable, mtl, neat-interpolation, network-info, network-transport, network-transport-tcp, node-sketch, optparse-applicative, parsec, plutus-prototype, pvss, quickcheck-instances, random, reflection, regex-tdfa, regex-tdfa-text, resourcet, rocksdb-haskell, safecopy, serokell-util, servant, servant-multipart, servant-server, stdenv, stm, stm-containers, systemd, tagged, template-haskell, text, text-format, th-lift-instances, time, time-units, transformers, transformers-base, transformers-lift, universum, unix, unordered-containers, vector, wai, wai-extra, wai-websockets, warp, warp-tls, websockets, yaml }:
=======
      cardano-sl = callPackage ({ MonadRandom, QuickCheck, acid-state, aeson, ansi-terminal, ansi-wl-pprint, async, base, base58-bytestring, base64-bytestring, binary, bytestring, cardano-crypto, cardano-report-server, cardano-sl-core, cardano-sl-db, cardano-sl-godtossing, cardano-sl-infra, cardano-sl-lrc, cardano-sl-ssc, cardano-sl-txp, cardano-sl-update, cborg, cereal, conduit, containers, cpphs, cryptonite, cryptonite-openssl, data-default, deepseq, deriving-compat, digest, directory, dlist, dns, ed25519, ekg, ekg-core, ekg-statsd, ether, exceptions, file-embed, filelock, filepath, focus, formatting, generic-arbitrary, gitrev, hashable, hspec, http-client, http-client-tls, http-conduit, http-types, iproute, kademlia, lens, list-t, log-warper, lrucache, memory, mkDerivation, mmorph, monad-control, monad-loops, mono-traversable, mtl, neat-interpolation, network-info, network-transport, network-transport-tcp, node-sketch, optparse-applicative, parsec, plutus-prototype, pvss, quickcheck-instances, random, reflection, regex-tdfa, regex-tdfa-text, resourcet, rocksdb-haskell, safecopy, serokell-util, servant, servant-multipart, servant-server, stdenv, stm, stm-containers, string-qq, tagged, template-haskell, text, text-format, th-lift-instances, time, time-units, transformers, transformers-base, transformers-lift, universum, unix, unordered-containers, vector, wai, wai-extra, warp, warp-tls, yaml }:
>>>>>>> bbcca07a
      mkDerivation {
          pname = "cardano-sl";
          version = "0.5.1";
          src = ./../node;
          isLibrary = true;
          isExecutable = true;
          libraryHaskellDepends = [
            acid-state
            aeson
            ansi-terminal
            ansi-wl-pprint
            async
            base
            base58-bytestring
            base64-bytestring
            binary
            bytestring
            cardano-crypto
            cardano-report-server
            cardano-sl-core
            cardano-sl-db
            cardano-sl-godtossing
            cardano-sl-infra
            cardano-sl-lrc
            cardano-sl-ssc
            cardano-sl-txp
            cardano-sl-update
            cereal
            conduit
            containers
            cpphs
            cryptonite
            cryptonite-openssl
            data-default
            deepseq
            deriving-compat
            digest
            directory
            dlist
            dns
            ed25519
            ekg
            ekg-core
            ekg-statsd
            ether
            exceptions
            file-embed
            filelock
            filepath
            focus
            formatting
            generic-arbitrary
            gitrev
            hashable
            http-client
            http-client-tls
            http-conduit
            http-types
            iproute
            kademlia
            lens
            list-t
            log-warper
            lrucache
            memory
            mmorph
            monad-control
            monad-loops
            MonadRandom
            mono-traversable
            mtl
            neat-interpolation
            network-info
            network-transport
            network-transport-tcp
            node-sketch
            optparse-applicative
            parsec
            plutus-prototype
            pvss
            QuickCheck
            quickcheck-instances
            random
            reflection
            resourcet
            rocksdb-haskell
            safecopy
            serokell-util
            servant
            servant-multipart
            servant-server
            stm
            stm-containers
<<<<<<< HEAD
            systemd
=======
            string-qq
>>>>>>> bbcca07a
            tagged
            template-haskell
            text
            text-format
            th-lift-instances
            time
            time-units
            transformers
            transformers-base
            transformers-lift
            universum
            unix
            unordered-containers
            vector
            wai
            wai-extra
            warp
            warp-tls
            yaml
          ];
          executableHaskellDepends = [
            base
            binary
            bytestring
            cardano-sl-core
            cardano-sl-infra
            cardano-sl-lrc
            cardano-sl-ssc
            cardano-sl-update
            containers
            data-default
            directory
            ether
            filepath
            formatting
            lens
            log-warper
            mtl
            neat-interpolation
            network-transport
            network-transport-tcp
            node-sketch
            optparse-applicative
            parsec
            serokell-util
            stm-containers
            time
            time-units
            universum
          ];
          testHaskellDepends = [
            base
            bytestring
            cardano-sl-core
            cardano-sl-db
            cardano-sl-godtossing
            cardano-sl-infra
            cardano-sl-lrc
            cardano-sl-ssc
            cardano-sl-txp
            cardano-sl-update
            cborg
            cereal
            containers
            cryptonite
            data-default
            ether
            exceptions
            formatting
            generic-arbitrary
            hspec
            kademlia
            lens
            log-warper
            memory
            mmorph
            monad-control
            MonadRandom
            mtl
            node-sketch
            pvss
            QuickCheck
            quickcheck-instances
            random
            reflection
            regex-tdfa
            regex-tdfa-text
            safecopy
            serokell-util
            tagged
            text-format
            time-units
            transformers-base
            universum
            unordered-containers
            vector
          ];
          doHaddock = false;
          doCheck = true;
          description = "Cardano SL main implementation";
          license = stdenv.lib.licenses.mit;
        }) {};
      cardano-sl-core = callPackage ({ QuickCheck, aeson, autoexporter, base, base58-bytestring, binary, bytestring, cardano-crypto, cborg, cereal, concurrent-extra, containers, contravariant, cpphs, cryptonite, cryptonite-openssl, data-default, deepseq, deriving-compat, digest, directory, ed25519, ether, exceptions, file-embed, filepath, formatting, generic-arbitrary, hashable, lens, log-warper, lrucache, memory, mkDerivation, mmorph, mtl, node-sketch, parsec, plutus-prototype, pvss, quickcheck-instances, random, reflection, resourcet, safecopy, semigroups, serokell-util, stdenv, stm, tagged, template-haskell, text, text-format, th-utilities, time, time-units, transformers, transformers-base, transformers-lift, universum, unordered-containers, vector, yaml }:
      mkDerivation {
          pname = "cardano-sl-core";
          version = "0.5.1";
          src = ./../core;
          libraryHaskellDepends = [
            aeson
            autoexporter
            base
            base58-bytestring
            binary
            bytestring
            cardano-crypto
            cborg
            cereal
            concurrent-extra
            containers
            contravariant
            cryptonite
            cryptonite-openssl
            data-default
            deepseq
            deriving-compat
            digest
            directory
            ed25519
            ether
            exceptions
            file-embed
            filepath
            formatting
            generic-arbitrary
            hashable
            lens
            log-warper
            lrucache
            memory
            mmorph
            mtl
            node-sketch
            parsec
            plutus-prototype
            pvss
            QuickCheck
            quickcheck-instances
            random
            reflection
            resourcet
            safecopy
            semigroups
            serokell-util
            stm
            tagged
            template-haskell
            text
            text-format
            th-utilities
            time
            time-units
            transformers
            transformers-base
            transformers-lift
            universum
            unordered-containers
            vector
            yaml
          ];
          libraryToolDepends = [ cpphs ];
          doHaddock = false;
          doCheck = true;
          description = "Cardano SL - core";
          license = stdenv.lib.licenses.mit;
        }) {};
      cardano-sl-db = callPackage ({ base, bytestring, cardano-sl-core, concurrent-extra, conduit, containers, cpphs, data-default, directory, ether, filepath, formatting, lens, log-warper, mkDerivation, mmorph, monad-control, mtl, node-sketch, resourcet, rocksdb-haskell, serokell-util, stdenv, text-format, transformers, transformers-base, transformers-lift, universum }:
      mkDerivation {
          pname = "cardano-sl-db";
          version = "0.5.1";
          src = ./../db;
          libraryHaskellDepends = [
            base
            bytestring
            cardano-sl-core
            concurrent-extra
            conduit
            containers
            data-default
            directory
            ether
            filepath
            formatting
            lens
            log-warper
            mmorph
            monad-control
            mtl
            node-sketch
            resourcet
            rocksdb-haskell
            serokell-util
            text-format
            transformers
            transformers-base
            transformers-lift
            universum
          ];
          libraryToolDepends = [ cpphs ];
          doHaddock = false;
          doCheck = true;
          description = "Cardano SL - basic DB interfaces";
          license = stdenv.lib.licenses.mit;
        }) {};
      cardano-sl-explorer = callPackage ({ aeson, base, base16-bytestring, binary, bytestring, cardano-sl, cardano-sl-core, cardano-sl-db, cardano-sl-infra, cardano-sl-ssc, cardano-sl-update, containers, cpphs, either, engine-io, engine-io-wai, ether, exceptions, formatting, http-types, lens, lifted-base, log-warper, memory, mkDerivation, monad-control, monad-loops, mtl, network-transport-tcp, node-sketch, optparse-simple, purescript-bridge, serokell-util, servant, servant-multipart, servant-server, servant-swagger, servant-swagger-ui, socket-io, stdenv, stm, swagger2, tagged, text, text-format, time, time-units, transformers, universum, unordered-containers, wai, wai-cors, warp }:
      mkDerivation {
          pname = "cardano-sl-explorer";
          version = "0.2.0";
          src = ./../explorer;
          isLibrary = true;
          isExecutable = true;
          libraryHaskellDepends = [
            aeson
            base
            base16-bytestring
            binary
            bytestring
            cardano-sl
            cardano-sl-core
            cardano-sl-db
            cardano-sl-infra
            cardano-sl-ssc
            containers
            either
            engine-io
            engine-io-wai
            ether
            exceptions
            formatting
            http-types
            lens
            lifted-base
            log-warper
            memory
            monad-control
            monad-loops
            mtl
            node-sketch
            serokell-util
            servant
            servant-server
            socket-io
            stm
            tagged
            text
            text-format
            time
            time-units
            transformers
            universum
            unordered-containers
            wai
            wai-cors
            warp
          ];
          libraryToolDepends = [ cpphs ];
          executableHaskellDepends = [
            aeson
            base
            bytestring
            cardano-sl
            cardano-sl-core
            cardano-sl-infra
            cardano-sl-ssc
            cardano-sl-update
            containers
            ether
            formatting
            lens
            log-warper
            mtl
            network-transport-tcp
            node-sketch
            optparse-simple
            purescript-bridge
            serokell-util
            servant-multipart
            servant-server
            servant-swagger
            servant-swagger-ui
            swagger2
            text
            time
            time-units
            universum
          ];
          executableToolDepends = [
            cpphs
          ];
          doHaddock = false;
          doCheck = true;
          description = "Cardano explorer";
          license = stdenv.lib.licenses.mit;
        }) {};
      cardano-sl-godtossing = callPackage ({ QuickCheck, aeson, array, base, bytestring, cardano-sl-core, cardano-sl-db, cardano-sl-infra, cardano-sl-lrc, cardano-sl-ssc, containers, cpphs, cryptonite, data-default, ether, file-embed, formatting, generic-arbitrary, hashable, lens, log-warper, mkDerivation, mmorph, mono-traversable, mtl, node-sketch, rocksdb-haskell, serokell-util, stdenv, stm, tagged, text, text-format, time-units, transformers, universum, unordered-containers }:
      mkDerivation {
          pname = "cardano-sl-godtossing";
          version = "0.5.1";
          src = ./../godtossing;
          libraryHaskellDepends = [
            aeson
            array
            base
            bytestring
            cardano-sl-core
            cardano-sl-db
            cardano-sl-infra
            cardano-sl-lrc
            cardano-sl-ssc
            containers
            cryptonite
            data-default
            ether
            file-embed
            formatting
            generic-arbitrary
            hashable
            lens
            log-warper
            mmorph
            mono-traversable
            mtl
            node-sketch
            QuickCheck
            rocksdb-haskell
            serokell-util
            stm
            tagged
            text
            text-format
            time-units
            transformers
            universum
            unordered-containers
          ];
          libraryToolDepends = [ cpphs ];
          doHaddock = false;
          doCheck = true;
          description = "Cardano SL - GodTossing implementation of SSC";
          license = stdenv.lib.licenses.mit;
        }) {};
      cardano-sl-infra = callPackage ({ QuickCheck, aeson, base, base64-bytestring, binary, bytestring, cardano-report-server, cardano-sl-core, cardano-sl-db, containers, cpphs, data-default, directory, dns, either, ekg-core, ether, exceptions, filepath, formatting, generic-arbitrary, hashable, http-client, http-client-tls, iproute, kademlia, lens, list-t, log-warper, mkDerivation, mmorph, monad-control, mtl, network-info, network-transport, network-transport-tcp, node-sketch, optparse-applicative, parsec, reflection, serokell-util, stdenv, stm, tagged, template-haskell, text, text-format, time, time-units, transformers, transformers-base, transformers-lift, universum, unix, unordered-containers, yaml }:
      mkDerivation {
          pname = "cardano-sl-infra";
          version = "0.5.1";
          src = ./../infra;
          libraryHaskellDepends = [
            aeson
            base
            base64-bytestring
            binary
            bytestring
            cardano-report-server
            cardano-sl-core
            cardano-sl-db
            containers
            data-default
            directory
            dns
            either
            ekg-core
            ether
            exceptions
            filepath
            formatting
            generic-arbitrary
            hashable
            http-client
            http-client-tls
            iproute
            kademlia
            lens
            list-t
            log-warper
            mmorph
            monad-control
            mtl
            network-info
            network-transport
            network-transport-tcp
            node-sketch
            optparse-applicative
            parsec
            QuickCheck
            reflection
            serokell-util
            stm
            tagged
            template-haskell
            text
            text-format
            time
            time-units
            transformers
            transformers-base
            transformers-lift
            universum
            unix
            unordered-containers
            yaml
          ];
          libraryToolDepends = [ cpphs ];
          doHaddock = false;
          doCheck = true;
          description = "Cardano SL - infrastructural";
          license = stdenv.lib.licenses.mit;
        }) {};
      cardano-sl-lrc = callPackage ({ QuickCheck, base, bytestring, cardano-sl-core, cardano-sl-db, conduit, cpphs, ether, formatting, generic-arbitrary, lens, log-warper, mkDerivation, node-sketch, reflection, stdenv, text-format, universum, unordered-containers }:
      mkDerivation {
          pname = "cardano-sl-lrc";
          version = "0.5.1";
          src = ./../lrc;
          libraryHaskellDepends = [
            base
            bytestring
            cardano-sl-core
            cardano-sl-db
            conduit
            ether
            formatting
            generic-arbitrary
            lens
            log-warper
            node-sketch
            QuickCheck
            reflection
            text-format
            universum
            unordered-containers
          ];
          libraryToolDepends = [ cpphs ];
          doHaddock = false;
          doCheck = true;
          description = "Cardano SL - Leaders and Richmen computation";
          license = stdenv.lib.licenses.mit;
        }) {};
      cardano-sl-lwallet = callPackage ({ QuickCheck, acid-state, ansi-wl-pprint, base, base58-bytestring, binary, bytestring, cardano-sl, cardano-sl-core, cardano-sl-db, cardano-sl-infra, cardano-sl-update, containers, cpphs, data-default, dlist, either, ether, formatting, lens, log-warper, mkDerivation, mmorph, monad-control, monad-loops, mtl, neat-interpolation, network-transport-tcp, node-sketch, optparse-applicative, parsec, random, resourcet, safecopy, serokell-util, stdenv, stm, stm-containers, tagged, text, time, time-units, transformers, transformers-base, transformers-lift, universum, unix, unordered-containers }:
      mkDerivation {
          pname = "cardano-sl-lwallet";
          version = "0.5.1";
          src = ./../lwallet;
          isLibrary = false;
          isExecutable = true;
          executableHaskellDepends = [
            acid-state
            ansi-wl-pprint
            base
            base58-bytestring
            binary
            bytestring
            cardano-sl
            cardano-sl-core
            cardano-sl-db
            cardano-sl-infra
            cardano-sl-update
            containers
            data-default
            dlist
            either
            ether
            formatting
            lens
            log-warper
            mmorph
            monad-control
            monad-loops
            mtl
            neat-interpolation
            network-transport-tcp
            node-sketch
            optparse-applicative
            parsec
            QuickCheck
            random
            resourcet
            safecopy
            serokell-util
            stm
            stm-containers
            tagged
            text
            time
            time-units
            transformers
            transformers-base
            transformers-lift
            universum
            unix
            unordered-containers
          ];
          executableToolDepends = [
            cpphs
          ];
          doHaddock = false;
          doCheck = true;
          description = "Cardano SL - Light wallet";
          license = stdenv.lib.licenses.mit;
        }) {};
      cardano-sl-ssc = callPackage ({ QuickCheck, base, cardano-sl-core, cardano-sl-db, cardano-sl-infra, cardano-sl-lrc, cpphs, cryptonite, ether, exceptions, formatting, lens, log-warper, memory, mkDerivation, mmorph, mtl, node-sketch, serokell-util, stdenv, stm, tagged, text-format, universum }:
      mkDerivation {
          pname = "cardano-sl-ssc";
          version = "0.5.1";
          src = ./../ssc;
          libraryHaskellDepends = [
            base
            cardano-sl-core
            cardano-sl-db
            cardano-sl-infra
            cardano-sl-lrc
            cryptonite
            ether
            exceptions
            formatting
            lens
            log-warper
            memory
            mmorph
            mtl
            node-sketch
            QuickCheck
            serokell-util
            stm
            tagged
            text-format
            universum
          ];
          libraryToolDepends = [ cpphs ];
          doHaddock = false;
          doCheck = true;
          description = "Cardano SL - the SSC class";
          license = stdenv.lib.licenses.mit;
        }) {};
      cardano-sl-tools = callPackage ({ Chart, Chart-diagrams, Glob, MonadRandom, QuickCheck, aeson, ansi-wl-pprint, array, async, attoparsec, base, bytestring, cardano-report-server, cardano-sl, cardano-sl-core, cardano-sl-db, cardano-sl-infra, cardano-sl-lrc, cardano-sl-ssc, cardano-sl-txp, containers, cpphs, cryptonite, data-default, directory, ed25519, ether, fgl, filepath, foldl, formatting, graphviz, kademlia, lens, log-warper, mkDerivation, mtl, neat-interpolation, node-sketch, optparse-applicative, parsec, pipes, pipes-bytestring, pipes-interleave, pipes-safe, process, random, random-shuffle, serokell-util, stdenv, stm, system-filepath, tar, text, text-format, time, time-units, universum, unix-compat, unordered-containers, vector }:
      mkDerivation {
          pname = "cardano-sl-tools";
          version = "0.5.1";
          src = ./../tools;
          isLibrary = false;
          isExecutable = true;
          executableHaskellDepends = [
            aeson
            ansi-wl-pprint
            array
            async
            attoparsec
            base
            bytestring
            cardano-report-server
            cardano-sl
            cardano-sl-core
            cardano-sl-db
            cardano-sl-infra
            cardano-sl-lrc
            cardano-sl-ssc
            cardano-sl-txp
            Chart
            Chart-diagrams
            containers
            cryptonite
            data-default
            directory
            ed25519
            ether
            fgl
            filepath
            foldl
            formatting
            Glob
            graphviz
            kademlia
            lens
            log-warper
            MonadRandom
            mtl
            neat-interpolation
            node-sketch
            optparse-applicative
            parsec
            pipes
            pipes-bytestring
            pipes-interleave
            pipes-safe
            process
            QuickCheck
            random
            random-shuffle
            serokell-util
            stm
            system-filepath
            tar
            text
            text-format
            time
            time-units
            universum
            unix-compat
            unordered-containers
            vector
          ];
          executableToolDepends = [
            cpphs
          ];
          doHaddock = false;
          doCheck = true;
          description = "Cardano SL - Tools";
          license = stdenv.lib.licenses.mit;
        }) {};
      cardano-sl-txp = callPackage ({ QuickCheck, aeson, base, bytestring, cardano-sl-core, cardano-sl-db, cardano-sl-infra, conduit, containers, cpphs, data-default, ekg-core, ether, formatting, generic-arbitrary, hashable, lens, lifted-base, log-warper, memory, mkDerivation, monad-control, mtl, neat-interpolation, node-sketch, plutus-prototype, resourcet, rocksdb-haskell, serokell-util, stdenv, stm, tagged, template-haskell, text, text-format, time-units, transformers, universum, unordered-containers, vector }:
      mkDerivation {
          pname = "cardano-sl-txp";
          version = "0.5.1";
          src = ./../txp;
          libraryHaskellDepends = [
            aeson
            base
            bytestring
            cardano-sl-core
            cardano-sl-db
            cardano-sl-infra
            conduit
            containers
            data-default
            ekg-core
            ether
            formatting
            generic-arbitrary
            hashable
            lens
            lifted-base
            log-warper
            memory
            monad-control
            mtl
            neat-interpolation
            node-sketch
            plutus-prototype
            QuickCheck
            resourcet
            rocksdb-haskell
            serokell-util
            stm
            tagged
            template-haskell
            text
            text-format
            time-units
            transformers
            universum
            unordered-containers
            vector
          ];
          libraryToolDepends = [ cpphs ];
          doHaddock = false;
          doCheck = true;
          description = "Cardano SL - transaction processing";
          license = stdenv.lib.licenses.mit;
        }) {};
      cardano-sl-update = callPackage ({ QuickCheck, aeson, base, binary, cardano-sl-core, cardano-sl-db, cardano-sl-infra, cardano-sl-lrc, concurrent-extra, conduit, containers, cpphs, data-default, ether, exceptions, formatting, generic-arbitrary, hashable, lens, log-warper, mkDerivation, mtl, node-sketch, parsec, resourcet, rocksdb-haskell, safecopy, serokell-util, stdenv, stm, tagged, template-haskell, text, text-format, th-lift-instances, time-units, transformers, universum, unordered-containers }:
      mkDerivation {
          pname = "cardano-sl-update";
          version = "0.5.1";
          src = ./../update;
          libraryHaskellDepends = [
            aeson
            base
            binary
            cardano-sl-core
            cardano-sl-db
            cardano-sl-infra
            cardano-sl-lrc
            concurrent-extra
            conduit
            containers
            data-default
            ether
            exceptions
            formatting
            generic-arbitrary
            hashable
            lens
            log-warper
            mtl
            node-sketch
            parsec
            QuickCheck
            resourcet
            rocksdb-haskell
            safecopy
            serokell-util
            stm
            tagged
            template-haskell
            text
            text-format
            th-lift-instances
            time-units
            transformers
            universum
            unordered-containers
          ];
          libraryToolDepends = [ cpphs ];
          doHaddock = false;
          doCheck = true;
          description = "Cardano SL - update";
          license = stdenv.lib.licenses.mit;
        }) {};
      cardano-sl-wallet = callPackage ({ aeson, ansi-wl-pprint, base, base58-bytestring, binary, bytestring, cardano-report-server, cardano-sl, cardano-sl-core, cardano-sl-db, cardano-sl-infra, cardano-sl-ssc, cardano-sl-txp, cardano-sl-update, containers, cpphs, data-default, directory, dlist, ether, exceptions, filepath, formatting, lens, log-warper, mkDerivation, mtl, network-transport, network-transport-tcp, node-sketch, optparse-applicative, parsec, purescript-bridge, random, serokell-util, servant, servant-multipart, servant-server, servant-swagger, servant-swagger-ui, stdenv, stm, stm-containers, string-qq, swagger2, text, text-format, time, time-units, transformers, universum, unix, unordered-containers, wai, wai-websockets, websockets }:
      mkDerivation {
          pname = "cardano-sl-wallet";
          version = "0.5.1";
          src = ./../wallet;
          isLibrary = true;
          isExecutable = true;
          libraryHaskellDepends = [
            aeson
            ansi-wl-pprint
            base
            base58-bytestring
            binary
            bytestring
            cardano-report-server
            cardano-sl
            cardano-sl-core
            cardano-sl-db
            cardano-sl-infra
            cardano-sl-ssc
            cardano-sl-txp
            cardano-sl-update
            containers
            data-default
            directory
            dlist
            ether
            exceptions
            filepath
            formatting
            lens
            log-warper
            mtl
            network-transport
            network-transport-tcp
            node-sketch
            optparse-applicative
            parsec
            random
            serokell-util
            servant
            servant-multipart
            servant-server
            stm
            stm-containers
            string-qq
            text-format
            time
            time-units
            transformers
            universum
            unix
            unordered-containers
            wai
            wai-websockets
            websockets
          ];
          libraryToolDepends = [ cpphs ];
          executableHaskellDepends = [
            aeson
            ansi-wl-pprint
            base
            base58-bytestring
            binary
            bytestring
            cardano-sl
            cardano-sl-core
            cardano-sl-db
            cardano-sl-infra
            cardano-sl-ssc
            cardano-sl-txp
            cardano-sl-update
            containers
            data-default
            directory
            dlist
            ether
            exceptions
            filepath
            formatting
            lens
            log-warper
            mtl
            network-transport
            network-transport-tcp
            node-sketch
            optparse-applicative
            parsec
            purescript-bridge
            random
            serokell-util
            servant
            servant-multipart
            servant-server
            servant-swagger
            servant-swagger-ui
            stm
            stm-containers
            string-qq
            swagger2
            text
            text-format
            time
            time-units
            transformers
            universum
            unordered-containers
            wai
            wai-websockets
            websockets
          ];
          executableToolDepends = [
            cpphs
          ];
          doHaddock = false;
          doCheck = true;
          description = "Cardano SL - wallet";
          license = stdenv.lib.licenses.mit;
        }) {};
      case-insensitive = callPackage ({ base, bytestring, deepseq, hashable, mkDerivation, stdenv, text }:
      mkDerivation {
          pname = "case-insensitive";
          version = "1.2.0.9";
          sha256 = "1f6jjgxnc8579pzf4d96xlg2gk20mrglpdrq85fwsizz113qrpm7";
          libraryHaskellDepends = [
            base
            bytestring
            deepseq
            hashable
            text
          ];
          doHaddock = false;
          doCheck = false;
          homepage = "https://github.com/basvandijk/case-insensitive";
          description = "Case insensitive string comparison";
          license = stdenv.lib.licenses.bsd3;
        }) {};
      cborg = callPackage ({ array, base, bytestring, containers, ghc-prim, half, integer-gmp, mkDerivation, primitive, stdenv, text }:
      mkDerivation {
          pname = "cborg";
          version = "0.1.1.0";
          sha256 = "120ljrwm15zl49nlsn9wb702sb97d2p300mzbpx8wxr2zdzlffpj";
          revision = "1";
          editedCabalFile = "0qqg1gfjf869ynrh20fbrpfhjf2yh6v3i5s6w327sirbhw9ajk6v";
          libraryHaskellDepends = [
            array
            base
            bytestring
            containers
            ghc-prim
            half
            integer-gmp
            primitive
            text
          ];
          doHaddock = false;
          doCheck = false;
          description = "Concise Binary Object Representation";
          license = stdenv.lib.licenses.bsd3;
        }) {};
      cereal = callPackage ({ array, base, bytestring, containers, ghc-prim, mkDerivation, stdenv }:
      mkDerivation {
          pname = "cereal";
          version = "0.5.4.0";
          sha256 = "1rzyr8r9pjlgas5pc8n776r22i0ficanq05ypqrs477jxxd6rjns";
          libraryHaskellDepends = [
            array
            base
            bytestring
            containers
            ghc-prim
          ];
          doHaddock = false;
          doCheck = false;
          homepage = "https://github.com/GaloisInc/cereal";
          description = "A binary serialization library";
          license = stdenv.lib.licenses.bsd3;
        }) {};
      cereal-vector = callPackage ({ base, bytestring, cereal, mkDerivation, stdenv, vector }:
      mkDerivation {
          pname = "cereal-vector";
          version = "0.2.0.1";
          sha256 = "0czrb4l1n73cfxxlzbcqfa34qa3gw0m5w5mlz0rawylyqfk8a1pz";
          libraryHaskellDepends = [
            base
            bytestring
            cereal
            vector
          ];
          doHaddock = false;
          doCheck = false;
          homepage = "https://github.com/acfoltzer/cereal-vector";
          description = "Serialize instances for Data.Vector types.";
          license = stdenv.lib.licenses.bsd3;
        }) {};
      clock = callPackage ({ base, mkDerivation, stdenv }:
      mkDerivation {
          pname = "clock";
          version = "0.7.2";
          sha256 = "07v91s20halsqjmziqb1sqjp2sjpckl9by7y28aaklwqi2bh2rl8";
          libraryHaskellDepends = [
            base
          ];
          doHaddock = false;
          doCheck = false;
          homepage = "https://github.com/corsis/clock";
          description = "High-resolution clock functions: monotonic, realtime, cputime";
          license = stdenv.lib.licenses.bsd3;
        }) {};
      cmdargs = callPackage ({ base, filepath, mkDerivation, process, stdenv, template-haskell, transformers }:
      mkDerivation {
          pname = "cmdargs";
          version = "0.10.17";
          sha256 = "1nklhglfa83s9rd8x4j40bvnzdvd81pwdq902sv51mnfyk5a8drl";
          isLibrary = true;
          isExecutable = true;
          libraryHaskellDepends = [
            base
            filepath
            process
            template-haskell
            transformers
          ];
          doHaddock = false;
          doCheck = false;
          homepage = "https://github.com/ndmitchell/cmdargs#readme";
          description = "Command line argument processing";
          license = stdenv.lib.licenses.bsd3;
        }) {};
      colour = callPackage ({ base, mkDerivation, stdenv }:
      mkDerivation {
          pname = "colour";
          version = "2.3.3";
          sha256 = "1qmn1778xzg07jg9nx4k1spdz2llivpblf6wwrps1qpqjhsac5cd";
          libraryHaskellDepends = [
            base
          ];
          doHaddock = false;
          doCheck = false;
          homepage = "http://www.haskell.org/haskellwiki/Colour";
          description = "A model for human colour/color perception";
          license = stdenv.lib.licenses.mit;
        }) {};
      comonad = callPackage ({ Cabal, base, cabal-doctest, containers, contravariant, distributive, mkDerivation, semigroups, stdenv, tagged, transformers, transformers-compat }:
      mkDerivation {
          pname = "comonad";
          version = "5.0.1";
          sha256 = "0ga67ynh1j4ylbn3awjh7iga09fypbh4fsa21mylcf4xgmlzs7sn";
          setupHaskellDepends = [
            base
            Cabal
            cabal-doctest
          ];
          libraryHaskellDepends = [
            base
            containers
            contravariant
            distributive
            semigroups
            tagged
            transformers
            transformers-compat
          ];
          doHaddock = false;
          doCheck = false;
          homepage = "http://github.com/ekmett/comonad/";
          description = "Comonads";
          license = stdenv.lib.licenses.bsd3;
        }) {};
      concurrent-extra = callPackage ({ base, mkDerivation, stdenv, stm, unbounded-delays }:
      mkDerivation {
          pname = "concurrent-extra";
          version = "0.7.0.10";
          sha256 = "04nw39pbfqa4ldymn706ij83hxa07c73r7hy18y5pwpmj05cq9vg";
          libraryHaskellDepends = [
            base
            stm
            unbounded-delays
          ];
          doHaddock = false;
          doCheck = false;
          homepage = "https://github.com/basvandijk/concurrent-extra";
          description = "Extra concurrency primitives";
          license = stdenv.lib.licenses.bsd3;
        }) {};
      conduit = callPackage ({ base, exceptions, lifted-base, mkDerivation, mmorph, monad-control, mtl, primitive, resourcet, stdenv, transformers, transformers-base }:
      mkDerivation {
          pname = "conduit";
          version = "1.2.10";
          sha256 = "1paqps8sc5ilx2nj98svvv5y9p26cl02d2a16qk9m16slzg7l5ni";
          libraryHaskellDepends = [
            base
            exceptions
            lifted-base
            mmorph
            monad-control
            mtl
            primitive
            resourcet
            transformers
            transformers-base
          ];
          doHaddock = false;
          doCheck = false;
          homepage = "http://github.com/snoyberg/conduit";
          description = "Streaming data processing library";
          license = stdenv.lib.licenses.mit;
        }) {};
      conduit-extra = callPackage ({ async, attoparsec, base, blaze-builder, bytestring, conduit, directory, exceptions, filepath, mkDerivation, monad-control, network, primitive, process, resourcet, stdenv, stm, streaming-commons, text, transformers, transformers-base }:
      mkDerivation {
          pname = "conduit-extra";
          version = "1.1.15";
          sha256 = "13dvj271bhdaf83px99mlm0pgvc3474cmidh35jj775m1pmjkvvv";
          revision = "1";
          editedCabalFile = "0kqnggsn4fqvjh5gadaf8h5sw4hprppx63ihpmz32rymhc48sjcl";
          libraryHaskellDepends = [
            async
            attoparsec
            base
            blaze-builder
            bytestring
            conduit
            directory
            exceptions
            filepath
            monad-control
            network
            primitive
            process
            resourcet
            stm
            streaming-commons
            text
            transformers
            transformers-base
          ];
          doHaddock = false;
          doCheck = false;
          homepage = "http://github.com/snoyberg/conduit";
          description = "Batteries included conduit: adapters for common libraries";
          license = stdenv.lib.licenses.mit;
        }) {};
      connection = callPackage ({ base, byteable, bytestring, containers, data-default-class, mkDerivation, network, socks, stdenv, tls, x509, x509-store, x509-system, x509-validation }:
      mkDerivation {
          pname = "connection";
          version = "0.2.8";
          sha256 = "1swkb9w5vx9ph7x55y51dc0srj2z27nd9ibgn8c0qcl6hx7g9cbh";
          libraryHaskellDepends = [
            base
            byteable
            bytestring
            containers
            data-default-class
            network
            socks
            tls
            x509
            x509-store
            x509-system
            x509-validation
          ];
          doHaddock = false;
          doCheck = false;
          homepage = "http://github.com/vincenthz/hs-connection";
          description = "Simple and easy network connections API";
          license = stdenv.lib.licenses.bsd3;
        }) {};
      containers = callPackage ({ array, base, deepseq, ghc-prim, mkDerivation, stdenv }:
      mkDerivation {
          pname = "containers";
          version = "0.5.7.1";
          sha256 = "0y8g81p2lx3c2ks2xa798iv0xf6zvks9lc3l6k1jdsp20wrnr1bk";
          libraryHaskellDepends = [
            array
            base
            deepseq
            ghc-prim
          ];
          doHaddock = false;
          doCheck = false;
          description = "Assorted concrete container types";
          license = stdenv.lib.licenses.bsd3;
        }) {};
      contravariant = callPackage ({ StateVar, base, mkDerivation, semigroups, stdenv, transformers, transformers-compat, void }:
      mkDerivation {
          pname = "contravariant";
          version = "1.4";
          sha256 = "117fff8kkrvlmr8cb2jpj71z7lf2pdiyks6ilyx89mry6zqnsrp1";
          libraryHaskellDepends = [
            base
            semigroups
            StateVar
            transformers
            transformers-compat
            void
          ];
          doHaddock = false;
          doCheck = false;
          homepage = "http://github.com/ekmett/contravariant/";
          description = "Contravariant functors";
          license = stdenv.lib.licenses.bsd3;
        }) {};
      cookie = callPackage ({ base, blaze-builder, bytestring, data-default-class, deepseq, mkDerivation, old-locale, stdenv, text, time }:
      mkDerivation {
          pname = "cookie";
          version = "0.4.2.1";
          sha256 = "1r2j518lfcswn76qm6p2h1rl98gfsxad7p7z9qaww84fj28k0h86";
          libraryHaskellDepends = [
            base
            blaze-builder
            bytestring
            data-default-class
            deepseq
            old-locale
            text
            time
          ];
          doHaddock = false;
          doCheck = false;
          homepage = "http://github.com/snoyberg/cookie";
          description = "HTTP cookie parsing and rendering";
          license = stdenv.lib.licenses.mit;
        }) {};
      cpphs = callPackage ({ base, directory, mkDerivation, old-locale, old-time, polyparse, stdenv }:
      mkDerivation {
          pname = "cpphs";
          version = "1.20.5";
          sha256 = "1cx565wv9r60xw8la5mjfpvsry5wxh9h6ai40jbwd727nwq0r8y5";
          isLibrary = true;
          isExecutable = true;
          libraryHaskellDepends = [
            base
            directory
            old-locale
            old-time
            polyparse
          ];
          executableHaskellDepends = [
            base
            directory
            old-locale
            old-time
            polyparse
          ];
          doHaddock = false;
          doCheck = false;
          homepage = "http://projects.haskell.org/cpphs/";
          description = "A liberalised re-implementation of cpp, the C pre-processor";
          license = "LGPL";
        }) {};
      cryptohash-md5 = callPackage ({ base, bytestring, mkDerivation, stdenv }:
      mkDerivation {
          pname = "cryptohash-md5";
          version = "0.11.100.1";
          sha256 = "1y8q7s2bn4gdknw1wjikdnar2b5pgz3nv3220lxrlgpsf23x82vi";
          revision = "1";
          editedCabalFile = "1drxjsn5chi9zj3djj85s1d6xqlc28ji70zpyicxl5fals10n5w3";
          libraryHaskellDepends = [
            base
            bytestring
          ];
          doHaddock = false;
          doCheck = false;
          homepage = "https://github.com/hvr/cryptohash-md5";
          description = "Fast, pure and practical MD5 implementation";
          license = stdenv.lib.licenses.bsd3;
        }) {};
      cryptohash-sha1 = callPackage ({ base, bytestring, mkDerivation, stdenv }:
      mkDerivation {
          pname = "cryptohash-sha1";
          version = "0.11.100.1";
          sha256 = "1aqdxdhxhl9jldh951djpwxx8z7gzaqspxl7iwpl84i5ahrsyy9w";
          revision = "1";
          editedCabalFile = "167i2mjyr18949xckzv6f782n763f6w9k114p6kq74gbmxqjvmqb";
          libraryHaskellDepends = [
            base
            bytestring
          ];
          doHaddock = false;
          doCheck = false;
          homepage = "https://github.com/hvr/cryptohash-sha1";
          description = "Fast, pure and practical SHA-1 implementation";
          license = stdenv.lib.licenses.bsd3;
        }) {};
      cryptonite = callPackage ({ base, bytestring, deepseq, foundation, ghc-prim, integer-gmp, memory, mkDerivation, stdenv }:
      mkDerivation {
          pname = "cryptonite";
          version = "0.23";
          sha256 = "1680dxgmnjgj083jhsw3rlljwaw0zqi5099m59x6kwqkxhn1qjpf";
          libraryHaskellDepends = [
            base
            bytestring
            deepseq
            foundation
            ghc-prim
            integer-gmp
            memory
          ];
          doHaddock = false;
          doCheck = false;
          homepage = "https://github.com/haskell-crypto/cryptonite";
          description = "Cryptography Primitives sink";
          license = stdenv.lib.licenses.bsd3;
        }) {};
      cryptonite-openssl = callPackage ({ base, bytestring, cryptonite, memory, mkDerivation, openssl, stdenv }:
      mkDerivation {
          pname = "cryptonite-openssl";
          version = "0.6";
          sha256 = "19jhhz1ad5jw8zc7ia9bl77g7nw2g0qjk5nmz1zpngpvdg4rgjx8";
          libraryHaskellDepends = [
            base
            bytestring
            cryptonite
            memory
          ];
          librarySystemDepends = [
            openssl
          ];
          doHaddock = false;
          doCheck = false;
          homepage = "https://github.com/haskell-crypto/cryptonite-openssl";
          description = "Crypto stuff using OpenSSL cryptographic library";
          license = stdenv.lib.licenses.bsd3;
        }) { openssl = pkgs.openssl; };
      data-accessor = callPackage ({ array, base, containers, mkDerivation, stdenv, transformers }:
      mkDerivation {
          pname = "data-accessor";
          version = "0.2.2.7";
          sha256 = "1vf2g1gac3rm32g97rl0fll51m88q7ry4m6khnl5j47qsmx24r9l";
          libraryHaskellDepends = [
            array
            base
            containers
            transformers
          ];
          doHaddock = false;
          doCheck = false;
          homepage = "http://www.haskell.org/haskellwiki/Record_access";
          description = "Utilities for accessing and manipulating fields of records";
          license = stdenv.lib.licenses.bsd3;
        }) {};
      data-default = callPackage ({ base, data-default-class, data-default-instances-containers, data-default-instances-dlist, data-default-instances-old-locale, mkDerivation, stdenv }:
      mkDerivation {
          pname = "data-default";
          version = "0.7.1.1";
          sha256 = "04d5n8ybmcxba9qb6h389w9zfq1lvj81b82jh6maqp6pkhkmvydh";
          libraryHaskellDepends = [
            base
            data-default-class
            data-default-instances-containers
            data-default-instances-dlist
            data-default-instances-old-locale
          ];
          doHaddock = false;
          doCheck = false;
          description = "A class for types with a default value";
          license = stdenv.lib.licenses.bsd3;
        }) {};
      data-default-class = callPackage ({ base, mkDerivation, stdenv }:
      mkDerivation {
          pname = "data-default-class";
          version = "0.1.2.0";
          sha256 = "0miyjz8d4jyvqf2vp60lyfbnflx6cj2k8apmm9ly1hq0y0iv80ag";
          libraryHaskellDepends = [
            base
          ];
          doHaddock = false;
          doCheck = false;
          description = "A class for types with a default value";
          license = stdenv.lib.licenses.bsd3;
        }) {};
      data-default-instances-containers = callPackage ({ base, containers, data-default-class, mkDerivation, stdenv }:
      mkDerivation {
          pname = "data-default-instances-containers";
          version = "0.0.1";
          sha256 = "06h8xka031w752a7cjlzghvr8adqbl95xj9z5zc1b62w02phfpm5";
          libraryHaskellDepends = [
            base
            containers
            data-default-class
          ];
          doHaddock = false;
          doCheck = false;
          description = "Default instances for types in containers";
          license = stdenv.lib.licenses.bsd3;
        }) {};
      data-default-instances-dlist = callPackage ({ base, data-default-class, dlist, mkDerivation, stdenv }:
      mkDerivation {
          pname = "data-default-instances-dlist";
          version = "0.0.1";
          sha256 = "0narkdqiprhgayjiawrr4390h4rq4pl2pb6mvixbv2phrc8kfs3x";
          libraryHaskellDepends = [
            base
            data-default-class
            dlist
          ];
          doHaddock = false;
          doCheck = false;
          description = "Default instances for types in dlist";
          license = stdenv.lib.licenses.bsd3;
        }) {};
      data-default-instances-old-locale = callPackage ({ base, data-default-class, mkDerivation, old-locale, stdenv }:
      mkDerivation {
          pname = "data-default-instances-old-locale";
          version = "0.0.1";
          sha256 = "00h81i5phib741yj517p8mbnc48myvfj8axzsw44k34m48lv1lv0";
          libraryHaskellDepends = [
            base
            data-default-class
            old-locale
          ];
          doHaddock = false;
          doCheck = false;
          description = "Default instances for types in old-locale";
          license = stdenv.lib.licenses.bsd3;
        }) {};
      deepseq = callPackage ({ array, base, mkDerivation, stdenv }:
      mkDerivation {
          pname = "deepseq";
          version = "1.4.2.0";
          sha256 = "0la9x4hvf1rbmxv8h9dk1qln21il3wydz6wbdviryh4h2wls22ny";
          libraryHaskellDepends = [
            array
            base
          ];
          doHaddock = false;
          doCheck = false;
          description = "Deep evaluation of data structures";
          license = stdenv.lib.licenses.bsd3;
        }) {};
      deriving-compat = callPackage ({ base, containers, ghc-boot-th, ghc-prim, mkDerivation, stdenv, template-haskell, transformers, transformers-compat }:
      mkDerivation {
          pname = "deriving-compat";
          version = "0.3.6";
          sha256 = "0v9m76hjrlrcbyawdp04y1vv0p867h3jhy00xjxgmqq5cm0sn7qc";
          libraryHaskellDepends = [
            base
            containers
            ghc-boot-th
            ghc-prim
            template-haskell
            transformers
            transformers-compat
          ];
          doHaddock = false;
          doCheck = false;
          homepage = "https://github.com/haskell-compat/deriving-compat";
          description = "Backports of GHC deriving extensions";
          license = stdenv.lib.licenses.bsd3;
        }) {};
      diagrams-core = callPackage ({ adjunctions, base, containers, distributive, dual-tree, lens, linear, mkDerivation, monoid-extras, mtl, profunctors, semigroups, stdenv, unordered-containers }:
      mkDerivation {
          pname = "diagrams-core";
          version = "1.4";
          sha256 = "1rrak6vym0q1c00cvhdlh29z8vsr6w81lq1xa9b61f5d7m42yl75";
          libraryHaskellDepends = [
            adjunctions
            base
            containers
            distributive
            dual-tree
            lens
            linear
            monoid-extras
            mtl
            profunctors
            semigroups
            unordered-containers
          ];
          doHaddock = false;
          doCheck = false;
          homepage = "http://projects.haskell.org/diagrams";
          description = "Core libraries for diagrams EDSL";
          license = stdenv.lib.licenses.bsd3;
        }) {};
      diagrams-lib = callPackage ({ JuicyPixels, active, adjunctions, array, base, cereal, colour, containers, data-default-class, diagrams-core, diagrams-solve, directory, distributive, dual-tree, exceptions, filepath, fingertree, fsnotify, hashable, intervals, lens, linear, mkDerivation, monoid-extras, mtl, optparse-applicative, process, profunctors, semigroups, stdenv, tagged, text, transformers, unordered-containers }:
      mkDerivation {
          pname = "diagrams-lib";
          version = "1.4.0.1";
          sha256 = "1iidlcqb001w2a0a4wnxv1qwybjv23qjx12k8a6hairhr28bah2i";
          revision = "1";
          editedCabalFile = "12jyrrfsxz8mmjf55m7r53vinam88g1rm430ybldldfv7b6sp6dh";
          libraryHaskellDepends = [
            active
            adjunctions
            array
            base
            cereal
            colour
            containers
            data-default-class
            diagrams-core
            diagrams-solve
            directory
            distributive
            dual-tree
            exceptions
            filepath
            fingertree
            fsnotify
            hashable
            intervals
            JuicyPixels
            lens
            linear
            monoid-extras
            mtl
            optparse-applicative
            process
            profunctors
            semigroups
            tagged
            text
            transformers
            unordered-containers
          ];
          doHaddock = false;
          doCheck = false;
          homepage = "http://projects.haskell.org/diagrams";
          description = "Embedded domain-specific language for declarative graphics";
          license = stdenv.lib.licenses.bsd3;
        }) {};
      diagrams-postscript = callPackage ({ base, containers, data-default-class, diagrams-core, diagrams-lib, dlist, filepath, hashable, lens, mkDerivation, monoid-extras, mtl, semigroups, split, statestack, stdenv }:
      mkDerivation {
          pname = "diagrams-postscript";
          version = "1.4";
          sha256 = "1d4dbwd4qgrlwm0m9spwqklpg3plf0ghrnrah1k6yw900l0z0n7y";
          libraryHaskellDepends = [
            base
            containers
            data-default-class
            diagrams-core
            diagrams-lib
            dlist
            filepath
            hashable
            lens
            monoid-extras
            mtl
            semigroups
            split
            statestack
          ];
          doHaddock = false;
          doCheck = false;
          homepage = "http://projects.haskell.org/diagrams/";
          description = "Postscript backend for diagrams drawing EDSL";
          license = stdenv.lib.licenses.bsd3;
        }) {};
      diagrams-solve = callPackage ({ base, mkDerivation, stdenv }:
      mkDerivation {
          pname = "diagrams-solve";
          version = "0.1.0.1";
          sha256 = "1piv8mi5182b2ggr28fnr4mda4vbk4mzasvy0nfp3517ii63mrbi";
          libraryHaskellDepends = [
            base
          ];
          doHaddock = false;
          doCheck = false;
          homepage = "http://projects.haskell.org/diagrams";
          description = "Pure Haskell solver routines used by diagrams";
          license = stdenv.lib.licenses.bsd3;
        }) {};
      diagrams-svg = callPackage ({ JuicyPixels, base, base64-bytestring, bytestring, colour, containers, diagrams-core, diagrams-lib, filepath, hashable, lens, mkDerivation, monoid-extras, mtl, optparse-applicative, semigroups, split, stdenv, svg-builder, text }:
      mkDerivation {
          pname = "diagrams-svg";
          version = "1.4.1";
          sha256 = "11vzcsqgkc8jzm5dw82swgqzahck541mz2l9jkkwfdaq09w16sff";
          revision = "1";
          editedCabalFile = "12cp0898pplap5skhq43xsxh0m2ilv5lz9zw2fhkkjmnr4pbl2dx";
          libraryHaskellDepends = [
            base
            base64-bytestring
            bytestring
            colour
            containers
            diagrams-core
            diagrams-lib
            filepath
            hashable
            JuicyPixels
            lens
            monoid-extras
            mtl
            optparse-applicative
            semigroups
            split
            svg-builder
            text
          ];
          doHaddock = false;
          doCheck = false;
          homepage = "http://projects.haskell.org/diagrams/";
          description = "SVG backend for diagrams drawing EDSL";
          license = stdenv.lib.licenses.bsd3;
        }) {};
      digest = callPackage ({ base, bytestring, mkDerivation, stdenv, zlib }:
      mkDerivation {
          pname = "digest";
          version = "0.0.1.2";
          sha256 = "04gy2zp8yzvv7j9bdfvmfzcz3sqyqa6rwslqcn4vyair2vmif5v4";
          libraryHaskellDepends = [
            base
            bytestring
          ];
          librarySystemDepends = [ zlib ];
          doHaddock = false;
          doCheck = false;
          description = "Various cryptographic hashes for bytestrings; CRC32 and Adler32 for now";
          license = stdenv.lib.licenses.bsd3;
        }) { zlib = pkgs.zlib; };
      directory = callPackage ({ base, filepath, mkDerivation, stdenv, time, unix }:
      mkDerivation {
          pname = "directory";
          version = "1.3.1.0";
          sha256 = "1wm738bqz8b8mpkviv0y6v6dypxjsm50silfvjwy64c3p9md1c4l";
          libraryHaskellDepends = [
            base
            filepath
            time
            unix
          ];
          doHaddock = false;
          doCheck = false;
          description = "Platform-agnostic library for filesystem operations";
          license = stdenv.lib.licenses.bsd3;
        }) {};
      distributive = callPackage ({ Cabal, base, base-orphans, cabal-doctest, mkDerivation, stdenv, tagged, transformers, transformers-compat }:
      mkDerivation {
          pname = "distributive";
          version = "0.5.2";
          sha256 = "1nbcyysnrkliy7xwx6f39p80kkp0vlvq14wdj6r0m5c1brmbxqmd";
          revision = "2";
          editedCabalFile = "1wp2wqhsshiyxxwil3q0az35vijn8cyd2g6866i32j3p9g01mkr9";
          setupHaskellDepends = [
            base
            Cabal
            cabal-doctest
          ];
          libraryHaskellDepends = [
            base
            base-orphans
            tagged
            transformers
            transformers-compat
          ];
          doHaddock = false;
          doCheck = false;
          homepage = "http://github.com/ekmett/distributive/";
          description = "Distributive functors -- Dual to Traversable";
          license = stdenv.lib.licenses.bsd3;
        }) {};
      dlist = callPackage ({ base, deepseq, mkDerivation, stdenv }:
      mkDerivation {
          pname = "dlist";
          version = "0.8.0.2";
          sha256 = "1ca1hvl5kd4api4gjyhwwavdx8snq6gf1jr6ab0zmjx7p77pwfbp";
          libraryHaskellDepends = [
            base
            deepseq
          ];
          doHaddock = false;
          doCheck = false;
          homepage = "https://github.com/spl/dlist";
          description = "Difference lists";
          license = stdenv.lib.licenses.bsd3;
        }) {};
      dns = callPackage ({ attoparsec, base, binary, bytestring, conduit, conduit-extra, containers, fetchgit, iproute, mkDerivation, mtl, network, random, resourcet, safe, stdenv }:
      mkDerivation {
          pname = "dns";
          version = "2.0.10";
          src = fetchgit {
            url = "https://github.com/kazu-yamamoto/dns.git";
            sha256 = "0hgrrw6l32rgiz5rv0m9dlqvamsw1w32h83ps7nqma7kdmq1j511";
            rev = "c9b06eb77225c8bb2092f1169c093d7a04129e53";
          };
          libraryHaskellDepends = [
            attoparsec
            base
            binary
            bytestring
            conduit
            conduit-extra
            containers
            iproute
            mtl
            network
            random
            resourcet
            safe
          ];
          doHaddock = false;
          doCheck = false;
          testTarget = "spec";
          description = "DNS library in Haskell";
          license = stdenv.lib.licenses.bsd3;
        }) {};
      double-conversion = callPackage ({ base, bytestring, ghc-prim, mkDerivation, stdenv, text }:
      mkDerivation {
          pname = "double-conversion";
          version = "2.0.2.0";
          sha256 = "0sx2kc1gw72mjvd8vph8bbjw5whfxfv92rsdhjg1c0al75rf3ka4";
          libraryHaskellDepends = [
            base
            bytestring
            ghc-prim
            text
          ];
          doHaddock = false;
          doCheck = false;
          homepage = "https://github.com/bos/double-conversion";
          description = "Fast conversion between double precision floating point and text";
          license = stdenv.lib.licenses.bsd3;
        }) {};
      dual-tree = callPackage ({ base, mkDerivation, monoid-extras, newtype, semigroups, stdenv }:
      mkDerivation {
          pname = "dual-tree";
          version = "0.2.0.9";
          sha256 = "193ncl8l186gxrfj5pszbmlwjw4gljlkziddql0dyqhr8yxhlzay";
          libraryHaskellDepends = [
            base
            monoid-extras
            newtype
            semigroups
          ];
          doHaddock = false;
          doCheck = false;
          description = "Rose trees with cached and accumulating monoidal annotations";
          license = stdenv.lib.licenses.bsd3;
        }) {};
      easy-file = callPackage ({ base, directory, filepath, mkDerivation, stdenv, time, unix }:
      mkDerivation {
          pname = "easy-file";
          version = "0.2.1";
          sha256 = "0v75081bx4qzlqy29hh639nzlr7dncwza3qxbzm9njc4jarf31pz";
          libraryHaskellDepends = [
            base
            directory
            filepath
            time
            unix
          ];
          doHaddock = false;
          doCheck = false;
          homepage = "http://github.com/kazu-yamamoto/easy-file";
          description = "Cross-platform File handling";
          license = stdenv.lib.licenses.bsd3;
        }) {};
      ed25519 = callPackage ({ base, bytestring, fetchgit, ghc-prim, mkDerivation, stdenv }:
      mkDerivation {
          pname = "ed25519";
          version = "0.0.5.0";
          src = fetchgit {
            url = "https://github.com/thoughtpolice/hs-ed25519";
            sha256 = "0fah4vkmqdkjsdh3s3x27yfaif2fbdg6049xvp54b5mh50yvxkfq";
            rev = "da4247b5b3420120e20451e6a252e2a2ca15b43c";
          };
          libraryHaskellDepends = [
            base
            bytestring
            ghc-prim
          ];
          doHaddock = false;
          doCheck = false;
          homepage = "https://thoughtpolice.github.com/hs-ed25519";
          description = "Ed25519 cryptographic signatures";
          license = stdenv.lib.licenses.mit;
        }) {};
      either = callPackage ({ MonadRandom, base, bifunctors, exceptions, free, mkDerivation, mmorph, monad-control, mtl, profunctors, semigroupoids, semigroups, stdenv, transformers, transformers-base }:
      mkDerivation {
          pname = "either";
          version = "4.4.1.1";
          sha256 = "1lrlwqqnm6ibfcydlv5qvvssw7bm0c6yypy0rayjzv1znq7wp1xh";
          revision = "2";
          editedCabalFile = "1n7792mcrvfh31qrbj8mpnx372s03kz83mypj7l4fm5h6zi4a3hs";
          libraryHaskellDepends = [
            base
            bifunctors
            exceptions
            free
            mmorph
            monad-control
            MonadRandom
            mtl
            profunctors
            semigroupoids
            semigroups
            transformers
            transformers-base
          ];
          doHaddock = false;
          doCheck = false;
          homepage = "http://github.com/ekmett/either/";
          description = "An either monad transformer";
          license = stdenv.lib.licenses.bsd3;
        }) {};
      ekg = callPackage ({ aeson, base, bytestring, ekg-core, ekg-json, filepath, mkDerivation, network, snap-core, snap-server, stdenv, text, time, transformers, unordered-containers }:
      mkDerivation {
          pname = "ekg";
          version = "0.4.0.13";
          sha256 = "13xlggjcfmp8hr8sz74r0xms36rrfa86znazy2m6304dgscdbca4";
          libraryHaskellDepends = [
            aeson
            base
            bytestring
            ekg-core
            ekg-json
            filepath
            network
            snap-core
            snap-server
            text
            time
            transformers
            unordered-containers
          ];
          doHaddock = false;
          doCheck = false;
          homepage = "https://github.com/tibbe/ekg";
          description = "Remote monitoring of processes";
          license = stdenv.lib.licenses.bsd3;
        }) {};
      ekg-core = callPackage ({ base, containers, ghc-prim, mkDerivation, stdenv, text, unordered-containers }:
      mkDerivation {
          pname = "ekg-core";
          version = "0.1.1.1";
          sha256 = "1mir54l783pwy4fbz5bdbckz6d41iim4zdk06wpsl9xhn7s3vpjl";
          libraryHaskellDepends = [
            base
            containers
            ghc-prim
            text
            unordered-containers
          ];
          doHaddock = false;
          doCheck = false;
          homepage = "https://github.com/tibbe/ekg-core";
          description = "Tracking of system metrics";
          license = stdenv.lib.licenses.bsd3;
        }) {};
      ekg-json = callPackage ({ aeson, base, ekg-core, mkDerivation, stdenv, text, unordered-containers }:
      mkDerivation {
          pname = "ekg-json";
          version = "0.1.0.5";
          sha256 = "0ml5pqp918k2zgpw10sjn0nca0ivzb871zxcg73samm1aypfrm8c";
          libraryHaskellDepends = [
            aeson
            base
            ekg-core
            text
            unordered-containers
          ];
          doHaddock = false;
          doCheck = false;
          homepage = "https://github.com/tibbe/ekg-json";
          description = "JSON encoding of ekg metrics";
          license = stdenv.lib.licenses.bsd3;
        }) {};
      ekg-statsd = callPackage ({ base, bytestring, ekg-core, mkDerivation, network, stdenv, text, time, unordered-containers }:
      mkDerivation {
          pname = "ekg-statsd";
          version = "0.2.1.0";
          sha256 = "04bpdmk3ma4fnylipg4hkq3jfkrw5f009vbns6vah0znawkpjhnh";
          libraryHaskellDepends = [
            base
            bytestring
            ekg-core
            network
            text
            time
            unordered-containers
          ];
          doHaddock = false;
          doCheck = false;
          homepage = "https://github.com/tibbe/ekg-statsd";
          description = "Push metrics to statsd";
          license = stdenv.lib.licenses.bsd3;
        }) {};
      engine-io = callPackage ({ aeson, async, attoparsec, base, base64-bytestring, bytestring, either, fetchgit, free, mkDerivation, monad-loops, mwc-random, stdenv, stm, stm-delay, text, transformers, unordered-containers, vector, websockets }:
      mkDerivation {
          pname = "engine-io";
          version = "1.2.15";
          src = fetchgit {
            url = "https://github.com/serokell/engine.io.git";
            sha256 = "0j2rxbw5g88ivmjzhmhnxk4cgkxdw97i2qlzw47gzyv56ciqfdny";
            rev = "a594e402fd450f11ad60d09ddbd93db500000632";
          };
          postUnpack = "sourceRoot+=/engine-io; echo source root reset to \$sourceRoot";
          libraryHaskellDepends = [
            aeson
            async
            attoparsec
            base
            base64-bytestring
            bytestring
            either
            free
            monad-loops
            mwc-random
            stm
            stm-delay
            text
            transformers
            unordered-containers
            vector
            websockets
          ];
          doHaddock = false;
          doCheck = false;
          homepage = "http://github.com/ocharles/engine.io";
          description = "A Haskell implementation of Engine.IO";
          license = stdenv.lib.licenses.bsd3;
        }) {};
      engine-io-wai = callPackage ({ attoparsec, base, bytestring, either, engine-io, fetchgit, http-types, mkDerivation, mtl, stdenv, text, transformers, transformers-compat, unordered-containers, wai, wai-websockets, websockets }:
      mkDerivation {
          pname = "engine-io-wai";
          version = "1.0.6";
          src = fetchgit {
            url = "https://github.com/serokell/engine.io.git";
            sha256 = "0j2rxbw5g88ivmjzhmhnxk4cgkxdw97i2qlzw47gzyv56ciqfdny";
            rev = "a594e402fd450f11ad60d09ddbd93db500000632";
          };
          postUnpack = "sourceRoot+=/engine-io-wai; echo source root reset to \$sourceRoot";
          libraryHaskellDepends = [
            attoparsec
            base
            bytestring
            either
            engine-io
            http-types
            mtl
            text
            transformers
            transformers-compat
            unordered-containers
            wai
            wai-websockets
            websockets
          ];
          doHaddock = false;
          doCheck = false;
          homepage = "http://github.com/ocharles/engine.io";
          license = stdenv.lib.licenses.bsd3;
        }) {};
      entropy = callPackage ({ Cabal, base, bytestring, directory, filepath, mkDerivation, process, stdenv, unix }:
      mkDerivation {
          pname = "entropy";
          version = "0.3.7";
          sha256 = "1vzg9fi597dbrcbjsr71y47rvmhiih7lg5rjnb297fzdlbmj1w0z";
          revision = "1";
          editedCabalFile = "01lyh4cbpqlcj1y8mnkw6vk4vid5rzqg1vcf9kwxwd88zj86cgjg";
          setupHaskellDepends = [
            base
            Cabal
            directory
            filepath
            process
          ];
          libraryHaskellDepends = [
            base
            bytestring
            unix
          ];
          doHaddock = false;
          doCheck = false;
          homepage = "https://github.com/TomMD/entropy";
          description = "A platform independent entropy source";
          license = stdenv.lib.licenses.bsd3;
        }) {};
      erf = callPackage ({ base, mkDerivation, stdenv }:
      mkDerivation {
          pname = "erf";
          version = "2.0.0.0";
          sha256 = "0dxk2r32ajmmc05vaxcp0yw6vgv4lkbmh8jcshncn98xgsfbgw14";
          libraryHaskellDepends = [
            base
          ];
          doHaddock = false;
          doCheck = false;
          description = "The error function, erf, and related functions";
          license = stdenv.lib.licenses.bsd3;
        }) {};
      errors = callPackage ({ base, mkDerivation, safe, stdenv, transformers, transformers-compat, unexceptionalio }:
      mkDerivation {
          pname = "errors";
          version = "2.1.3";
          sha256 = "1wadhhl3hx7f1k7lda50ymifs6472dzy0ygb6kvxy5ms5yfis6i0";
          libraryHaskellDepends = [
            base
            safe
            transformers
            transformers-compat
            unexceptionalio
          ];
          doHaddock = false;
          doCheck = false;
          description = "Simplified error-handling";
          license = stdenv.lib.licenses.bsd3;
        }) {};
      ether = callPackage ({ base, exceptions, mkDerivation, mmorph, monad-control, mtl, reflection, stdenv, tagged, template-haskell, transformers, transformers-base, transformers-lift, writer-cps-mtl }:
      mkDerivation {
          pname = "ether";
          version = "0.5.1.0";
          sha256 = "1180l4z2cdgc6zj9pcr2c0lj28ka85kbk8sxd42fis65k2ahr61n";
          libraryHaskellDepends = [
            base
            exceptions
            mmorph
            monad-control
            mtl
            reflection
            tagged
            template-haskell
            transformers
            transformers-base
            transformers-lift
            writer-cps-mtl
          ];
          doHaddock = false;
          doCheck = false;
          homepage = "https://int-index.github.io/ether/";
          description = "Monad transformers and classes";
          license = stdenv.lib.licenses.bsd3;
        }) {};
      exceptions = callPackage ({ base, mkDerivation, mtl, stdenv, stm, template-haskell, transformers, transformers-compat }:
      mkDerivation {
          pname = "exceptions";
          version = "0.8.3";
          sha256 = "1gl7xzffsqmigam6zg0jsglncgzxqafld2p6kb7ccp9xirzdjsjd";
          revision = "2";
          editedCabalFile = "1vl59j0l7m53hkzlcfmdbqbab8dk4lp9gzwryn7nsr6ylg94wayw";
          libraryHaskellDepends = [
            base
            mtl
            stm
            template-haskell
            transformers
            transformers-compat
          ];
          doHaddock = false;
          doCheck = false;
          homepage = "http://github.com/ekmett/exceptions/";
          description = "Extensible optionally-pure exceptions";
          license = stdenv.lib.licenses.bsd3;
        }) {};
      extensible-exceptions = callPackage ({ base, mkDerivation, stdenv }:
      mkDerivation {
          pname = "extensible-exceptions";
          version = "0.1.1.4";
          sha256 = "1273nqws9ij1rp1bsq5jc7k2jxpqa0svawdbim05lf302y0firbc";
          libraryHaskellDepends = [
            base
          ];
          doHaddock = false;
          doCheck = false;
          description = "Extensible exceptions";
          license = stdenv.lib.licenses.bsd3;
        }) {};
      extra = callPackage ({ base, clock, directory, filepath, mkDerivation, process, stdenv, time, unix }:
      mkDerivation {
          pname = "extra";
          version = "1.5.2";
          sha256 = "0qz0h2nckd0sqzx264q2j0dw66i5glp2vfih3wlm0a2kxcnw1p27";
          libraryHaskellDepends = [
            base
            clock
            directory
            filepath
            process
            time
            unix
          ];
          doHaddock = false;
          doCheck = false;
          homepage = "https://github.com/ndmitchell/extra#readme";
          description = "Extra functions I use";
          license = stdenv.lib.licenses.bsd3;
        }) {};
      fail = callPackage ({ mkDerivation, stdenv }:
      mkDerivation {
          pname = "fail";
          version = "4.9.0.0";
          sha256 = "18nlj6xvnggy61gwbyrpmvbdkq928wv0wx2zcsljb52kbhddnp3d";
          doHaddock = false;
          doCheck = false;
          homepage = "https://prime.haskell.org/wiki/Libraries/Proposals/MonadFail";
          description = "Forward-compatible MonadFail class";
          license = stdenv.lib.licenses.bsd3;
        }) {};
      fast-logger = callPackage ({ array, auto-update, base, bytestring, directory, easy-file, filepath, mkDerivation, stdenv, text, unix, unix-time }:
      mkDerivation {
          pname = "fast-logger";
          version = "2.4.10";
          sha256 = "13b7rrv8dw574k6lbl96nar67fx81058gvilsc42v0lgm38sbi6y";
          libraryHaskellDepends = [
            array
            auto-update
            base
            bytestring
            directory
            easy-file
            filepath
            text
            unix
            unix-time
          ];
          doHaddock = false;
          doCheck = false;
          homepage = "https://github.com/kazu-yamamoto/logger";
          description = "A fast logging system";
          license = stdenv.lib.licenses.bsd3;
        }) {};
      fgl = callPackage ({ array, base, containers, deepseq, mkDerivation, stdenv, transformers }:
      mkDerivation {
          pname = "fgl";
          version = "5.5.3.1";
          sha256 = "0k1frj6hpiij287sn91qvf1vms1b4zzs3xdq71xbam9cs80p5afy";
          revision = "1";
          editedCabalFile = "00bw87y97ym844ir4mdq0vx5kfb0brzlqmrbqa0iq35lkwsd4k3g";
          libraryHaskellDepends = [
            array
            base
            containers
            deepseq
            transformers
          ];
          doHaddock = false;
          doCheck = false;
          description = "Martin Erwig's Functional Graph Library";
          license = stdenv.lib.licenses.bsd3;
        }) {};
      file-embed = callPackage ({ base, bytestring, directory, filepath, mkDerivation, stdenv, template-haskell }:
      mkDerivation {
          pname = "file-embed";
          version = "0.0.10";
          sha256 = "04gpylngm2aalqcgdk7gy7jiw291dala1354spxa8wspxif94lgp";
          libraryHaskellDepends = [
            base
            bytestring
            directory
            filepath
            template-haskell
          ];
          doHaddock = false;
          doCheck = false;
          homepage = "https://github.com/snoyberg/file-embed";
          description = "Use Template Haskell to embed file contents directly";
          license = stdenv.lib.licenses.bsd3;
        }) {};
      filelock = callPackage ({ base, mkDerivation, stdenv, unix }:
      mkDerivation {
          pname = "filelock";
          version = "0.1.0.1";
          sha256 = "0qypjnbkfayqyaymx8qrq4abddlrlzanf6lqhfn9cqzcgzr6735d";
          libraryHaskellDepends = [
            base
            unix
          ];
          doHaddock = false;
          doCheck = false;
          homepage = "http://github.com/takano-akio/filelock";
          description = "Portable interface to file locking (flock / LockFileEx)";
          license = stdenv.lib.licenses.publicDomain;
        }) {};
      filepath = callPackage ({ base, mkDerivation, stdenv }:
      mkDerivation {
          pname = "filepath";
          version = "1.4.1.1";
          sha256 = "1d0jkzlhcvkikllnxz6ij8zsq6r4sx5ii3abahhdji1spkivvzaj";
          libraryHaskellDepends = [
            base
          ];
          doHaddock = false;
          doCheck = false;
          homepage = "https://github.com/haskell/filepath#readme";
          description = "Library for manipulating FilePaths in a cross platform way";
          license = stdenv.lib.licenses.bsd3;
        }) {};
      fingertree = callPackage ({ base, mkDerivation, stdenv }:
      mkDerivation {
          pname = "fingertree";
          version = "0.1.1.0";
          sha256 = "1w6x3kp3by5yjmam6wlrf9vap5l5rrqaip0djbrdp0fpf2imn30n";
          libraryHaskellDepends = [
            base
          ];
          doHaddock = false;
          doCheck = false;
          description = "Generic finger-tree structure, with example instances";
          license = stdenv.lib.licenses.bsd3;
        }) {};
      focus = callPackage ({ base, mkDerivation, stdenv }:
      mkDerivation {
          pname = "focus";
          version = "0.1.5";
          sha256 = "1cg7mkhv3ip87952k8kcjl1gx1nvcbhbq71czhxlnzi00qg68jzg";
          libraryHaskellDepends = [
            base
          ];
          doHaddock = false;
          doCheck = false;
          homepage = "https://github.com/nikita-volkov/focus";
          description = "A general abstraction for manipulating elements of container data structures";
          license = stdenv.lib.licenses.mit;
        }) {};
      foldl = callPackage ({ base, bytestring, comonad, containers, contravariant, mkDerivation, mwc-random, primitive, profunctors, stdenv, text, transformers, vector }:
      mkDerivation {
          pname = "foldl";
          version = "1.2.4";
          sha256 = "1dg3gij627pfqzy2gc9mszlxbwklxqhdskx4hjhs0aj2faqpg5qw";
          libraryHaskellDepends = [
            base
            bytestring
            comonad
            containers
            contravariant
            mwc-random
            primitive
            profunctors
            text
            transformers
            vector
          ];
          doHaddock = false;
          doCheck = false;
          description = "Composable, streaming, and efficient left folds";
          license = stdenv.lib.licenses.bsd3;
        }) {};
      formatting = callPackage ({ base, clock, mkDerivation, old-locale, scientific, stdenv, text, text-format, time }:
      mkDerivation {
          pname = "formatting";
          version = "6.2.4";
          sha256 = "0rrkydr0zdcwji6grnrm8mlxj67q08sh6vhfnxm35g6k6x0bfba3";
          libraryHaskellDepends = [
            base
            clock
            old-locale
            scientific
            text
            text-format
            time
          ];
          doHaddock = false;
          doCheck = false;
          description = "Combinator-based type-safe formatting (like printf() or FORMAT)";
          license = stdenv.lib.licenses.bsd3;
        }) {};
      foundation = callPackage ({ base, ghc-prim, mkDerivation, stdenv }:
      mkDerivation {
          pname = "foundation";
          version = "0.0.8";
          sha256 = "1fy9phm8jpdf15qfc9d9g2hj1bxp6dsvz4s6pv1kba4bfnaf5608";
          revision = "1";
          editedCabalFile = "0d7x7qm96jar5axqdca9p9da3m8fjjc8nv49sz4g1d2ypxckxdgh";
          libraryHaskellDepends = [
            base
            ghc-prim
          ];
          doHaddock = false;
          doCheck = false;
          homepage = "https://github.com/haskell-foundation/foundation";
          description = "Alternative prelude with batteries and no dependencies";
          license = stdenv.lib.licenses.bsd3;
        }) {};
      free = callPackage ({ base, bifunctors, comonad, containers, distributive, exceptions, mkDerivation, mtl, prelude-extras, profunctors, semigroupoids, semigroups, stdenv, template-haskell, transformers, transformers-compat }:
      mkDerivation {
          pname = "free";
          version = "4.12.4";
          sha256 = "1147s393442xf4gkpbq0rd1p286vmykgx85mxhk5d1c7wfm4bzn9";
          libraryHaskellDepends = [
            base
            bifunctors
            comonad
            containers
            distributive
            exceptions
            mtl
            prelude-extras
            profunctors
            semigroupoids
            semigroups
            template-haskell
            transformers
            transformers-compat
          ];
          doHaddock = false;
          doCheck = false;
          homepage = "http://github.com/ekmett/free/";
          description = "Monads for free";
          license = stdenv.lib.licenses.bsd3;
        }) {};
      fsnotify = callPackage ({ async, base, containers, directory, filepath, hinotify, mkDerivation, stdenv, text, time, unix-compat }:
      mkDerivation {
          pname = "fsnotify";
          version = "0.2.1";
          sha256 = "0asl313a52qx2w6dw25g845683xsl840bwjh118nkwi5v1xipkzb";
          libraryHaskellDepends = [
            async
            base
            containers
            directory
            filepath
            hinotify
            text
            time
            unix-compat
          ];
          doHaddock = false;
          doCheck = false;
          homepage = "https://github.com/haskell-fswatch/hfsnotify";
          description = "Cross platform library for file change notification";
          license = stdenv.lib.licenses.bsd3;
        }) {};
      generic-arbitrary = callPackage ({ QuickCheck, base, mkDerivation, stdenv }:
      mkDerivation {
          pname = "generic-arbitrary";
          version = "0.1.0";
          sha256 = "1imw36k5kxfl7ik0mzjxa8xzqg6hs3k253kpi19a9l53wxa0mwv9";
          libraryHaskellDepends = [
            base
            QuickCheck
          ];
          doHaddock = false;
          doCheck = false;
          description = "Generic implementation for QuickCheck's Arbitrary";
          license = stdenv.lib.licenses.mit;
        }) {};
      generic-deriving = callPackage ({ base, containers, ghc-prim, mkDerivation, stdenv, template-haskell }:
      mkDerivation {
          pname = "generic-deriving";
          version = "1.11.2";
          sha256 = "1y92q4dmbyc24hjjvq02474s9grwabxffn16y31gzaqhm0m0z5i9";
          libraryHaskellDepends = [
            base
            containers
            ghc-prim
            template-haskell
          ];
          doHaddock = false;
          doCheck = false;
          homepage = "https://github.com/dreixel/generic-deriving";
          description = "Generic programming library for generalised deriving";
          license = stdenv.lib.licenses.bsd3;
        }) {};
      generics-sop = callPackage ({ base, deepseq, ghc-prim, mkDerivation, stdenv, template-haskell }:
      mkDerivation {
          pname = "generics-sop";
          version = "0.2.5.0";
          sha256 = "1p2dsdjxl1ld40c890i4jagp48zxp3i2njr9jd9ma89ydkypr5zk";
          libraryHaskellDepends = [
            base
            deepseq
            ghc-prim
            template-haskell
          ];
          doHaddock = false;
          doCheck = false;
          description = "Generic Programming using True Sums of Products";
          license = stdenv.lib.licenses.bsd3;
        }) {};
      ghc-boot-th = callPackage ({ base, mkDerivation, stdenv }:
      mkDerivation {
          pname = "ghc-boot-th";
          version = "8.0.2";
          sha256 = "1w7qkgwpbp5h0hm8p2b5bbysyvnjrqbkqkfzd4ngz0yxy9qy402x";
          libraryHaskellDepends = [
            base
          ];
          doHaddock = false;
          doCheck = false;
          description = "Shared functionality between GHC and the @template-haskell@ library";
          license = stdenv.lib.licenses.bsd3;
        }) {};
      ghc-prim = callPackage ({ mkDerivation, rts, stdenv }:
      mkDerivation {
          pname = "ghc-prim";
          version = "0.5.0.0";
          sha256 = "1cnn5gcwnc711ngx5hac3x2s4f6dkdl7li5pc3c02lcghpqf9fs4";
          libraryHaskellDepends = [ rts ];
          doHaddock = false;
          doCheck = false;
          description = "GHC primitives";
          license = stdenv.lib.licenses.bsd3;
        }) {};
      gitrev = callPackage ({ base, directory, filepath, mkDerivation, process, stdenv, template-haskell }:
      mkDerivation {
          pname = "gitrev";
          version = "1.2.0";
          sha256 = "00ii00j5bnxnhnmzcsbqfin8kdj6n9ll7akg3j8apajwvd7f74a3";
          libraryHaskellDepends = [
            base
            directory
            filepath
            process
            template-haskell
          ];
          doHaddock = false;
          doCheck = false;
          homepage = "https://github.com/acfoltzer/gitrev";
          description = "Compile git revision info into Haskell projects";
          license = stdenv.lib.licenses.bsd3;
        }) {};
      graphviz = callPackage ({ base, bytestring, colour, containers, directory, dlist, fgl, filepath, mkDerivation, polyparse, process, stdenv, temporary, text, transformers, wl-pprint-text }:
      mkDerivation {
          pname = "graphviz";
          version = "2999.18.1.2";
          sha256 = "1z453is01v0rnxlv6xx4iyaqv5vrp3bpz829mpv1a341sck2135h";
          isLibrary = true;
          isExecutable = true;
          libraryHaskellDepends = [
            base
            bytestring
            colour
            containers
            directory
            dlist
            fgl
            filepath
            polyparse
            process
            temporary
            text
            transformers
            wl-pprint-text
          ];
          doHaddock = false;
          doCheck = false;
          homepage = "http://projects.haskell.org/graphviz/";
          description = "Bindings to Graphviz for graph visualisation";
          license = stdenv.lib.licenses.bsd3;
        }) {};
      groups = callPackage ({ base, mkDerivation, stdenv }:
      mkDerivation {
          pname = "groups";
          version = "0.4.0.0";
          sha256 = "1kp8h3617cimya8nnadljyy4vk66dzl5nzfm900k2gh3ci8kja6k";
          libraryHaskellDepends = [
            base
          ];
          doHaddock = false;
          doCheck = false;
          description = "Haskell 98 groups";
          license = stdenv.lib.licenses.bsd3;
        }) {};
      half = callPackage ({ base, mkDerivation, stdenv }:
      mkDerivation {
          pname = "half";
          version = "0.2.2.3";
          sha256 = "0p4sb7vv9cljv48wlx65wgdnkryrk5d6yfh7g4yrm20w1p449hl5";
          libraryHaskellDepends = [
            base
          ];
          doHaddock = false;
          doCheck = false;
          homepage = "http://github.com/ekmett/half";
          description = "Half-precision floating-point";
          license = stdenv.lib.licenses.bsd3;
        }) {};
      happy = callPackage ({ Cabal, array, base, containers, directory, filepath, mkDerivation, mtl, stdenv }:
      mkDerivation {
          pname = "happy";
          version = "1.19.5";
          sha256 = "1nj353q4z1g186fpjzf0dnsg71qhxqpamx8jy89rjjvv3p0kmw32";
          revision = "2";
          editedCabalFile = "1dvhv94lzmya938i5crshg9qbx7dxvkyxkhfbqimxkydxn7l2w7w";
          isLibrary = false;
          isExecutable = true;
          setupHaskellDepends = [
            base
            Cabal
            directory
            filepath
          ];
          executableHaskellDepends = [
            array
            base
            containers
            mtl
          ];
          doHaddock = false;
          doCheck = false;
          homepage = "http://www.haskell.org/happy/";
          description = "Happy is a parser generator for Haskell";
          license = stdenv.lib.licenses.bsd3;
        }) {};
      hashable = callPackage ({ base, bytestring, deepseq, ghc-prim, integer-gmp, mkDerivation, stdenv, text }:
      mkDerivation {
          pname = "hashable";
          version = "1.2.6.0";
          sha256 = "0lhadvg4l18iff2hg4d5akn5f3lrg9pfwxpkn1j2zxbsh8y6d6s2";
          revision = "2";
          editedCabalFile = "11s0194vd8qjn2qmn75kvnqy1c5mh9s5lhfalys30vyl7rk4ai0q";
          isLibrary = true;
          isExecutable = true;
          libraryHaskellDepends = [
            base
            bytestring
            deepseq
            ghc-prim
            integer-gmp
            text
          ];
          doHaddock = false;
          doCheck = false;
          homepage = "http://github.com/tibbe/hashable";
          description = "A class for types that can be converted to a hash value";
          license = stdenv.lib.licenses.bsd3;
        }) {};
      heaps = callPackage ({ Cabal, base, cabal-doctest, mkDerivation, stdenv }:
      mkDerivation {
          pname = "heaps";
          version = "0.3.4.1";
          sha256 = "1y9g3hkwxqy38js24954yprbhryv7bpa7xhxwv7fhnc4bc4nf9bw";
          setupHaskellDepends = [
            base
            Cabal
            cabal-doctest
          ];
          libraryHaskellDepends = [
            base
          ];
          doHaddock = false;
          doCheck = false;
          homepage = "http://github.com/ekmett/heaps/";
          description = "Asymptotically optimal Brodal/Okasaki heaps";
          license = stdenv.lib.licenses.bsd3;
        }) {};
      hex = callPackage ({ base, bytestring, mkDerivation, stdenv }:
      mkDerivation {
          pname = "hex";
          version = "0.1.2";
          sha256 = "1v31xiaivrrn0q2jz8919wvkjplv1kxna5ajhsj701fqxm1i5vhj";
          libraryHaskellDepends = [
            base
            bytestring
          ];
          doHaddock = false;
          doCheck = false;
          description = "Convert strings into hexadecimal and back";
          license = stdenv.lib.licenses.bsd3;
        }) {};
      hfsevents = callPackage ({ Cocoa, CoreServices, base, bytestring, cereal, mkDerivation, mtl, stdenv, text }:
      mkDerivation {
          pname = "hfsevents";
          version = "0.1.6";
          sha256 = "019zbnvfd866ch49gax0c1c93zv92142saim1hrgypz5lprz7hvl";
          libraryHaskellDepends = [
            base
            bytestring
            cereal
            mtl
            text
          ];
          librarySystemDepends = [
            Cocoa
          ];
          libraryToolDepends = [
            CoreServices
          ];
          doHaddock = false;
          doCheck = false;
          homepage = "http://github.com/luite/hfsevents";
          description = "File/folder watching for OS X";
          license = stdenv.lib.licenses.bsd3;
          platforms = [ "x86_64-darwin" ];
        }) { Cocoa = pkgs.Cocoa; };
      hourglass = callPackage ({ base, deepseq, mkDerivation, stdenv }:
      mkDerivation {
          pname = "hourglass";
          version = "0.2.10";
          sha256 = "104d1yd84hclprg740nkz60vx589mnm094zriw6zczbgg8nkclym";
          libraryHaskellDepends = [
            base
            deepseq
          ];
          doHaddock = false;
          doCheck = false;
          homepage = "https://github.com/vincenthz/hs-hourglass";
          description = "simple performant time related library";
          license = stdenv.lib.licenses.bsd3;
        }) {};
      hscolour = callPackage ({ base, containers, mkDerivation, stdenv }:
      mkDerivation {
          pname = "hscolour";
          version = "1.24.1";
          sha256 = "1j3rpzjygh3igvnd1n2xn63bq68rs047cjxr2qi6xyfnivgf6vz4";
          isLibrary = true;
          isExecutable = true;
          libraryHaskellDepends = [
            base
            containers
          ];
          executableHaskellDepends = [
            base
            containers
          ];
          doHaddock = false;
          doCheck = false;
          homepage = "http://code.haskell.org/~malcolm/hscolour/";
          description = "Colourise Haskell code";
          license = "LGPL";
        }) {};
      hspec = callPackage ({ HUnit, QuickCheck, base, call-stack, hspec-core, hspec-discover, hspec-expectations, mkDerivation, stdenv, stringbuilder, transformers }:
      mkDerivation {
          pname = "hspec";
          version = "2.4.3";
          sha256 = "0dvfmzys2vcgaghmqdmq91j416vn556scdyx96gy0q8l8ziqhwrs";
          libraryHaskellDepends = [
            base
            call-stack
            hspec-core
            hspec-discover
            hspec-expectations
            HUnit
            QuickCheck
            transformers
          ];
          doHaddock = false;
          doCheck = false;
          homepage = "http://hspec.github.io/";
          description = "A Testing Framework for Haskell";
          license = stdenv.lib.licenses.mit;
        }) {};
      hspec-core = callPackage ({ HUnit, QuickCheck, ansi-terminal, array, async, base, call-stack, deepseq, directory, filepath, hspec-expectations, mkDerivation, quickcheck-io, random, setenv, stdenv, tf-random, time, transformers }:
      mkDerivation {
          pname = "hspec-core";
          version = "2.4.3";
          sha256 = "0mg1144azwhrvk6224qnn7gbjyqlpq4kbxqns0hh4gwvg4s6z7bw";
          revision = "1";
          editedCabalFile = "0shqhsss67lhp2kn7spjn9ngfhlf6cnsrn66s6h1wk4f9k24lf5v";
          libraryHaskellDepends = [
            ansi-terminal
            array
            async
            base
            call-stack
            deepseq
            directory
            filepath
            hspec-expectations
            HUnit
            QuickCheck
            quickcheck-io
            random
            setenv
            tf-random
            time
            transformers
          ];
          doHaddock = false;
          doCheck = false;
          homepage = "http://hspec.github.io/";
          description = "A Testing Framework for Haskell";
          license = stdenv.lib.licenses.mit;
        }) {};
      hspec-discover = callPackage ({ base, directory, filepath, mkDerivation, stdenv }:
      mkDerivation {
          pname = "hspec-discover";
          version = "2.4.3";
          sha256 = "0kmld0l61xr3qyjx2b2c61n5w1axy53ybbxnvhh404yxj747agda";
          isLibrary = true;
          isExecutable = true;
          libraryHaskellDepends = [
            base
            directory
            filepath
          ];
          executableHaskellDepends = [
            base
            directory
            filepath
          ];
          doHaddock = false;
          doCheck = false;
          homepage = "http://hspec.github.io/";
          description = "Automatically discover and run Hspec tests";
          license = stdenv.lib.licenses.mit;
        }) {};
      hspec-expectations = callPackage ({ HUnit, base, call-stack, mkDerivation, stdenv }:
      mkDerivation {
          pname = "hspec-expectations";
          version = "0.8.2";
          sha256 = "1vxl9zazbaapijr6zmcj72j9wf7ka1pirrjbwddwwddg3zm0g5l1";
          libraryHaskellDepends = [
            base
            call-stack
            HUnit
          ];
          doHaddock = false;
          doCheck = false;
          homepage = "https://github.com/hspec/hspec-expectations#readme";
          description = "Catchy combinators for HUnit";
          license = stdenv.lib.licenses.mit;
        }) {};
      http-api-data = callPackage ({ Cabal, attoparsec, attoparsec-iso8601, base, bytestring, containers, directory, filepath, hashable, http-types, mkDerivation, stdenv, text, time, time-locale-compat, unordered-containers, uri-bytestring, uuid-types }:
      mkDerivation {
          pname = "http-api-data";
          version = "0.3.7";
          sha256 = "1ah9lfandgb14zds9sivvwrnwd4gcwril38qw4dann4rilsdilnh";
          setupHaskellDepends = [
            base
            Cabal
            directory
            filepath
          ];
          libraryHaskellDepends = [
            attoparsec
            attoparsec-iso8601
            base
            bytestring
            containers
            hashable
            http-types
            text
            time
            time-locale-compat
            unordered-containers
            uri-bytestring
            uuid-types
          ];
          doHaddock = false;
          doCheck = false;
          homepage = "http://github.com/fizruk/http-api-data";
          description = "Converting to/from HTTP API data like URL pieces, headers and query parameters";
          license = stdenv.lib.licenses.bsd3;
        }) {};
      http-client = callPackage ({ array, base, base64-bytestring, blaze-builder, bytestring, case-insensitive, containers, cookie, deepseq, exceptions, filepath, ghc-prim, http-types, mime-types, mkDerivation, network, network-uri, random, stdenv, streaming-commons, text, time, transformers }:
      mkDerivation {
          pname = "http-client";
          version = "0.5.6.1";
          sha256 = "1v9bdb8dkhb5g6jl9azk86ig7ia8xh9arr64n7s8r94fp0vl6c1c";
          libraryHaskellDepends = [
            array
            base
            base64-bytestring
            blaze-builder
            bytestring
            case-insensitive
            containers
            cookie
            deepseq
            exceptions
            filepath
            ghc-prim
            http-types
            mime-types
            network
            network-uri
            random
            streaming-commons
            text
            time
            transformers
          ];
          doHaddock = false;
          doCheck = false;
          homepage = "https://github.com/snoyberg/http-client";
          description = "An HTTP client engine";
          license = stdenv.lib.licenses.mit;
        }) {};
      http-client-tls = callPackage ({ base, bytestring, case-insensitive, connection, containers, cryptonite, data-default-class, exceptions, http-client, http-types, memory, mkDerivation, network, network-uri, stdenv, text, tls, transformers }:
      mkDerivation {
          pname = "http-client-tls";
          version = "0.3.4.1";
          sha256 = "1mbwdfn4hs8lcwml2l6xv4n068l9zlasyv6vwb2ylgm030pyv3xh";
          libraryHaskellDepends = [
            base
            bytestring
            case-insensitive
            connection
            containers
            cryptonite
            data-default-class
            exceptions
            http-client
            http-types
            memory
            network
            network-uri
            text
            tls
            transformers
          ];
          doHaddock = false;
          doCheck = false;
          homepage = "https://github.com/snoyberg/http-client";
          description = "http-client backend using the connection package and tls library";
          license = stdenv.lib.licenses.mit;
        }) {};
      http-conduit = callPackage ({ aeson, base, bytestring, conduit, conduit-extra, exceptions, http-client, http-client-tls, http-types, lifted-base, mkDerivation, monad-control, mtl, resourcet, stdenv, transformers }:
      mkDerivation {
          pname = "http-conduit";
          version = "2.2.3.1";
          sha256 = "03na2nbm9la0shlijvjyb5mpp1prfskk4jmjy8iz707r0731dbjk";
          libraryHaskellDepends = [
            aeson
            base
            bytestring
            conduit
            conduit-extra
            exceptions
            http-client
            http-client-tls
            http-types
            lifted-base
            monad-control
            mtl
            resourcet
            transformers
          ];
          doHaddock = false;
          doCheck = false;
          homepage = "http://www.yesodweb.com/book/http-conduit";
          description = "HTTP client package with conduit interface and HTTPS support";
          license = stdenv.lib.licenses.bsd3;
        }) {};
      http-date = callPackage ({ array, attoparsec, base, bytestring, mkDerivation, stdenv }:
      mkDerivation {
          pname = "http-date";
          version = "0.0.6.1";
          sha256 = "0dknh28kyarnzqrsc80ssalxjrq0qbv7ir49247p2grb7rh0dqgj";
          libraryHaskellDepends = [
            array
            attoparsec
            base
            bytestring
          ];
          doHaddock = false;
          doCheck = false;
          description = "HTTP Date parser/formatter";
          license = stdenv.lib.licenses.bsd3;
        }) {};
      http-media = callPackage ({ base, bytestring, case-insensitive, containers, mkDerivation, stdenv }:
      mkDerivation {
          pname = "http-media";
          version = "0.6.4";
          sha256 = "1ly93k3d6kilma8gv6y1vf4d3lz4xg5xwi5p8x10w9al13sjqxpg";
          libraryHaskellDepends = [
            base
            bytestring
            case-insensitive
            containers
          ];
          doHaddock = false;
          doCheck = false;
          homepage = "https://github.com/zmthy/http-media";
          description = "Processing HTTP Content-Type and Accept headers";
          license = stdenv.lib.licenses.mit;
        }) {};
      http-types = callPackage ({ array, base, blaze-builder, bytestring, case-insensitive, mkDerivation, stdenv, text }:
      mkDerivation {
          pname = "http-types";
          version = "0.9.1";
          sha256 = "0l7mnvqyppxpnq6ds4a9f395zdbl22z3sxiry1myfs8wvj669vbv";
          libraryHaskellDepends = [
            array
            base
            blaze-builder
            bytestring
            case-insensitive
            text
          ];
          doHaddock = false;
          doCheck = false;
          homepage = "https://github.com/aristidb/http-types";
          description = "Generic HTTP types for Haskell (for both client and server code)";
          license = stdenv.lib.licenses.bsd3;
        }) {};
      http2 = callPackage ({ array, base, bytestring, bytestring-builder, case-insensitive, containers, mkDerivation, psqueues, stdenv, stm }:
      mkDerivation {
          pname = "http2";
          version = "1.6.3";
          sha256 = "0hww0rfsv6lqx62qzycbcqy5q6rh9k09qkyjkdm5m1sp1z50wqk1";
          isLibrary = true;
          isExecutable = true;
          libraryHaskellDepends = [
            array
            base
            bytestring
            bytestring-builder
            case-insensitive
            containers
            psqueues
            stm
          ];
          doHaddock = false;
          doCheck = false;
          homepage = "https://github.com/kazu-yamamoto/http2";
          description = "HTTP/2 library including frames, priority queues and HPACK";
          license = stdenv.lib.licenses.bsd3;
        }) {};
      insert-ordered-containers = callPackage ({ aeson, base, base-compat, hashable, lens, mkDerivation, semigroupoids, semigroups, stdenv, text, transformers, unordered-containers }:
      mkDerivation {
          pname = "insert-ordered-containers";
          version = "0.2.1.0";
          sha256 = "1612f455dw37da9g7bsd1s5kyi84mnr1ifnjw69892amyimi47fp";
          revision = "3";
          editedCabalFile = "0ik4n32rvamxvlp80ixjrbhskivynli7b89s4hk6401bcy3ykp3g";
          libraryHaskellDepends = [
            aeson
            base
            base-compat
            hashable
            lens
            semigroupoids
            semigroups
            text
            transformers
            unordered-containers
          ];
          doHaddock = false;
          doCheck = false;
          homepage = "https://github.com/phadej/insert-ordered-containers#readme";
          description = "Associative containers retating insertion order for traversals";
          license = stdenv.lib.licenses.bsd3;
        }) {};
      integer-gmp = callPackage ({ ghc-prim, mkDerivation, stdenv }:
      mkDerivation {
          pname = "integer-gmp";
          version = "1.0.0.1";
          sha256 = "08f1qcp57aj5mjy26dl3bi3lcg0p8ylm0qw4c6zbc1vhgnmxl4gg";
          revision = "1";
          editedCabalFile = "1mfl651b2v82qhm5h279mjhq4ilzf6x1yydi3npa10ja6isifvb1";
          libraryHaskellDepends = [
            ghc-prim
          ];
          doHaddock = false;
          doCheck = false;
          description = "Integer library based on GMP";
          license = stdenv.lib.licenses.bsd3;
        }) {};
      integer-logarithms = callPackage ({ array, base, ghc-prim, integer-gmp, mkDerivation, stdenv }:
      mkDerivation {
          pname = "integer-logarithms";
          version = "1.0.1";
          sha256 = "0k3q79yjwln3fk0m1mwsxc3rypysx6ayl13xqgm254dip273yi8g";
          revision = "1";
          editedCabalFile = "1kk94f88qnmvwya9afpr4gqygvg02qc8m571hvd6fmwgsfvphv1y";
          libraryHaskellDepends = [
            array
            base
            ghc-prim
            integer-gmp
          ];
          doHaddock = false;
          doCheck = false;
          homepage = "https://github.com/phadej/integer-logarithms";
          description = "Integer logarithms";
          license = stdenv.lib.licenses.mit;
        }) {};
      intervals = callPackage ({ array, base, distributive, ghc-prim, mkDerivation, stdenv }:
      mkDerivation {
          pname = "intervals";
          version = "0.7.2";
          sha256 = "0a7ysncmwkqh7q1d8y1h4lb5373k93xdly3bqrjb7ihazmylml0d";
          libraryHaskellDepends = [
            array
            base
            distributive
            ghc-prim
          ];
          doHaddock = false;
          doCheck = false;
          homepage = "http://github.com/ekmett/intervals";
          description = "Interval Arithmetic";
          license = stdenv.lib.licenses.bsd3;
        }) {};
      io-streams = callPackage ({ attoparsec, base, bytestring, bytestring-builder, mkDerivation, network, primitive, process, stdenv, text, time, transformers, vector, zlib-bindings }:
      mkDerivation {
          pname = "io-streams";
          version = "1.3.6.1";
          sha256 = "0a1nr29qg5z0fqjnivzzy69bfxv7r9aw9yf2i53alcmiqjmx9p18";
          libraryHaskellDepends = [
            attoparsec
            base
            bytestring
            bytestring-builder
            network
            primitive
            process
            text
            time
            transformers
            vector
            zlib-bindings
          ];
          doHaddock = false;
          doCheck = false;
          description = "Simple, composable, and easy-to-use stream I/O";
          license = stdenv.lib.licenses.bsd3;
        }) {};
      io-streams-haproxy = callPackage ({ attoparsec, base, bytestring, io-streams, mkDerivation, network, stdenv, transformers }:
      mkDerivation {
          pname = "io-streams-haproxy";
          version = "1.0.0.1";
          sha256 = "0zwjdsg1pcxzd8s0d308q4jhx0pfrk2aq8q039gs8k9y8h9cbh64";
          revision = "2";
          editedCabalFile = "1zm580jcncmh667k51k47xwwhd171r3f0h00d25hi6isq812ia40";
          libraryHaskellDepends = [
            attoparsec
            base
            bytestring
            io-streams
            network
            transformers
          ];
          doHaddock = false;
          doCheck = false;
          homepage = "http://snapframework.com/";
          description = "HAProxy protocol 1.5 support for io-streams";
          license = stdenv.lib.licenses.bsd3;
        }) {};
      iproute = callPackage ({ appar, base, byteorder, containers, mkDerivation, network, stdenv }:
      mkDerivation {
          pname = "iproute";
          version = "1.7.1";
          sha256 = "1viyxq3m1aifl05w0hxwrhhhcfpmvwz4ymil2gngi4nfm0yd1f2p";
          libraryHaskellDepends = [
            appar
            base
            byteorder
            containers
            network
          ];
          doHaddock = false;
          doCheck = false;
          homepage = "http://www.mew.org/~kazu/proj/iproute/";
          description = "IP Routing Table";
          license = stdenv.lib.licenses.bsd3;
        }) {};
      jailbreak-cabal = callPackage ({ Cabal, base, mkDerivation, stdenv }:
      mkDerivation {
          pname = "jailbreak-cabal";
          version = "1.3.2";
          sha256 = "1x2h54sx4ycik34q8f9g698xc2b7fai18918cd08qx7w7ny8nai1";
          isLibrary = false;
          isExecutable = true;
          executableHaskellDepends = [
            base
            Cabal
          ];
          doHaddock = false;
          doCheck = false;
          homepage = "https://github.com/peti/jailbreak-cabal#readme";
          description = "Strip version restrictions from build dependencies in Cabal files";
          license = stdenv.lib.licenses.bsd3;
        }) {};
      kademlia = callPackage ({ MonadRandom, base, binary, bytestring, containers, contravariant, cryptonite, data-default, extra, fetchgit, memory, mkDerivation, mtl, network, random, random-shuffle, stdenv, stm, time, transformers, transformers-compat }:
      mkDerivation {
          pname = "kademlia";
          version = "1.1.0.1";
          src = fetchgit {
            url = "https://github.com/serokell/kademlia.git";
            sha256 = "1k1wp9dwhzzqfivxc28vhxfqplnyh916crr7bhsiv829d6qifhw1";
            rev = "7120bb4d28e708acd52dfd61d3dca7914fac7d7f";
          };
          isLibrary = true;
          isExecutable = true;
          libraryHaskellDepends = [
            base
            bytestring
            containers
            contravariant
            cryptonite
            extra
            memory
            MonadRandom
            mtl
            network
            random
            random-shuffle
            stm
            time
            transformers
          ];
          executableHaskellDepends = [
            base
            binary
            bytestring
            containers
            data-default
            extra
            MonadRandom
            mtl
            network
            random
            random-shuffle
            transformers
            transformers-compat
          ];
          doHaddock = false;
          doCheck = false;
          homepage = "https://github.com/serokell/kademlia";
          description = "An implementation of the Kademlia DHT Protocol";
          license = stdenv.lib.licenses.bsd3;
        }) {};
      kan-extensions = callPackage ({ adjunctions, array, base, comonad, containers, contravariant, distributive, free, mkDerivation, mtl, semigroupoids, stdenv, tagged, transformers }:
      mkDerivation {
          pname = "kan-extensions";
          version = "5.0.1";
          sha256 = "1qm0kf4krmyjbjynn96ab0h3q117vwcia5nin7n2b8b4f3jrzph1";
          libraryHaskellDepends = [
            adjunctions
            array
            base
            comonad
            containers
            contravariant
            distributive
            free
            mtl
            semigroupoids
            tagged
            transformers
          ];
          doHaddock = false;
          doCheck = false;
          homepage = "http://github.com/ekmett/kan-extensions/";
          description = "Kan extensions, Kan lifts, various forms of the Yoneda lemma, and (co)density (co)monads";
          license = stdenv.lib.licenses.bsd3;
        }) {};
      lens = callPackage ({ Cabal, array, base, base-orphans, bifunctors, bytestring, cabal-doctest, comonad, containers, contravariant, distributive, exceptions, filepath, free, ghc-prim, hashable, kan-extensions, mkDerivation, mtl, parallel, profunctors, reflection, semigroupoids, semigroups, stdenv, tagged, template-haskell, text, th-abstraction, transformers, transformers-compat, unordered-containers, vector, void }:
      mkDerivation {
          pname = "lens";
          version = "4.15.3";
          sha256 = "0znd63nkpdndpdgpvcwnqm31v4w2d1ipkj8lnnbsabbrhywknqd2";
          setupHaskellDepends = [
            base
            Cabal
            cabal-doctest
            filepath
          ];
          libraryHaskellDepends = [
            array
            base
            base-orphans
            bifunctors
            bytestring
            comonad
            containers
            contravariant
            distributive
            exceptions
            filepath
            free
            ghc-prim
            hashable
            kan-extensions
            mtl
            parallel
            profunctors
            reflection
            semigroupoids
            semigroups
            tagged
            template-haskell
            text
            th-abstraction
            transformers
            transformers-compat
            unordered-containers
            vector
            void
          ];
          doHaddock = false;
          doCheck = false;
          homepage = "http://github.com/ekmett/lens/";
          description = "Lenses, Folds and Traversals";
          license = stdenv.lib.licenses.bsd2;
        }) {};
      lifted-base = callPackage ({ base, mkDerivation, monad-control, stdenv, transformers-base }:
      mkDerivation {
          pname = "lifted-base";
          version = "0.2.3.10";
          sha256 = "1z149mwf839yc0l3islm485n6yfwxbdjfbwd8yi0vi3nn5hfaxz6";
          libraryHaskellDepends = [
            base
            monad-control
            transformers-base
          ];
          doHaddock = false;
          doCheck = false;
          homepage = "https://github.com/basvandijk/lifted-base";
          description = "lifted IO operations from the base library";
          license = stdenv.lib.licenses.bsd3;
        }) {};
      linear = callPackage ({ Cabal, adjunctions, base, base-orphans, binary, bytes, cabal-doctest, cereal, containers, deepseq, distributive, ghc-prim, hashable, lens, mkDerivation, reflection, semigroupoids, semigroups, stdenv, tagged, template-haskell, transformers, transformers-compat, unordered-containers, vector, void }:
      mkDerivation {
          pname = "linear";
          version = "1.20.6";
          sha256 = "1xcr36g6rr7k0vlzsh6szzxxrdi1f6vb9sxdilcpsb8xjvkk258m";
          revision = "1";
          editedCabalFile = "0jgfgn0i5882yhmbqc1w9g7gk713l5r66xyaxiwg7nmw82smmakk";
          setupHaskellDepends = [
            base
            Cabal
            cabal-doctest
          ];
          libraryHaskellDepends = [
            adjunctions
            base
            base-orphans
            binary
            bytes
            cereal
            containers
            deepseq
            distributive
            ghc-prim
            hashable
            lens
            reflection
            semigroupoids
            semigroups
            tagged
            template-haskell
            transformers
            transformers-compat
            unordered-containers
            vector
            void
          ];
          doHaddock = false;
          doCheck = false;
          homepage = "http://github.com/ekmett/linear/";
          description = "Linear Algebra";
          license = stdenv.lib.licenses.bsd3;
        }) {};
      list-t = callPackage ({ base, base-prelude, mkDerivation, mmorph, monad-control, mtl, stdenv, transformers, transformers-base }:
      mkDerivation {
          pname = "list-t";
          version = "1";
          sha256 = "05ccx0l6rc97ls0jy7hfma5g0fa10s0h0kik1m596lk41776i6ji";
          libraryHaskellDepends = [
            base
            base-prelude
            mmorph
            monad-control
            mtl
            transformers
            transformers-base
          ];
          doHaddock = false;
          doCheck = false;
          homepage = "https://github.com/nikita-volkov/list-t";
          description = "ListT done right";
          license = stdenv.lib.licenses.mit;
        }) {};
      log-warper = callPackage ({ aeson, ansi-terminal, base, containers, directory, dlist, errors, exceptions, extra, filepath, formatting, hashable, lens, mkDerivation, mmorph, monad-control, monad-loops, mtl, network, safecopy, stdenv, text, text-format, time, transformers, transformers-base, universum, unix, unordered-containers, yaml }:
      mkDerivation {
          pname = "log-warper";
          version = "1.1.2";
          sha256 = "0j17ylwga4vw0f0hahpmvm3nhk6s274m0msjv0r9jx6a6jx1wsmn";
          isLibrary = true;
          isExecutable = true;
          libraryHaskellDepends = [
            aeson
            ansi-terminal
            base
            containers
            directory
            dlist
            errors
            exceptions
            extra
            filepath
            formatting
            hashable
            lens
            mmorph
            monad-control
            monad-loops
            mtl
            network
            safecopy
            text
            text-format
            time
            transformers
            transformers-base
            universum
            unix
            unordered-containers
            yaml
          ];
          executableHaskellDepends = [
            base
            exceptions
            text
            universum
            yaml
          ];
          doHaddock = false;
          doCheck = false;
          homepage = "https://github.com/serokell/log-warper";
          description = "Flexible, configurable, monadic and pretty logging";
          license = stdenv.lib.licenses.mit;
        }) {};
      lrucache = callPackage ({ base, containers, contravariant, mkDerivation, stdenv }:
      mkDerivation {
          pname = "lrucache";
          version = "1.2.0.0";
          sha256 = "05knlckzx261yxbz38rqq8vy86zj1np0w2l32cnib6714vhaj5sz";
          libraryHaskellDepends = [
            base
            containers
            contravariant
          ];
          doHaddock = false;
          doCheck = false;
          homepage = "http://github.com/chowells79/lrucache";
          description = "a simple, pure LRU cache";
          license = stdenv.lib.licenses.bsd3;
        }) {};
      math-functions = callPackage ({ base, deepseq, mkDerivation, primitive, stdenv, vector, vector-th-unbox }:
      mkDerivation {
          pname = "math-functions";
          version = "0.2.1.0";
          sha256 = "1sv5vabsx332v1lpb6v3jv4zrzvpx1n7yprzd8wlcda5vsc5a6zp";
          libraryHaskellDepends = [
            base
            deepseq
            primitive
            vector
            vector-th-unbox
          ];
          doHaddock = false;
          doCheck = false;
          homepage = "https://github.com/bos/math-functions";
          description = "Special functions and Chebyshev polynomials";
          license = stdenv.lib.licenses.bsd3;
        }) {};
      memory = callPackage ({ base, bytestring, deepseq, foundation, ghc-prim, mkDerivation, stdenv }:
      mkDerivation {
          pname = "memory";
          version = "0.14.5";
          sha256 = "01d1bg8pkhw9mpyd7nm5zzpqv9kh9cj2fkd2ywvkay7np2r14820";
          revision = "1";
          editedCabalFile = "01g68h3r1h15rrbfsbbk0195fyn93x256j8xwzlb11074sdwr0gy";
          libraryHaskellDepends = [
            base
            bytestring
            deepseq
            foundation
            ghc-prim
          ];
          doHaddock = false;
          doCheck = false;
          homepage = "https://github.com/vincenthz/hs-memory";
          description = "memory and related abstraction stuff";
          license = stdenv.lib.licenses.bsd3;
        }) {};
      microlens = callPackage ({ base, mkDerivation, stdenv }:
      mkDerivation {
          pname = "microlens";
          version = "0.4.8.0";
          sha256 = "1xbspqq1sgw6p16rwmdlwprjpcj2p0ppd1nn5iz3ynbifrqi42xa";
          libraryHaskellDepends = [
            base
          ];
          doHaddock = false;
          doCheck = false;
          homepage = "http://github.com/aelve/microlens";
          description = "A tiny lens library with no dependencies. If you're writing an app, you probably want microlens-platform, not this.";
          license = stdenv.lib.licenses.bsd3;
        }) {};
      microlens-mtl = callPackage ({ base, microlens, mkDerivation, mtl, stdenv, transformers, transformers-compat }:
      mkDerivation {
          pname = "microlens-mtl";
          version = "0.1.10.0";
          sha256 = "17dk2i7ggpipyjnb01wdlqcg4fnmgdbq7xhm34zaw97k03qc9pmi";
          libraryHaskellDepends = [
            base
            microlens
            mtl
            transformers
            transformers-compat
          ];
          doHaddock = false;
          doCheck = false;
          homepage = "http://github.com/aelve/microlens";
          description = "microlens support for Reader/Writer/State from mtl";
          license = stdenv.lib.licenses.bsd3;
        }) {};
      mime-types = callPackage ({ base, bytestring, containers, mkDerivation, stdenv, text }:
      mkDerivation {
          pname = "mime-types";
          version = "0.1.0.7";
          sha256 = "1fg9cqpp5lswk8ajlq4f41n12c2v2naz179l8dsz6zisjqj4l5l3";
          libraryHaskellDepends = [
            base
            bytestring
            containers
            text
          ];
          doHaddock = false;
          doCheck = false;
          homepage = "https://github.com/yesodweb/wai";
          description = "Basic mime-type handling types and functions";
          license = stdenv.lib.licenses.mit;
        }) {};
      mmorph = callPackage ({ base, mkDerivation, mtl, stdenv, transformers, transformers-compat }:
      mkDerivation {
          pname = "mmorph";
          version = "1.0.9";
          sha256 = "0qs5alhy719a14lrs7rnh2qsn1146czg68gvgylf4m5jh4w7vwp1";
          revision = "1";
          editedCabalFile = "1xxf78qi08qsis2q785s0ra29wjxnxw8pyns0dsqp4a6cybd3mjd";
          libraryHaskellDepends = [
            base
            mtl
            transformers
            transformers-compat
          ];
          doHaddock = false;
          doCheck = false;
          description = "Monad morphisms";
          license = stdenv.lib.licenses.bsd3;
        }) {};
      monad-control = callPackage ({ base, mkDerivation, stdenv, stm, transformers, transformers-base, transformers-compat }:
      mkDerivation {
          pname = "monad-control";
          version = "1.0.1.0";
          sha256 = "1x018gi5irznx5rgzmkr2nrgh26r8cvqwkcfc6n6y05pdjf21c6l";
          libraryHaskellDepends = [
            base
            stm
            transformers
            transformers-base
            transformers-compat
          ];
          doHaddock = false;
          doCheck = false;
          homepage = "https://github.com/basvandijk/monad-control";
          description = "Lift control operations, like exception catching, through monad transformers";
          license = stdenv.lib.licenses.bsd3;
        }) {};
      monad-loops = callPackage ({ base, mkDerivation, stdenv }:
      mkDerivation {
          pname = "monad-loops";
          version = "0.4.3";
          sha256 = "062c2sn3hc8h50p1mhqkpyv6x8dydz2zh3ridvlfjq9nqimszaky";
          libraryHaskellDepends = [
            base
          ];
          doHaddock = false;
          doCheck = false;
          homepage = "https://github.com/mokus0/monad-loops";
          description = "Monadic loops";
          license = stdenv.lib.licenses.publicDomain;
        }) {};
      monad-par = callPackage ({ abstract-deque, abstract-par, array, base, containers, deepseq, mkDerivation, monad-par-extras, mtl, mwc-random, parallel, stdenv }:
      mkDerivation {
          pname = "monad-par";
          version = "0.3.4.8";
          sha256 = "0ldrzqy24fsszvn2a2nr77m2ih7xm0h9bgkjyv1l274aj18xyk7q";
          libraryHaskellDepends = [
            abstract-deque
            abstract-par
            array
            base
            containers
            deepseq
            monad-par-extras
            mtl
            mwc-random
            parallel
          ];
          doHaddock = false;
          doCheck = false;
          homepage = "https://github.com/simonmar/monad-par";
          description = "A library for parallel programming based on a monad";
          license = stdenv.lib.licenses.bsd3;
        }) {};
      monad-par-extras = callPackage ({ abstract-par, base, cereal, deepseq, mkDerivation, mtl, random, stdenv, transformers }:
      mkDerivation {
          pname = "monad-par-extras";
          version = "0.3.3";
          sha256 = "0bl4bd6jzdc5zm20q1g67ppkfh6j6yn8fwj6msjayj621cck67p2";
          libraryHaskellDepends = [
            abstract-par
            base
            cereal
            deepseq
            mtl
            random
            transformers
          ];
          doHaddock = false;
          doCheck = false;
          homepage = "https://github.com/simonmar/monad-par";
          description = "Combinators and extra features for Par monads";
          license = stdenv.lib.licenses.bsd3;
        }) {};
      mono-traversable = callPackage ({ base, bytestring, containers, hashable, mkDerivation, split, stdenv, text, transformers, unordered-containers, vector, vector-algorithms }:
      mkDerivation {
          pname = "mono-traversable";
          version = "1.0.2";
          sha256 = "0crn1gd9jnf1j9n3dx9brw6dc4vfsydy0n3qs7hg49mp10ghl4da";
          libraryHaskellDepends = [
            base
            bytestring
            containers
            hashable
            split
            text
            transformers
            unordered-containers
            vector
            vector-algorithms
          ];
          doHaddock = false;
          doCheck = false;
          homepage = "https://github.com/snoyberg/mono-traversable";
          description = "Type classes for mapping, folding, and traversing monomorphic containers";
          license = stdenv.lib.licenses.mit;
        }) {};
      monoid-extras = callPackage ({ base, groups, mkDerivation, semigroupoids, semigroups, stdenv }:
      mkDerivation {
          pname = "monoid-extras";
          version = "0.4.2";
          sha256 = "07r86ip6jfa2ka84dpilap01g1pg8r5bqz2nk7js6mlnbh2lxzqk";
          revision = "2";
          editedCabalFile = "04h78r48rg2ppi53869vb8y226g135fxgy9ryi1v08nqsiqi1vvw";
          libraryHaskellDepends = [
            base
            groups
            semigroupoids
            semigroups
          ];
          doHaddock = false;
          doCheck = false;
          description = "Various extra monoid-related definitions and utilities";
          license = stdenv.lib.licenses.bsd3;
        }) {};
      mtl = callPackage ({ base, mkDerivation, stdenv, transformers }:
      mkDerivation {
          pname = "mtl";
          version = "2.2.1";
          sha256 = "1icdbj2rshzn0m1zz5wa7v3xvkf6qw811p4s7jgqwvx1ydwrvrfa";
          revision = "1";
          editedCabalFile = "0fsa965g9h23mlfjzghmmhcb9dmaq8zpm374gby6iwgdx47q0njb";
          libraryHaskellDepends = [
            base
            transformers
          ];
          doHaddock = false;
          doCheck = false;
          homepage = "http://github.com/ekmett/mtl";
          description = "Monad classes, using functional dependencies";
          license = stdenv.lib.licenses.bsd3;
        }) {};
      mwc-random = callPackage ({ base, math-functions, mkDerivation, primitive, stdenv, time, vector }:
      mkDerivation {
          pname = "mwc-random";
          version = "0.13.6.0";
          sha256 = "05j7yh0hh9nxic3dijmzv44kc6gzclvamdph7sq7w19wq57k6pq6";
          libraryHaskellDepends = [
            base
            math-functions
            primitive
            time
            vector
          ];
          doHaddock = false;
          doCheck = false;
          homepage = "https://github.com/bos/mwc-random";
          description = "Fast, high quality pseudo random number generation";
          license = stdenv.lib.licenses.bsd3;
        }) {};
      natural-transformation = callPackage ({ base, mkDerivation, stdenv }:
      mkDerivation {
          pname = "natural-transformation";
          version = "0.4";
          sha256 = "1by8xwjc23l6pa9l4iv7zp82dykpll3vc3hgxk0pgva724n8xhma";
          revision = "1";
          editedCabalFile = "1scwm1gs07znkj4ahfyxpwrksj4rdl1pa81xflcqhkqfgcndvgl3";
          libraryHaskellDepends = [
            base
          ];
          doHaddock = false;
          doCheck = false;
          homepage = "https://github.com/ku-fpg/natural-transformation";
          description = "A natural transformation package";
          license = stdenv.lib.licenses.bsd3;
        }) {};
      neat-interpolation = callPackage ({ base, base-prelude, mkDerivation, parsec, stdenv, template-haskell, text }:
      mkDerivation {
          pname = "neat-interpolation";
          version = "0.3.2.1";
          sha256 = "0550dy0vwh81byi9bxhdzqx5y9lnvkwj5rbks5rbj2fylhyf8c2m";
          libraryHaskellDepends = [
            base
            base-prelude
            parsec
            template-haskell
            text
          ];
          doHaddock = false;
          doCheck = false;
          homepage = "https://github.com/nikita-volkov/neat-interpolation";
          description = "A quasiquoter for neat and simple multiline text interpolation";
          license = stdenv.lib.licenses.mit;
        }) {};
      network = callPackage ({ base, bytestring, mkDerivation, stdenv, unix }:
      mkDerivation {
          pname = "network";
          version = "2.6.3.1";
          sha256 = "1rl2gl37cf4k0ddsq93q15fwdz1l25nhl4w205krbh7d5dg5y12p";
          libraryHaskellDepends = [
            base
            bytestring
            unix
          ];
          doHaddock = false;
          doCheck = false;
          homepage = "https://github.com/haskell/network";
          description = "Low-level networking interface";
          license = stdenv.lib.licenses.bsd3;
        }) {};
      network-info = callPackage ({ base, mkDerivation, stdenv }:
      mkDerivation {
          pname = "network-info";
          version = "0.2.0.8";
          sha256 = "0xndvg776241fgjmynxfpy81f1csjmh8dg33yf0c8m71ychz3pzc";
          libraryHaskellDepends = [
            base
          ];
          doHaddock = false;
          doCheck = false;
          homepage = "http://github.com/jystic/network-info";
          description = "Access the local computer's basic network configuration";
          license = stdenv.lib.licenses.bsd3;
        }) {};
      network-transport = callPackage ({ base, binary, bytestring, deepseq, fetchgit, hashable, mkDerivation, stdenv, transformers }:
      mkDerivation {
          pname = "network-transport";
          version = "0.5.2";
          src = fetchgit {
            url = "https://github.com/serokell/network-transport";
            sha256 = "0lqa26l2ikpq6a4s7qm9b2favx59w82i0wngakhfyax66fpixp8q";
            rev = "018a50b9042c2115c3ec9c9fd5ca5f28737dd29c";
          };
          libraryHaskellDepends = [
            base
            binary
            bytestring
            deepseq
            hashable
            transformers
          ];
          doHaddock = false;
          doCheck = false;
          homepage = "http://haskell-distributed.github.com";
          description = "Network abstraction layer";
          license = stdenv.lib.licenses.bsd3;
        }) {};
      network-transport-tcp = callPackage ({ base, bytestring, containers, data-accessor, fetchgit, mkDerivation, network, network-transport, stdenv, uuid }:
      mkDerivation {
          pname = "network-transport-tcp";
          version = "0.5.1";
          src = fetchgit {
            url = "https://github.com/serokell/network-transport-tcp";
            sha256 = "1l4df0wgaixslah2c05wvq3srdbw1rmq246889wn3r8h43l9i0wl";
            rev = "24dd213cef81d383083feb7f5d9ce4b8a6be8168";
          };
          libraryHaskellDepends = [
            base
            bytestring
            containers
            data-accessor
            network
            network-transport
            uuid
          ];
          doHaddock = false;
          doCheck = false;
          homepage = "http://haskell-distributed.github.com";
          description = "TCP instantiation of Network.Transport";
          license = stdenv.lib.licenses.bsd3;
        }) {};
      network-uri = callPackage ({ base, deepseq, mkDerivation, parsec, stdenv }:
      mkDerivation {
          pname = "network-uri";
          version = "2.6.1.0";
          sha256 = "1w27zkvn39kjr9lmw9421y8w43h572ycsfafsb7kyvr3a4ihlgj2";
          revision = "1";
          editedCabalFile = "141nj7q0p9wkn5gr41ayc63cgaanr9m59yym47wpxqr3c334bk32";
          libraryHaskellDepends = [
            base
            deepseq
            parsec
          ];
          doHaddock = false;
          doCheck = false;
          homepage = "https://github.com/haskell/network-uri";
          description = "URI manipulation";
          license = stdenv.lib.licenses.bsd3;
        }) {};
      newtype = callPackage ({ base, mkDerivation, stdenv }:
      mkDerivation {
          pname = "newtype";
          version = "0.2";
          sha256 = "0ng4i5r73256gzwl6bw57h0abqixj783c3ggph1hk2wsplx0655p";
          libraryHaskellDepends = [
            base
          ];
          doHaddock = false;
          doCheck = false;
          description = "A typeclass and set of functions for working with newtypes";
          license = stdenv.lib.licenses.bsd3;
        }) {};
      node-sketch = callPackage ({ aeson, async, attoparsec, base, binary, bytestring, containers, cryptonite, data-default, deepseq, ekg, ekg-core, exceptions, fetchgit, formatting, hashable, kademlia, lens, lifted-base, log-warper, mkDerivation, mmorph, monad-control, mtl, mwc-random, network, network-transport, network-transport-tcp, random, resourcet, semigroups, serokell-util, statistics, stdenv, stm, tagged, text, text-format, time, time-units, transformers, transformers-base, transformers-lift, universum, unordered-containers, vector }:
      mkDerivation {
          pname = "node-sketch";
          version = "0.2.0.0";
          src = fetchgit {
            url = "https://github.com/serokell/time-warp-nt.git";
            sha256 = "09sqk5vdv3fkn2r48kcvw77vwsbslfnijcnm3ssfqapmnvw1d2id";
            rev = "39fd29a944efdfd19270a5866ec4ee81ac80fe01";
          };
          isLibrary = true;
          isExecutable = true;
          libraryHaskellDepends = [
            aeson
            async
            attoparsec
            base
            binary
            bytestring
            containers
            cryptonite
            data-default
            deepseq
            ekg
            ekg-core
            exceptions
            formatting
            hashable
            kademlia
            lens
            lifted-base
            log-warper
            mmorph
            monad-control
            mtl
            mwc-random
            network
            network-transport
            network-transport-tcp
            random
            resourcet
            semigroups
            serokell-util
            statistics
            stm
            tagged
            text
            text-format
            time
            time-units
            transformers
            transformers-base
            transformers-lift
            universum
            unordered-containers
            vector
          ];
          executableHaskellDepends = [
            base
            binary
            bytestring
            containers
            network-transport-tcp
            random
            stm
            time-units
          ];
          doHaddock = false;
          doCheck = false;
          license = stdenv.lib.licenses.mit;
        }) {};
      old-locale = callPackage ({ base, mkDerivation, stdenv }:
      mkDerivation {
          pname = "old-locale";
          version = "1.0.0.7";
          sha256 = "0l3viphiszvz5wqzg7a45zp40grwlab941q5ay29iyw8p3v8pbyv";
          revision = "2";
          editedCabalFile = "04b9vn007hlvsrx4ksd3r8r3kbyaj2kvwxchdrmd4370qzi8p6gs";
          libraryHaskellDepends = [
            base
          ];
          doHaddock = false;
          doCheck = false;
          description = "locale library";
          license = stdenv.lib.licenses.bsd3;
        }) {};
      old-time = callPackage ({ base, mkDerivation, old-locale, stdenv }:
      mkDerivation {
          pname = "old-time";
          version = "1.1.0.3";
          sha256 = "1h9b26s3kfh2k0ih4383w90ibji6n0iwamxp6rfp2lbq1y5ibjqw";
          revision = "2";
          editedCabalFile = "1j6ln1dkvhdvnwl33bp0xf9lhc4sybqk0aw42p8cq81xwwzbn7y9";
          libraryHaskellDepends = [
            base
            old-locale
          ];
          doHaddock = false;
          doCheck = false;
          description = "Time library";
          license = stdenv.lib.licenses.bsd3;
        }) {};
      operational = callPackage ({ base, mkDerivation, mtl, random, stdenv }:
      mkDerivation {
          pname = "operational";
          version = "0.2.3.5";
          sha256 = "1x2abg2q9d26h1vzj40r6k7k3gqgappbs4g9d853vvg77837km4i";
          isLibrary = true;
          isExecutable = true;
          libraryHaskellDepends = [
            base
            mtl
          ];
          executableHaskellDepends = [
            base
            mtl
            random
          ];
          doHaddock = false;
          doCheck = false;
          homepage = "http://wiki.haskell.org/Operational";
          description = "Implementation of difficult monads made easy with operational semantics";
          license = stdenv.lib.licenses.bsd3;
        }) {};
      optparse-applicative = callPackage ({ ansi-wl-pprint, base, mkDerivation, process, stdenv, transformers, transformers-compat }:
      mkDerivation {
          pname = "optparse-applicative";
          version = "0.13.2.0";
          sha256 = "18kcjldpzay3k3309rvb9vqrp5b1gqp0hgymynqx7x2kgv7cz0sw";
          libraryHaskellDepends = [
            ansi-wl-pprint
            base
            process
            transformers
            transformers-compat
          ];
          doHaddock = false;
          doCheck = false;
          homepage = "https://github.com/pcapriotti/optparse-applicative";
          description = "Utilities and combinators for parsing command line options";
          license = stdenv.lib.licenses.bsd3;
        }) {};
      optparse-simple = callPackage ({ base, either, gitrev, mkDerivation, optparse-applicative, stdenv, template-haskell, transformers }:
      mkDerivation {
          pname = "optparse-simple";
          version = "0.0.3";
          sha256 = "0zlcvxhx98k1akbv5fzsvwcrmb1rxsmmyaiwkhfrp5dxq6kg0is5";
          libraryHaskellDepends = [
            base
            either
            gitrev
            optparse-applicative
            template-haskell
            transformers
          ];
          doHaddock = false;
          doCheck = false;
          description = "Simple interface to optparse-applicative";
          license = stdenv.lib.licenses.bsd3;
        }) {};
      parallel = callPackage ({ array, base, containers, deepseq, mkDerivation, stdenv }:
      mkDerivation {
          pname = "parallel";
          version = "3.2.1.1";
          sha256 = "05rw8zhpqhx31zi6vg7zpyciaarh24j7g2p613xrpyrnksybjfrj";
          libraryHaskellDepends = [
            array
            base
            containers
            deepseq
          ];
          doHaddock = false;
          doCheck = false;
          description = "Parallel programming library";
          license = stdenv.lib.licenses.bsd3;
        }) {};
      parsec = callPackage ({ base, bytestring, mkDerivation, mtl, stdenv, text }:
      mkDerivation {
          pname = "parsec";
          version = "3.1.11";
          sha256 = "0vk7q9j2128q191zf1sg0ylj9s9djwayqk9747k0a5fin4f2b1vg";
          libraryHaskellDepends = [
            base
            bytestring
            mtl
            text
          ];
          doHaddock = false;
          doCheck = false;
          homepage = "https://github.com/aslatter/parsec";
          description = "Monadic parser combinators";
          license = stdenv.lib.licenses.bsd3;
        }) {};
      pem = callPackage ({ base, base64-bytestring, bytestring, mkDerivation, mtl, stdenv }:
      mkDerivation {
          pname = "pem";
          version = "0.2.2";
          sha256 = "162sk5sg22w21wqz5qv8kx6ibxp99v5p20g3nknhm1kddk3hha1p";
          libraryHaskellDepends = [
            base
            base64-bytestring
            bytestring
            mtl
          ];
          doHaddock = false;
          doCheck = false;
          homepage = "http://github.com/vincenthz/hs-pem";
          description = "Privacy Enhanced Mail (PEM) format reader and writer";
          license = stdenv.lib.licenses.bsd3;
        }) {};
      pipes = callPackage ({ base, exceptions, mkDerivation, mmorph, mtl, stdenv, transformers, void }:
      mkDerivation {
          pname = "pipes";
          version = "4.3.3";
          sha256 = "0sgnlawi06mcwvm986vrixrmjdd3fy436kwfij8gn01vpa5p53bl";
          libraryHaskellDepends = [
            base
            exceptions
            mmorph
            mtl
            transformers
            void
          ];
          doHaddock = false;
          doCheck = false;
          description = "Compositional pipelines";
          license = stdenv.lib.licenses.bsd3;
        }) {};
      pipes-bytestring = callPackage ({ base, bytestring, mkDerivation, pipes, pipes-group, pipes-parse, stdenv, transformers }:
      mkDerivation {
          pname = "pipes-bytestring";
          version = "2.1.4";
          sha256 = "1svd8ssdqf8lp083g3lray823854i178hhn4ys3qhlxa53g74gvc";
          libraryHaskellDepends = [
            base
            bytestring
            pipes
            pipes-group
            pipes-parse
            transformers
          ];
          doHaddock = false;
          doCheck = false;
          description = "ByteString support for pipes";
          license = stdenv.lib.licenses.bsd3;
        }) {};
      pipes-group = callPackage ({ base, free, mkDerivation, pipes, pipes-parse, stdenv, transformers }:
      mkDerivation {
          pname = "pipes-group";
          version = "1.0.6";
          sha256 = "0rmpi9gb151gsmvx9f0q9vssd6fsf08ifxxynfp5jnv7lxmnzb87";
          libraryHaskellDepends = [
            base
            free
            pipes
            pipes-parse
            transformers
          ];
          doHaddock = false;
          doCheck = false;
          description = "Group streams into substreams";
          license = stdenv.lib.licenses.bsd3;
        }) {};
      pipes-interleave = callPackage ({ base, containers, heaps, mkDerivation, pipes, stdenv }:
      mkDerivation {
          pname = "pipes-interleave";
          version = "1.1.1";
          sha256 = "0l7g184ksrh9qy8ixh49iv13amiwh40v6bbx0gcgq451knfl4n17";
          libraryHaskellDepends = [
            base
            containers
            heaps
            pipes
          ];
          doHaddock = false;
          doCheck = false;
          homepage = "http://github.com/bgamari/pipes-interleave";
          description = "Interleave and merge streams of elements";
          license = stdenv.lib.licenses.bsd3;
        }) {};
      pipes-parse = callPackage ({ base, mkDerivation, pipes, stdenv, transformers }:
      mkDerivation {
          pname = "pipes-parse";
          version = "3.0.8";
          sha256 = "1a87q6l610rhxr23qfzzzif3zpfjhw3mg5gfcyjwqac25hdq73yj";
          libraryHaskellDepends = [
            base
            pipes
            transformers
          ];
          doHaddock = false;
          doCheck = false;
          description = "Parsing infrastructure for the pipes ecosystem";
          license = stdenv.lib.licenses.bsd3;
        }) {};
      pipes-safe = callPackage ({ base, containers, exceptions, mkDerivation, monad-control, mtl, pipes, stdenv, transformers, transformers-base }:
      mkDerivation {
          pname = "pipes-safe";
          version = "2.2.5";
          sha256 = "0z560n3cfidp6d6my29vdkwqnga24pd0d6wp9kcmpp2kg3kcyhh2";
          libraryHaskellDepends = [
            base
            containers
            exceptions
            monad-control
            mtl
            pipes
            transformers
            transformers-base
          ];
          doHaddock = false;
          doCheck = false;
          description = "Safety for the pipes ecosystem";
          license = stdenv.lib.licenses.bsd3;
        }) {};
      plutus-prototype = callPackage ({ base, bifunctors, binary, bytestring, cardano-crypto, cryptonite, ed25519, either, fetchgit, filepath, lens, memory, mkDerivation, mtl, operational, parsec, stdenv, transformers }:
      mkDerivation {
          pname = "plutus-prototype";
          version = "0.1.0.0";
          src = fetchgit {
            url = "https://github.com/input-output-hk/plutus-prototype";
            sha256 = "1vhnyawq02cdbywlhbvpxwdwhmvff549zlq4yda9346cr27ap565";
            rev = "eedf6b1f6f6b931fa578cf886e36b8a3a9fcda0d";
          };
          libraryHaskellDepends = [
            base
            bifunctors
            binary
            bytestring
            cardano-crypto
            cryptonite
            ed25519
            either
            filepath
            lens
            memory
            mtl
            operational
            parsec
            transformers
          ];
          doHaddock = false;
          doCheck = false;
          homepage = "iohk.io";
          description = "Prototype of the Plutus language";
          license = stdenv.lib.licenses.mit;
        }) {};
      polyparse = callPackage ({ base, bytestring, mkDerivation, stdenv, text }:
      mkDerivation {
          pname = "polyparse";
          version = "1.12";
          sha256 = "05dya1vdvq29hkhkdlsglzhw7bdn51rvs1javs0q75nf99c66k7m";
          libraryHaskellDepends = [
            base
            bytestring
            text
          ];
          doHaddock = false;
          doCheck = false;
          homepage = "http://code.haskell.org/~malcolm/polyparse/";
          description = "A variety of alternative parser combinator libraries";
          license = "LGPL";
        }) {};
      prelude-extras = callPackage ({ base, mkDerivation, stdenv }:
      mkDerivation {
          pname = "prelude-extras";
          version = "0.4.0.3";
          sha256 = "0xzqdf3nl2h0ra4gnslm1m1nsxlsgc0hh6ky3vn578vh11zhifq9";
          libraryHaskellDepends = [
            base
          ];
          doHaddock = false;
          doCheck = false;
          homepage = "http://github.com/ekmett/prelude-extras";
          description = "Higher order versions of Prelude classes";
          license = stdenv.lib.licenses.bsd3;
        }) {};
      pretty = callPackage ({ base, deepseq, ghc-prim, mkDerivation, stdenv }:
      mkDerivation {
          pname = "pretty";
          version = "1.1.3.3";
          sha256 = "164p5ybgf72hfpd3zsn8qpdxipn1pc1nl775jvn0kiqwymwjcqrv";
          libraryHaskellDepends = [
            base
            deepseq
            ghc-prim
          ];
          doHaddock = false;
          doCheck = false;
          homepage = "http://github.com/haskell/pretty";
          description = "Pretty-printing library";
          license = stdenv.lib.licenses.bsd3;
        }) {};
      primitive = callPackage ({ base, ghc-prim, mkDerivation, stdenv, transformers }:
      mkDerivation {
          pname = "primitive";
          version = "0.6.1.0";
          sha256 = "1j1q7l21rdm8kfs93vibr3xwkkhqis181w2k6klfhx5g5skiywwk";
          revision = "1";
          editedCabalFile = "0gb8lcn6bd6ilfln7ah9jmqq6324vgkrgdsnz1qvlyj3bi2w5ivf";
          libraryHaskellDepends = [
            base
            ghc-prim
            transformers
          ];
          doHaddock = false;
          doCheck = false;
          homepage = "https://github.com/haskell/primitive";
          description = "Primitive memory-related operations";
          license = stdenv.lib.licenses.bsd3;
        }) {};
      process = callPackage ({ base, deepseq, directory, filepath, mkDerivation, stdenv, unix }:
      mkDerivation {
          pname = "process";
          version = "1.4.3.0";
          sha256 = "1szhlzsjfmn5sd7r68scawqxa6l2xh0lszffi92bmhqr1b9g8wsl";
          libraryHaskellDepends = [
            base
            deepseq
            directory
            filepath
            unix
          ];
          doHaddock = false;
          doCheck = false;
          description = "Process libraries";
          license = stdenv.lib.licenses.bsd3;
        }) {};
      profunctors = callPackage ({ base, base-orphans, bifunctors, comonad, contravariant, distributive, mkDerivation, stdenv, tagged, transformers }:
      mkDerivation {
          pname = "profunctors";
          version = "5.2";
          sha256 = "1905xv9y2sx1iya0zlrx7nxhlwap5vn144nxg7s8zsj58xff59w7";
          revision = "1";
          editedCabalFile = "1q0zva60kqb560fr0ii0gm227sg6q7ddbhriv64l6nfv509vw32k";
          libraryHaskellDepends = [
            base
            base-orphans
            bifunctors
            comonad
            contravariant
            distributive
            tagged
            transformers
          ];
          doHaddock = false;
          doCheck = false;
          homepage = "http://github.com/ekmett/profunctors/";
          description = "Profunctors";
          license = stdenv.lib.licenses.bsd3;
        }) {};
      psqueues = callPackage ({ base, deepseq, ghc-prim, hashable, mkDerivation, stdenv }:
      mkDerivation {
          pname = "psqueues";
          version = "0.2.2.3";
          sha256 = "1dd6xv1wjxj1xinx155b14hijw8fafrg4096srzdzj7xyqq7qxbd";
          libraryHaskellDepends = [
            base
            deepseq
            ghc-prim
            hashable
          ];
          doHaddock = false;
          doCheck = false;
          description = "Pure priority search queues";
          license = stdenv.lib.licenses.bsd3;
        }) {};
      purescript-bridge = callPackage ({ base, containers, directory, filepath, generic-deriving, lens, mkDerivation, mtl, stdenv, text, transformers }:
      mkDerivation {
          pname = "purescript-bridge";
          version = "0.10.1.0";
          sha256 = "08v2b4n3zpbwdz8v41scjpvwha3xnk0g6vgd58ki98h1gyvr4pqs";
          libraryHaskellDepends = [
            base
            containers
            directory
            filepath
            generic-deriving
            lens
            mtl
            text
            transformers
          ];
          doHaddock = false;
          doCheck = false;
          description = "Generate PureScript data types from Haskell data types";
          license = stdenv.lib.licenses.bsd3;
        }) {};
      pvss = callPackage ({ base, binary, bytestring, cryptonite, cryptonite-openssl, deepseq, hourglass, integer-gmp, memory, mkDerivation, stdenv }:
      mkDerivation {
          pname = "pvss";
          version = "0.1";
          sha256 = "16gwq23d7p34n23ydi82lxz7cjvwdc684s36915fb2hm8k60n57s";
          revision = "1";
          editedCabalFile = "03nx4w2b6i2wn4x4ggbizc4k9y5bkjq4ihli5ln8bs60slz84srd";
          isLibrary = true;
          isExecutable = true;
          libraryHaskellDepends = [
            base
            binary
            bytestring
            cryptonite
            cryptonite-openssl
            deepseq
            integer-gmp
            memory
          ];
          executableHaskellDepends = [
            base
            cryptonite
            deepseq
            hourglass
            memory
          ];
          doHaddock = false;
          doCheck = false;
          homepage = "https://github.com/input-output-hk/pvss-haskell#readme";
          description = "Public Verifiable Secret Sharing";
          license = stdenv.lib.licenses.bsd3;
        }) {};
      quickcheck-instances = callPackage ({ QuickCheck, array, base, bytestring, containers, hashable, mkDerivation, old-time, scientific, stdenv, text, time, unordered-containers, vector }:
      mkDerivation {
          pname = "quickcheck-instances";
          version = "0.3.12";
          sha256 = "1wwvkzpams7i0j7nk5qj8vvhj8x5zcbgbgrpczszgvshva4bkmfx";
          revision = "2";
          editedCabalFile = "1v1r7gidkjc2v4dw1id57raqnjqv4rc10pa2l6xhhg0dzrnw28a3";
          libraryHaskellDepends = [
            array
            base
            bytestring
            containers
            hashable
            old-time
            QuickCheck
            scientific
            text
            time
            unordered-containers
            vector
          ];
          doHaddock = false;
          doCheck = false;
          homepage = "https://github.com/aslatter/qc-instances";
          description = "Common quickcheck instances";
          license = stdenv.lib.licenses.bsd3;
        }) {};
      quickcheck-io = callPackage ({ HUnit, QuickCheck, base, mkDerivation, stdenv }:
      mkDerivation {
          pname = "quickcheck-io";
          version = "0.1.4";
          sha256 = "179qcy15yxgllsjc2czm2jsxaryfd6mcsr07ac43kc3i11cm0dvb";
          libraryHaskellDepends = [
            base
            HUnit
            QuickCheck
          ];
          doHaddock = false;
          doCheck = false;
          homepage = "https://github.com/hspec/quickcheck-io#readme";
          description = "Use HUnit assertions as QuickCheck properties";
          license = stdenv.lib.licenses.mit;
        }) {};
      random = callPackage ({ base, mkDerivation, stdenv, time }:
      mkDerivation {
          pname = "random";
          version = "1.1";
          sha256 = "0nis3lbkp8vfx8pkr6v7b7kr5m334bzb0fk9vxqklnp2aw8a865p";
          revision = "1";
          editedCabalFile = "1pv5d7bm2rgap7llp5vjsplrg048gvf0226y0v19gpvdsx7n4rvv";
          libraryHaskellDepends = [
            base
            time
          ];
          doHaddock = false;
          doCheck = false;
          description = "random number library";
          license = stdenv.lib.licenses.bsd3;
        }) {};
      random-shuffle = callPackage ({ MonadRandom, base, mkDerivation, random, stdenv }:
      mkDerivation {
          pname = "random-shuffle";
          version = "0.0.4";
          sha256 = "0586bnlh0g2isc44jbjvafkcl4yw6lp1db8x6vr0pza0y08l8w2j";
          libraryHaskellDepends = [
            base
            MonadRandom
            random
          ];
          doHaddock = false;
          doCheck = false;
          description = "Random shuffle implementation";
          license = stdenv.lib.licenses.bsd3;
        }) {};
      readable = callPackage ({ base, bytestring, mkDerivation, stdenv, text }:
      mkDerivation {
          pname = "readable";
          version = "0.3.1";
          sha256 = "1ja39cg26wy2fs00gi12x7iq5k8i366pbqi3p916skfa5jnkfc3h";
          libraryHaskellDepends = [
            base
            bytestring
            text
          ];
          doHaddock = false;
          doCheck = false;
          homepage = "https://github.com/mightybyte/readable";
          description = "Reading from Text and ByteString";
          license = stdenv.lib.licenses.bsd3;
        }) {};
      reflection = callPackage ({ base, mkDerivation, stdenv, template-haskell }:
      mkDerivation {
          pname = "reflection";
          version = "2.1.2";
          sha256 = "0f9w0akbm6p8h7kzgcd2f6nnpw1wy84pqn45vfz1ch5j0hn8h2d9";
          libraryHaskellDepends = [
            base
            template-haskell
          ];
          doHaddock = false;
          doCheck = false;
          homepage = "http://github.com/ekmett/reflection";
          description = "Reifies arbitrary terms into types that can be reflected back into terms";
          license = stdenv.lib.licenses.bsd3;
        }) {};
      regex-base = callPackage ({ array, base, bytestring, containers, mkDerivation, mtl, stdenv }:
      mkDerivation {
          pname = "regex-base";
          version = "0.93.2";
          sha256 = "0y1j4h2pg12c853nzmczs263di7xkkmlnsq5dlp5wgbgl49mgp10";
          libraryHaskellDepends = [
            array
            base
            bytestring
            containers
            mtl
          ];
          doHaddock = false;
          doCheck = false;
          homepage = "http://sourceforge.net/projects/lazy-regex";
          description = "Replaces/Enhances Text.Regex";
          license = stdenv.lib.licenses.bsd3;
        }) {};
      regex-posix = callPackage ({ array, base, bytestring, containers, mkDerivation, regex-base, stdenv }:
      mkDerivation {
          pname = "regex-posix";
          version = "0.95.2";
          sha256 = "0gkhzhj8nvfn1ija31c7xnl6p0gadwii9ihyp219ck2arlhrj0an";
          libraryHaskellDepends = [
            array
            base
            bytestring
            containers
            regex-base
          ];
          doHaddock = false;
          doCheck = false;
          homepage = "http://sourceforge.net/projects/lazy-regex";
          description = "Replaces/Enhances Text.Regex";
          license = stdenv.lib.licenses.bsd3;
        }) {};
      regex-tdfa = callPackage ({ array, base, bytestring, containers, ghc-prim, mkDerivation, mtl, parsec, regex-base, stdenv }:
      mkDerivation {
          pname = "regex-tdfa";
          version = "1.2.2";
          sha256 = "0f8x8wyr6m21g8dnxvnvalz5bsq37l125l6qhs0fscbvprsxc4nb";
          libraryHaskellDepends = [
            array
            base
            bytestring
            containers
            ghc-prim
            mtl
            parsec
            regex-base
          ];
          doHaddock = false;
          doCheck = false;
          homepage = "https://github.com/ChrisKuklewicz/regex-tdfa";
          description = "Replaces/Enhances Text.Regex";
          license = stdenv.lib.licenses.bsd3;
        }) {};
      regex-tdfa-text = callPackage ({ array, base, mkDerivation, regex-base, regex-tdfa, stdenv, text }:
      mkDerivation {
          pname = "regex-tdfa-text";
          version = "1.0.0.3";
          sha256 = "0090g6lgbdm9lywpqm2d3724nnnh24nx3vnlqr96qc2w486pmmrq";
          libraryHaskellDepends = [
            array
            base
            regex-base
            regex-tdfa
            text
          ];
          doHaddock = false;
          doCheck = false;
          description = "Text interface for regex-tdfa";
          license = stdenv.lib.licenses.bsd3;
        }) {};
      resourcet = callPackage ({ base, containers, exceptions, lifted-base, mkDerivation, mmorph, monad-control, mtl, stdenv, transformers, transformers-base, transformers-compat }:
      mkDerivation {
          pname = "resourcet";
          version = "1.1.9";
          sha256 = "1x9f2qz57agl3xljp1wi0ab51p13czrpf6qjp3506rl9dg99j6as";
          libraryHaskellDepends = [
            base
            containers
            exceptions
            lifted-base
            mmorph
            monad-control
            mtl
            transformers
            transformers-base
            transformers-compat
          ];
          doHaddock = false;
          doCheck = false;
          homepage = "http://github.com/snoyberg/conduit";
          description = "Deterministic allocation and freeing of scarce resources";
          license = stdenv.lib.licenses.bsd3;
        }) {};
      rocksdb-haskell = callPackage ({ base, binary, bytestring, data-default, filepath, mkDerivation, resourcet, rocksdb, stdenv, transformers }:
      mkDerivation {
          pname = "rocksdb-haskell";
          version = "1.0.0";
          sha256 = "0raipwawmah4h9ryja65b881dcj4yadrhh4c4718fdr0n89wgnzd";
          libraryHaskellDepends = [
            base
            binary
            bytestring
            data-default
            filepath
            resourcet
            transformers
          ];
          librarySystemDepends = [
            rocksdb
          ];
          doHaddock = false;
          doCheck = false;
          homepage = "http://github.com/serokell/rocksdb-haskell";
          description = "Haskell bindings to RocksDB";
          license = stdenv.lib.licenses.bsd3;
        }) { rocksdb = pkgs.rocksdb; };
      safe = callPackage ({ base, mkDerivation, stdenv }:
      mkDerivation {
          pname = "safe";
          version = "0.3.14";
          sha256 = "13y8zlvifwwr5ybizqw0d1lzr763fnzlqsm8m5a1whpn933hqn6v";
          libraryHaskellDepends = [
            base
          ];
          doHaddock = false;
          doCheck = false;
          homepage = "https://github.com/ndmitchell/safe#readme";
          description = "Library of safe (exception free) functions";
          license = stdenv.lib.licenses.bsd3;
        }) {};
      safecopy = callPackage ({ array, base, bytestring, cereal, containers, mkDerivation, old-time, semigroups, stdenv, template-haskell, text, time, vector }:
      mkDerivation {
          pname = "safecopy";
          version = "0.9.3.1";
          sha256 = "06j7829q7j9vv4npzhjb04kismxacv06nwjbjd0482jcv0x9gvk3";
          libraryHaskellDepends = [
            array
            base
            bytestring
            cereal
            containers
            old-time
            semigroups
            template-haskell
            text
            time
            vector
          ];
          doHaddock = false;
          doCheck = false;
          homepage = "https://github.com/acid-state/safecopy";
          description = "Binary serialization with version control";
          license = stdenv.lib.licenses.publicDomain;
        }) {};
      scientific = callPackage ({ base, binary, bytestring, containers, deepseq, ghc-prim, hashable, integer-gmp, integer-logarithms, mkDerivation, stdenv, text, vector }:
      mkDerivation {
          pname = "scientific";
          version = "0.3.4.12";
          sha256 = "0pcm5s918sbyahbr7hinfkjcnv8fqp9xddkg6mmniyw2f1sqzyi6";
          libraryHaskellDepends = [
            base
            binary
            bytestring
            containers
            deepseq
            ghc-prim
            hashable
            integer-gmp
            integer-logarithms
            text
            vector
          ];
          doHaddock = false;
          doCheck = false;
          homepage = "https://github.com/basvandijk/scientific";
          description = "Numbers represented using scientific notation";
          license = stdenv.lib.licenses.bsd3;
        }) {};
      semigroupoids = callPackage ({ base, base-orphans, bifunctors, comonad, containers, contravariant, distributive, mkDerivation, semigroups, stdenv, tagged, transformers, transformers-compat }:
      mkDerivation {
          pname = "semigroupoids";
          version = "5.1";
          sha256 = "0dgqc59p4xx5cl8qkpm6sn4wd3n59rq7l6din76hf10bnklqrb0n";
          libraryHaskellDepends = [
            base
            base-orphans
            bifunctors
            comonad
            containers
            contravariant
            distributive
            semigroups
            tagged
            transformers
            transformers-compat
          ];
          doHaddock = false;
          doCheck = false;
          homepage = "http://github.com/ekmett/semigroupoids";
          description = "Semigroupoids: Category sans id";
          license = stdenv.lib.licenses.bsd3;
        }) {};
      semigroups = callPackage ({ base, mkDerivation, stdenv }:
      mkDerivation {
          pname = "semigroups";
          version = "0.18.2";
          sha256 = "1r6hsn3am3dpf4rprrj4m04d9318v9iq02bin0pl29dg4a3gzjax";
          libraryHaskellDepends = [
            base
          ];
          doHaddock = false;
          doCheck = false;
          homepage = "http://github.com/ekmett/semigroups/";
          description = "Anything that associates";
          license = stdenv.lib.licenses.bsd3;
        }) {};
      serokell-util = callPackage ({ QuickCheck, acid-state, aeson, ansi-terminal, base, base16-bytestring, base64-bytestring, bytestring, clock, containers, deepseq, directory, exceptions, extra, filepath, formatting, hashable, lens, log-warper, mkDerivation, monad-control, mtl, optparse-applicative, parsec, quickcheck-instances, safecopy, scientific, semigroups, stdenv, stm, template-haskell, text, text-format, time-units, transformers, universum, unordered-containers, vector, yaml }:
      mkDerivation {
          pname = "serokell-util";
          version = "0.4.0";
          sha256 = "1hql9cmw43cq9dsrkd0qwy1ycj6srsc2sr32grcfvh2j350k2m0p";
          libraryHaskellDepends = [
            acid-state
            aeson
            ansi-terminal
            base
            base16-bytestring
            base64-bytestring
            bytestring
            clock
            containers
            deepseq
            directory
            exceptions
            extra
            filepath
            formatting
            hashable
            lens
            log-warper
            monad-control
            mtl
            optparse-applicative
            parsec
            QuickCheck
            quickcheck-instances
            safecopy
            scientific
            semigroups
            stm
            template-haskell
            text
            text-format
            time-units
            transformers
            universum
            unordered-containers
            vector
            yaml
          ];
          doHaddock = false;
          doCheck = false;
          homepage = "https://github.com/serokell/serokell-util";
          description = "General-purpose functions by Serokell";
          license = stdenv.lib.licenses.mit;
        }) {};
      servant = callPackage ({ Cabal, aeson, attoparsec, base, base-compat, bytestring, case-insensitive, directory, filepath, http-api-data, http-media, http-types, mkDerivation, mmorph, mtl, natural-transformation, network-uri, stdenv, string-conversions, text, vault }:
      mkDerivation {
          pname = "servant";
          version = "0.10";
          sha256 = "07ik9ddaj1vmq37dl4mg00rawa9phfapm8a52cs1b5km5fxaknp1";
          revision = "3";
          editedCabalFile = "105fvx77sgx23q52spm1r1xchwbmvxc45hhjccasx68kpwbhdgy7";
          setupHaskellDepends = [
            base
            Cabal
            directory
            filepath
          ];
          libraryHaskellDepends = [
            aeson
            attoparsec
            base
            base-compat
            bytestring
            case-insensitive
            http-api-data
            http-media
            http-types
            mmorph
            mtl
            natural-transformation
            network-uri
            string-conversions
            text
            vault
          ];
          doHaddock = false;
          doCheck = false;
          homepage = "http://haskell-servant.readthedocs.org/";
          description = "A family of combinators for defining webservices APIs";
          license = stdenv.lib.licenses.bsd3;
        }) {};
      servant-blaze = callPackage ({ base, blaze-html, http-media, mkDerivation, servant, stdenv }:
      mkDerivation {
          pname = "servant-blaze";
          version = "0.7.1";
          sha256 = "0ii60xn5khsj8w3glvwqpwrpd6v9yc1n52gk9qsfwfxq49x1rvch";
          revision = "5";
          editedCabalFile = "05zz0kvnmai230palf44f72gm1vadqyssk9hl4h0qq5263frbsli";
          libraryHaskellDepends = [
            base
            blaze-html
            http-media
            servant
          ];
          doHaddock = false;
          doCheck = false;
          homepage = "http://haskell-servant.readthedocs.org/";
          description = "Blaze-html support for servant";
          license = stdenv.lib.licenses.bsd3;
        }) {};
      servant-multipart = callPackage ({ base, bytestring, directory, http-client, http-media, mkDerivation, network, resourcet, servant, servant-server, stdenv, text, transformers, wai, wai-extra, warp }:
      mkDerivation {
          pname = "servant-multipart";
          version = "0.10";
          sha256 = "16c1d618clq1mzgklls79xlkrh7mv17s3syc4ghg95qj87krhli8";
          isLibrary = true;
          isExecutable = true;
          libraryHaskellDepends = [
            base
            bytestring
            directory
            http-media
            resourcet
            servant
            servant-server
            text
            transformers
            wai
            wai-extra
          ];
          executableHaskellDepends = [
            base
            http-client
            network
            servant
            servant-server
            text
            transformers
            wai
            warp
          ];
          doHaddock = false;
          doCheck = false;
          homepage = "https://github.com/haskell-servant/servant-multipart#readme";
          description = "multipart/form-data (e.g file upload) support for servant";
          license = stdenv.lib.licenses.bsd3;
        }) {};
      servant-server = callPackage ({ Cabal, aeson, attoparsec, base, base-compat, base64-bytestring, bytestring, containers, directory, exceptions, filepath, http-api-data, http-types, mkDerivation, monad-control, mtl, network, network-uri, resourcet, safe, servant, split, stdenv, string-conversions, system-filepath, text, transformers, transformers-base, transformers-compat, wai, wai-app-static, warp, word8 }:
      mkDerivation {
          pname = "servant-server";
          version = "0.10";
          sha256 = "0g87g48p179v1j3ki3vsvkk5gidqfp5yb9xwnh0j90v7x8ilvlcr";
          revision = "2";
          editedCabalFile = "06kbdp3c7mcbmr92z1qbq51x2mr3d98vhi52p4y87ggwkmc5w5rr";
          isLibrary = true;
          isExecutable = true;
          setupHaskellDepends = [
            base
            Cabal
            directory
            filepath
          ];
          libraryHaskellDepends = [
            aeson
            attoparsec
            base
            base-compat
            base64-bytestring
            bytestring
            containers
            exceptions
            filepath
            http-api-data
            http-types
            monad-control
            mtl
            network
            network-uri
            resourcet
            safe
            servant
            split
            string-conversions
            system-filepath
            text
            transformers
            transformers-base
            transformers-compat
            wai
            wai-app-static
            warp
            word8
          ];
          executableHaskellDepends = [
            aeson
            base
            servant
            text
            wai
            warp
          ];
          doHaddock = false;
          doCheck = false;
          homepage = "http://haskell-servant.readthedocs.org/";
          description = "A family of combinators for defining webservices APIs and serving them";
          license = stdenv.lib.licenses.bsd3;
        }) {};
      servant-swagger = callPackage ({ Cabal, QuickCheck, aeson, base, bytestring, cabal-doctest, directory, filepath, hspec, http-media, insert-ordered-containers, lens, mkDerivation, servant, stdenv, swagger2, text, unordered-containers }:
      mkDerivation {
          pname = "servant-swagger";
          version = "1.1.2.1";
          sha256 = "0qgrc01y9d2wsfg4r1iq71m2075qg75656wlljqb7pbkywxb0aih";
          revision = "2";
          editedCabalFile = "1hg56f50hw4m87h233qz7qm7mfn9a6kw1h1f0zcl2dfss7qrn8fa";
          setupHaskellDepends = [
            base
            Cabal
            cabal-doctest
            directory
            filepath
          ];
          libraryHaskellDepends = [
            aeson
            base
            bytestring
            hspec
            http-media
            insert-ordered-containers
            lens
            QuickCheck
            servant
            swagger2
            text
            unordered-containers
          ];
          doHaddock = false;
          doCheck = false;
          homepage = "https://github.com/haskell-servant/servant-swagger";
          description = "Generate Swagger specification for your servant API";
          license = stdenv.lib.licenses.bsd3;
        }) {};
      servant-swagger-ui = callPackage ({ base, blaze-markup, bytestring, directory, file-embed, filepath, http-media, mkDerivation, servant, servant-blaze, servant-server, servant-swagger, stdenv, swagger2, template-haskell, text, transformers, transformers-compat, wai-app-static }:
      mkDerivation {
          pname = "servant-swagger-ui";
          version = "0.2.2.2.2.8";
          sha256 = "1yw483lfflpy1a16ybiy1ird1q6b0xhhaylyffxkxavaxdavrkvx";
          libraryHaskellDepends = [
            base
            blaze-markup
            bytestring
            directory
            file-embed
            filepath
            http-media
            servant
            servant-blaze
            servant-server
            servant-swagger
            swagger2
            template-haskell
            text
            transformers
            transformers-compat
            wai-app-static
          ];
          doHaddock = false;
          doCheck = false;
          homepage = "https://github.com/phadej/servant-swagger-ui#readme";
          description = "Servant swagger ui";
          license = stdenv.lib.licenses.bsd3;
        }) {};
      setenv = callPackage ({ base, mkDerivation, stdenv, unix }:
      mkDerivation {
          pname = "setenv";
          version = "0.1.1.3";
          sha256 = "0cnbgrvb9byyahb37zlqrj05rj25v190crgcw8wmlgf0mwwxyn73";
          revision = "1";
          editedCabalFile = "0ny4g3kjys0hqg41mnwrsymy1bwhl8l169kis4y4fa58sb06m4f5";
          libraryHaskellDepends = [
            base
            unix
          ];
          doHaddock = false;
          doCheck = false;
          description = "A cross-platform library for setting environment variables";
          license = stdenv.lib.licenses.mit;
        }) {};
      simple-sendfile = callPackage ({ base, bytestring, mkDerivation, network, stdenv, unix }:
      mkDerivation {
          pname = "simple-sendfile";
          version = "0.2.25";
          sha256 = "0k99j9xfcf83c55jmn202hdinhjaa4yn3dal4rvjk2w2rlhqirha";
          revision = "1";
          editedCabalFile = "1axghvn2iz0gzlc0ics4q8abl15ggwvcwcmly5cxhmc32hqv8y5c";
          libraryHaskellDepends = [
            base
            bytestring
            network
            unix
          ];
          doHaddock = false;
          doCheck = false;
          description = "Cross platform library for the sendfile system call";
          license = stdenv.lib.licenses.bsd3;
        }) {};
      snap-core = callPackage ({ HUnit, attoparsec, base, bytestring, bytestring-builder, case-insensitive, containers, directory, filepath, hashable, io-streams, lifted-base, mkDerivation, monad-control, mtl, network, network-uri, old-locale, random, readable, regex-posix, stdenv, text, time, transformers, transformers-base, unix-compat, unordered-containers, vector }:
      mkDerivation {
          pname = "snap-core";
          version = "1.0.2.0";
          sha256 = "0p5nwm8b85h1b4q8lr955vhyw7l8xcfpkqbdkicrr6qn4x3vm3p4";
          revision = "1";
          editedCabalFile = "01bbi94sqilh8wr5nqd29vp21b62b9crbc3hcrbf65w53aba0h7x";
          libraryHaskellDepends = [
            attoparsec
            base
            bytestring
            bytestring-builder
            case-insensitive
            containers
            directory
            filepath
            hashable
            HUnit
            io-streams
            lifted-base
            monad-control
            mtl
            network
            network-uri
            old-locale
            random
            readable
            regex-posix
            text
            time
            transformers
            transformers-base
            unix-compat
            unordered-containers
            vector
          ];
          doHaddock = false;
          doCheck = false;
          homepage = "http://snapframework.com/";
          description = "Snap: A Haskell Web Framework (core interfaces and types)";
          license = stdenv.lib.licenses.bsd3;
        }) {};
      snap-server = callPackage ({ attoparsec, base, blaze-builder, bytestring, bytestring-builder, case-insensitive, clock, containers, filepath, io-streams, io-streams-haproxy, lifted-base, mkDerivation, mtl, network, old-locale, snap-core, stdenv, text, time, unix, unix-compat, vector }:
      mkDerivation {
          pname = "snap-server";
          version = "1.0.2.0";
          sha256 = "0jfmbc6dx4jl1jvx89v5ghw3q298wbdkzgmvnn1fxbiiadcjjzv7";
          revision = "1";
          editedCabalFile = "0ls5k20qdjh3bym66piwg7gvdaa47m5wqkgkd1spvv0y3cd1c95w";
          isLibrary = true;
          isExecutable = true;
          libraryHaskellDepends = [
            attoparsec
            base
            blaze-builder
            bytestring
            bytestring-builder
            case-insensitive
            clock
            containers
            filepath
            io-streams
            io-streams-haproxy
            lifted-base
            mtl
            network
            old-locale
            snap-core
            text
            time
            unix
            unix-compat
            vector
          ];
          doHaddock = false;
          doCheck = false;
          homepage = "http://snapframework.com/";
          description = "A web server for the Snap Framework";
          license = stdenv.lib.licenses.bsd3;
        }) {};
      socket-io = callPackage ({ aeson, attoparsec, base, bytestring, engine-io, fetchgit, mkDerivation, mtl, stdenv, stm, text, transformers, unordered-containers, vector }:
      mkDerivation {
          pname = "socket-io";
          version = "1.3.7";
          src = fetchgit {
            url = "https://github.com/serokell/engine.io.git";
            sha256 = "0j2rxbw5g88ivmjzhmhnxk4cgkxdw97i2qlzw47gzyv56ciqfdny";
            rev = "a594e402fd450f11ad60d09ddbd93db500000632";
          };
          postUnpack = "sourceRoot+=/socket-io; echo source root reset to \$sourceRoot";
          libraryHaskellDepends = [
            aeson
            attoparsec
            base
            bytestring
            engine-io
            mtl
            stm
            text
            transformers
            unordered-containers
            vector
          ];
          doHaddock = false;
          doCheck = false;
          homepage = "http://github.com/ocharles/engine.io";
          license = stdenv.lib.licenses.bsd3;
        }) {};
      socks = callPackage ({ base, bytestring, cereal, mkDerivation, network, stdenv }:
      mkDerivation {
          pname = "socks";
          version = "0.5.5";
          sha256 = "0s689w1hh9g8ifl75xhzbv96ir07hwn04b4lgvbxzl8swa9ylir6";
          revision = "1";
          editedCabalFile = "0nz8q0xvd8y6f42bd1w3q8d8bg1qzl8ggx0a23kb3jb60g36dmvw";
          libraryHaskellDepends = [
            base
            bytestring
            cereal
            network
          ];
          doHaddock = false;
          doCheck = false;
          homepage = "http://github.com/vincenthz/hs-socks";
          description = "Socks proxy (version 5) implementation";
          license = stdenv.lib.licenses.bsd3;
        }) {};
      split = callPackage ({ base, mkDerivation, stdenv }:
      mkDerivation {
          pname = "split";
          version = "0.2.3.1";
          sha256 = "12660m16c6sib3laaxn6w9s453pyx1b49myrmzfij372vq5bc5bn";
          revision = "1";
          editedCabalFile = "1kbf588dpzivh8fzrfgs761i4pqzcnpn8di7zxnq0ir9lwhfk2b0";
          libraryHaskellDepends = [
            base
          ];
          doHaddock = false;
          doCheck = false;
          description = "Combinator library for splitting lists";
          license = stdenv.lib.licenses.bsd3;
        }) {};
      statestack = callPackage ({ base, mkDerivation, mtl, stdenv, transformers, transformers-compat }:
      mkDerivation {
          pname = "statestack";
          version = "0.2.0.5";
          sha256 = "0rjzx9iy5mx5igir6gvslznnx3gpxlb1xy1n8h4cn54cn3wxrspl";
          revision = "1";
          editedCabalFile = "0kf1jdhdv9fiwlbn2915sg39x23lfxlyp2qb7jkrvx8p8v2sam7i";
          libraryHaskellDepends = [
            base
            mtl
            transformers
            transformers-compat
          ];
          doHaddock = false;
          doCheck = false;
          description = "Simple State-like monad transformer with saveable and restorable state";
          license = stdenv.lib.licenses.bsd3;
        }) {};
      statistics = callPackage ({ aeson, base, binary, deepseq, erf, math-functions, mkDerivation, monad-par, mwc-random, primitive, stdenv, vector, vector-algorithms, vector-binary-instances }:
      mkDerivation {
          pname = "statistics";
          version = "0.13.3.0";
          sha256 = "1vc12c3mnpspbycwkl0b22jqrdbg9fpmr1fxdxlmqwl603qy0zvf";
          libraryHaskellDepends = [
            aeson
            base
            binary
            deepseq
            erf
            math-functions
            monad-par
            mwc-random
            primitive
            vector
            vector-algorithms
            vector-binary-instances
          ];
          doHaddock = false;
          doCheck = false;
          homepage = "https://github.com/bos/statistics";
          description = "A library of statistical types, data, and functions";
          license = stdenv.lib.licenses.bsd3;
        }) {};
      stm = callPackage ({ array, base, mkDerivation, stdenv }:
      mkDerivation {
          pname = "stm";
          version = "2.4.4.1";
          sha256 = "111kpy1d6f5c0bggh6hyfm86q5p8bq1qbqf6dw2x4l4dxnar16cg";
          revision = "1";
          editedCabalFile = "0kzw4rw9fgmc4qyxmm1lwifdyrx5r1356150xm14vy4mp86diks9";
          libraryHaskellDepends = [
            array
            base
          ];
          doHaddock = false;
          doCheck = false;
          description = "Software Transactional Memory";
          license = stdenv.lib.licenses.bsd3;
        }) {};
      stm-containers = callPackage ({ base, base-prelude, focus, hashable, list-t, mkDerivation, primitive, stdenv, transformers }:
      mkDerivation {
          pname = "stm-containers";
          version = "0.2.15";
          sha256 = "1q5jsrmvmqlw6xjh6gj94qz1l0a37iybcqx42v17a50kpsy86925";
          libraryHaskellDepends = [
            base
            base-prelude
            focus
            hashable
            list-t
            primitive
            transformers
          ];
          doHaddock = false;
          doCheck = false;
          homepage = "https://github.com/nikita-volkov/stm-containers";
          description = "Containers for STM";
          license = stdenv.lib.licenses.mit;
        }) {};
      stm-delay = callPackage ({ base, mkDerivation, stdenv, stm }:
      mkDerivation {
          pname = "stm-delay";
          version = "0.1.1.1";
          sha256 = "0cla21v89gcvmr1iwzibq13v1yq02xg4h6k9l6kcprj7mhd5hcmi";
          libraryHaskellDepends = [
            base
            stm
          ];
          doHaddock = false;
          doCheck = false;
          homepage = "https://github.com/joeyadams/haskell-stm-delay";
          description = "Updatable one-shot timer polled with STM";
          license = stdenv.lib.licenses.bsd3;
        }) {};
      streaming-commons = callPackage ({ array, async, base, blaze-builder, bytestring, directory, mkDerivation, network, process, random, stdenv, stm, text, transformers, unix, zlib }:
      mkDerivation {
          pname = "streaming-commons";
          version = "0.1.17";
          sha256 = "1abxyjkn8xc8d33yhqxy1ki01kpzf4hy55f167qg4vk2ig5kh2p5";
          libraryHaskellDepends = [
            array
            async
            base
            blaze-builder
            bytestring
            directory
            network
            process
            random
            stm
            text
            transformers
            unix
            zlib
          ];
          doHaddock = false;
          doCheck = false;
          homepage = "https://github.com/fpco/streaming-commons";
          description = "Common lower-level functions needed by various streaming data libraries";
          license = stdenv.lib.licenses.mit;
        }) {};
      string-conversions = callPackage ({ base, bytestring, mkDerivation, stdenv, text, utf8-string }:
      mkDerivation {
          pname = "string-conversions";
          version = "0.4.0.1";
          sha256 = "150rdank90h7v08x0wq4dffjbxv2daf5v9sqfs5mab76kinwxg26";
          libraryHaskellDepends = [
            base
            bytestring
            text
            utf8-string
          ];
          doHaddock = false;
          doCheck = false;
          homepage = "https://github.com/soenkehahn/string-conversions#readme";
          description = "Simplifies dealing with different types for strings";
          license = stdenv.lib.licenses.bsd3;
        }) {};
      string-qq = callPackage ({ base, mkDerivation, stdenv, template-haskell }:
      mkDerivation {
          pname = "string-qq";
          version = "0.0.2";
          sha256 = "0662m3i5xrdrr95w829bszkhp88mj9iy1zya54vk2sl5hz9wlmwp";
          libraryHaskellDepends = [
            base
            template-haskell
          ];
          doHaddock = false;
          doCheck = false;
          description = "QuasiQuoter for non-interpolated strings, texts and bytestrings";
          license = stdenv.lib.licenses.publicDomain;
        }) {};
      stringbuilder = callPackage ({ base, mkDerivation, stdenv }:
      mkDerivation {
          pname = "stringbuilder";
          version = "0.5.0";
          sha256 = "1ap95xphqnrhv64c2a137wqslkdmb2jjd9ldb17gs1pw48k8hrl9";
          libraryHaskellDepends = [
            base
          ];
          doHaddock = false;
          doCheck = false;
          description = "A writer monad for multi-line string literals";
          license = stdenv.lib.licenses.mit;
        }) {};
      stringsearch = callPackage ({ array, base, bytestring, containers, mkDerivation, stdenv }:
      mkDerivation {
          pname = "stringsearch";
          version = "0.3.6.6";
          sha256 = "0jpy9xjcjdbpi3wk6mg7xwd7wfi2mma70p97v1ij5i8bj9qijpr9";
          libraryHaskellDepends = [
            array
            base
            bytestring
            containers
          ];
          doHaddock = false;
          doCheck = false;
          homepage = "https://bitbucket.org/dafis/stringsearch";
          description = "Fast searching, splitting and replacing of ByteStrings";
          license = stdenv.lib.licenses.bsd3;
        }) {};
      svg-builder = callPackage ({ base, blaze-builder, bytestring, hashable, mkDerivation, stdenv, text, unordered-containers }:
      mkDerivation {
          pname = "svg-builder";
          version = "0.1.0.2";
          sha256 = "0m7fpxh2viafcfm04xzy64jakx5c0p5wcam3bdwxgmj3r3q0qjc1";
          libraryHaskellDepends = [
            base
            blaze-builder
            bytestring
            hashable
            text
            unordered-containers
          ];
          doHaddock = false;
          doCheck = false;
          homepage = "http://github.com/jeffreyrosenbluth/svg-builder.git";
          description = "DSL for building SVG";
          license = stdenv.lib.licenses.bsd3;
        }) {};
      swagger2 = callPackage ({ aeson, base, base-compat, bytestring, containers, fetchgit, generics-sop, hashable, http-media, insert-ordered-containers, lens, mkDerivation, mtl, network, scientific, stdenv, template-haskell, text, time, transformers, unordered-containers, uuid-types, vector }:
      mkDerivation {
          pname = "swagger2";
          version = "2.1.3";
          src = fetchgit {
            url = "https://github.com/serokell/swagger2";
            sha256 = "00icvfppinysv0ig4jclp7fxpj993ay3zb5ibkz43idcrxv3yaja";
            rev = "6cc2063e1c8da9e701f3ac95549b8a33be9605de";
          };
          libraryHaskellDepends = [
            aeson
            base
            base-compat
            bytestring
            containers
            generics-sop
            hashable
            http-media
            insert-ordered-containers
            lens
            mtl
            network
            scientific
            template-haskell
            text
            time
            transformers
            unordered-containers
            uuid-types
            vector
          ];
          doHaddock = false;
          doCheck = false;
          homepage = "https://github.com/GetShopTV/swagger2";
          description = "Swagger 2.0 data model";
          license = stdenv.lib.licenses.bsd3;
        }) {};
      syb = callPackage ({ base, mkDerivation, stdenv }:
      mkDerivation {
          pname = "syb";
          version = "0.6";
          sha256 = "1p3cnqjm13677r4a966zffzhi9b3a321aln8zs8ckqj0d9z1z3d3";
          revision = "1";
          editedCabalFile = "158ngdnlq9n1mil7cq2bzy4zkgx73zzms9q56wp6ll93m5mc4nlx";
          libraryHaskellDepends = [
            base
          ];
          doHaddock = false;
          doCheck = false;
          homepage = "http://www.cs.uu.nl/wiki/GenericProgramming/SYB";
          description = "Scrap Your Boilerplate";
          license = stdenv.lib.licenses.bsd3;
        }) {};
      system-filepath = callPackage ({ base, bytestring, deepseq, mkDerivation, stdenv, text }:
      mkDerivation {
          pname = "system-filepath";
          version = "0.4.13.4";
          sha256 = "1yy5zsmmimhg6iaw9fmpwrxvxrgi5s6bfyqfihdsnx4bjvn7sp9l";
          libraryHaskellDepends = [
            base
            bytestring
            deepseq
            text
          ];
          doHaddock = false;
          doCheck = false;
          homepage = "https://github.com/fpco/haskell-filesystem";
          description = "High-level, byte-based file and directory path manipulations (deprecated)";
          license = stdenv.lib.licenses.mit;
        }) {};
      tagged = callPackage ({ base, deepseq, mkDerivation, stdenv, template-haskell, transformers, transformers-compat }:
      mkDerivation {
          pname = "tagged";
          version = "0.8.5";
          sha256 = "16cdzh0bw16nvjnyyy5j9s60malhz4nnazw96vxb0xzdap4m2z74";
          revision = "1";
          editedCabalFile = "15mqdimbgrq5brqljjl7dbxkyrxppap06q53cp7ml7w3l08v5mx8";
          libraryHaskellDepends = [
            base
            deepseq
            template-haskell
            transformers
            transformers-compat
          ];
          doHaddock = false;
          doCheck = false;
          homepage = "http://github.com/ekmett/tagged";
          description = "Haskell 98 phantom types to avoid unsafely passing dummy arguments";
          license = stdenv.lib.licenses.bsd3;
        }) {};
      tar = callPackage ({ array, base, bytestring, containers, deepseq, directory, filepath, mkDerivation, stdenv, time }:
      mkDerivation {
          pname = "tar";
          version = "0.5.0.3";
          sha256 = "18qq94j9bm91iswnxq2dm5dws5c7wm4k01q2rpf8py35cf3svnfq";
          libraryHaskellDepends = [
            array
            base
            bytestring
            containers
            deepseq
            directory
            filepath
            time
          ];
          doHaddock = false;
          doCheck = false;
          description = "Reading, writing and manipulating \".tar\" archive files.";
          license = stdenv.lib.licenses.bsd3;
        }) {};
      template-haskell = callPackage ({ base, ghc-boot-th, mkDerivation, pretty, stdenv }:
      mkDerivation {
          pname = "template-haskell";
          version = "2.11.1.0";
          sha256 = "171ngdd93i9prp9d5a4ix0alp30ahw2dvdk7i8in9mzscnv41csz";
          libraryHaskellDepends = [
            base
            ghc-boot-th
            pretty
          ];
          doHaddock = false;
          doCheck = false;
          description = "Support library for Template Haskell";
          license = stdenv.lib.licenses.bsd3;
        }) {};
      temporary = callPackage ({ base, directory, exceptions, filepath, mkDerivation, stdenv, transformers, unix }:
      mkDerivation {
          pname = "temporary";
          version = "1.2.0.4";
          sha256 = "0qk741yqnpd69sksgks2vb7zi50rglp9m498lzw4sh268a017rsi";
          libraryHaskellDepends = [
            base
            directory
            exceptions
            filepath
            transformers
            unix
          ];
          doHaddock = false;
          doCheck = false;
          homepage = "http://www.github.com/feuerbach/temporary";
          description = "Portable temporary file and directory support for Windows and Unix, based on code from Cabal";
          license = stdenv.lib.licenses.bsd3;
        }) {};
      text = callPackage ({ array, base, binary, bytestring, deepseq, ghc-prim, integer-gmp, mkDerivation, stdenv }:
      mkDerivation {
          pname = "text";
          version = "1.2.2.1";
          sha256 = "0nrrzx0ws7pv4dx9jbc6jm2734al1cr0m6iwcnbck4v2yfyv3p8s";
          libraryHaskellDepends = [
            array
            base
            binary
            bytestring
            deepseq
            ghc-prim
            integer-gmp
          ];
          doHaddock = false;
          doCheck = false;
          homepage = "https://github.com/bos/text";
          description = "An efficient packed Unicode text type";
          license = stdenv.lib.licenses.bsd3;
        }) {};
      text-format = callPackage ({ array, base, double-conversion, ghc-prim, integer-gmp, mkDerivation, old-locale, stdenv, text, time, transformers }:
      mkDerivation {
          pname = "text-format";
          version = "0.3.1.1";
          sha256 = "02zfgzfjvkaxbma1h2gr95h10c8q9gyaadag41q579j68iv15qbd";
          libraryHaskellDepends = [
            array
            base
            double-conversion
            ghc-prim
            integer-gmp
            old-locale
            text
            time
            transformers
          ];
          doHaddock = false;
          doCheck = false;
          homepage = "https://github.com/bos/text-format";
          description = "Text formatting";
          license = stdenv.lib.licenses.bsd3;
        }) {};
      tf-random = callPackage ({ base, mkDerivation, primitive, random, stdenv, time }:
      mkDerivation {
          pname = "tf-random";
          version = "0.5";
          sha256 = "0445r2nns6009fmq0xbfpyv7jpzwv0snccjdg7hwj4xk4z0cwc1f";
          libraryHaskellDepends = [
            base
            primitive
            random
            time
          ];
          doHaddock = false;
          doCheck = false;
          description = "High-quality splittable pseudorandom number generator";
          license = stdenv.lib.licenses.bsd3;
        }) {};
      th-abstraction = callPackage ({ base, containers, ghc-prim, mkDerivation, stdenv, template-haskell }:
      mkDerivation {
          pname = "th-abstraction";
          version = "0.2.2.0";
          sha256 = "00xnyknp1xgbr6rqbmdbpvxrnd3pw1wax46vv03g8bbjm0m4d7kd";
          libraryHaskellDepends = [
            base
            containers
            ghc-prim
            template-haskell
          ];
          doHaddock = false;
          doCheck = false;
          homepage = "https://github.com/glguy/th-abstraction";
          description = "Nicer interface for reified information about data types";
          license = stdenv.lib.licenses.isc;
        }) {};
      th-expand-syns = callPackage ({ base, containers, mkDerivation, stdenv, syb, template-haskell }:
      mkDerivation {
          pname = "th-expand-syns";
          version = "0.4.3.0";
          sha256 = "17b73q0d5r8xixhvdp0hv4ap96l7s3f2y0j5cknp81b1hyinivlz";
          libraryHaskellDepends = [
            base
            containers
            syb
            template-haskell
          ];
          doHaddock = false;
          doCheck = false;
          homepage = "https://github.com/DanielSchuessler/th-expand-syns";
          description = "Expands type synonyms in Template Haskell ASTs";
          license = stdenv.lib.licenses.bsd3;
        }) {};
      th-lift = callPackage ({ base, ghc-prim, mkDerivation, stdenv, template-haskell }:
      mkDerivation {
          pname = "th-lift";
          version = "0.7.7";
          sha256 = "1dfb0z42vrmdx579lkam07ic03d3v5y19339a3ca0bwpprpzmihn";
          libraryHaskellDepends = [
            base
            ghc-prim
            template-haskell
          ];
          doHaddock = false;
          doCheck = false;
          homepage = "http://github.com/mboes/th-lift";
          description = "Derive Template Haskell's Lift class for datatypes";
          license = stdenv.lib.licenses.bsd3;
        }) {};
      th-lift-instances = callPackage ({ base, bytestring, containers, mkDerivation, stdenv, template-haskell, text, th-lift, vector }:
      mkDerivation {
          pname = "th-lift-instances";
          version = "0.1.11";
          sha256 = "1f56cp6ckcalld5jchv0kxpjkwcsixd7smd0g7r8cg67ppx6m90x";
          libraryHaskellDepends = [
            base
            bytestring
            containers
            template-haskell
            text
            th-lift
            vector
          ];
          doHaddock = false;
          doCheck = false;
          homepage = "http://github.com/bennofs/th-lift-instances/";
          description = "Lift instances for template-haskell for common data types";
          license = stdenv.lib.licenses.bsd3;
        }) {};
      th-orphans = callPackage ({ base, mkDerivation, mtl, stdenv, template-haskell, th-lift, th-lift-instances, th-reify-many }:
      mkDerivation {
          pname = "th-orphans";
          version = "0.13.3";
          sha256 = "0vf4g2pwhgh242512cssbzsgbpfrnn1fj5kv7qw4wx8cdnvdb03k";
          libraryHaskellDepends = [
            base
            mtl
            template-haskell
            th-lift
            th-lift-instances
            th-reify-many
          ];
          doHaddock = false;
          doCheck = false;
          description = "Orphan instances for TH datatypes";
          license = stdenv.lib.licenses.bsd3;
        }) {};
      th-reify-many = callPackage ({ base, containers, mkDerivation, mtl, safe, stdenv, template-haskell, th-expand-syns }:
      mkDerivation {
          pname = "th-reify-many";
          version = "0.1.6";
          sha256 = "1b76zjxkj0v0n8zj9l0nwav2irm0c43rx6qjihfw8klmmxvx59df";
          libraryHaskellDepends = [
            base
            containers
            mtl
            safe
            template-haskell
            th-expand-syns
          ];
          doHaddock = false;
          doCheck = false;
          homepage = "http://github.com/mgsloan/th-reify-many";
          description = "Recurseively reify template haskell datatype info";
          license = stdenv.lib.licenses.bsd3;
        }) {};
      th-utilities = callPackage ({ base, bytestring, containers, directory, filepath, mkDerivation, primitive, stdenv, syb, template-haskell, text, th-orphans }:
      mkDerivation {
          pname = "th-utilities";
          version = "0.2.0.1";
          sha256 = "1mki2s821b1zpdn5463qz5vl3kvxxam90iax1n6vznf0d7p4rik5";
          libraryHaskellDepends = [
            base
            bytestring
            containers
            directory
            filepath
            primitive
            syb
            template-haskell
            text
            th-orphans
          ];
          doHaddock = false;
          doCheck = false;
          homepage = "https://github.com/fpco/th-utilities#readme";
          description = "Collection of useful functions for use with Template Haskell";
          license = stdenv.lib.licenses.mit;
        }) {};
      time = callPackage ({ base, deepseq, mkDerivation, stdenv }:
      mkDerivation {
          pname = "time";
          version = "1.6.0.1";
          sha256 = "1jvzgifkalfypbm479fzxb7yi8d5z00b4y6hf6qjdlpl71pv8sgz";
          libraryHaskellDepends = [
            base
            deepseq
          ];
          doHaddock = false;
          doCheck = false;
          homepage = "https://github.com/haskell/time";
          description = "A time library";
          license = stdenv.lib.licenses.bsd3;
        }) {};
      time-locale-compat = callPackage ({ base, mkDerivation, old-locale, stdenv, time }:
      mkDerivation {
          pname = "time-locale-compat";
          version = "0.1.1.3";
          sha256 = "1vdcfr2hp9qh3ag90x6ikbdf42wiqpdylnplffna54bpnilbyi4i";
          libraryHaskellDepends = [
            base
            old-locale
            time
          ];
          doHaddock = false;
          doCheck = false;
          homepage = "https://github.com/khibino/haskell-time-locale-compat";
          description = "Compatibility of TimeLocale between old-locale and time-1.5";
          license = stdenv.lib.licenses.bsd3;
        }) {};
      time-units = callPackage ({ base, fetchgit, mkDerivation, stdenv }:
      mkDerivation {
          pname = "time-units";
          version = "1.0.0";
          src = fetchgit {
            url = "https://github.com/serokell/time-units.git";
            sha256 = "0psdr1if0rgnn24698x3583m0603rwd3sd7yb9whj03hskmkwpgs";
            rev = "6c3747c1ac794f952de996dd7ba8a2f6d63bf132";
          };
          libraryHaskellDepends = [
            base
          ];
          doHaddock = false;
          doCheck = false;
          homepage = "http://github.com/acw/time-units";
          description = "A basic library for defining units of time as types";
          license = stdenv.lib.licenses.bsd3;
        }) {};
      tls = callPackage ({ asn1-encoding, asn1-types, async, base, bytestring, cereal, cryptonite, data-default-class, memory, mkDerivation, mtl, network, stdenv, transformers, x509, x509-store, x509-validation }:
      mkDerivation {
          pname = "tls";
          version = "1.3.10";
          sha256 = "0w81bv1khibp36mnqb2685y01s3v1032l3qf1y6wx9fx807ps1cz";
          revision = "2";
          editedCabalFile = "17734zs69kph9pv8zpk4fm58gfhzcwjwqlk71sqib5r2zi0lby9h";
          libraryHaskellDepends = [
            asn1-encoding
            asn1-types
            async
            base
            bytestring
            cereal
            cryptonite
            data-default-class
            memory
            mtl
            network
            transformers
            x509
            x509-store
            x509-validation
          ];
          doHaddock = false;
          doCheck = false;
          homepage = "http://github.com/vincenthz/hs-tls";
          description = "TLS/SSL protocol native implementation (Server and Client)";
          license = stdenv.lib.licenses.bsd3;
        }) {};
      transformers = callPackage ({ base, mkDerivation, stdenv }:
      mkDerivation {
          pname = "transformers";
          version = "0.5.2.0";
          sha256 = "1qkhi8ssf8c4jnmrw9dzym3igqbzq7h48iisaykdfzdsm09qfh3c";
          libraryHaskellDepends = [
            base
          ];
          doHaddock = false;
          doCheck = false;
          description = "Concrete functor and monad transformers";
          license = stdenv.lib.licenses.bsd3;
        }) {};
      transformers-base = callPackage ({ base, mkDerivation, stdenv, stm, transformers, transformers-compat }:
      mkDerivation {
          pname = "transformers-base";
          version = "0.4.4";
          sha256 = "11r3slgpgpra6zi2kjg3g60gvv17b1fh6qxipcpk8n86qx7lk8va";
          revision = "1";
          editedCabalFile = "196pr3a4lhgklyw6nq6rv1j9djwzmvx7xrpp58carxnb55gk06pv";
          libraryHaskellDepends = [
            base
            stm
            transformers
            transformers-compat
          ];
          doHaddock = false;
          doCheck = false;
          homepage = "https://github.com/mvv/transformers-base";
          description = "Lift computations from the bottom of a transformer stack";
          license = stdenv.lib.licenses.bsd3;
        }) {};
      transformers-compat = callPackage ({ base, ghc-prim, mkDerivation, stdenv, transformers }:
      mkDerivation {
          pname = "transformers-compat";
          version = "0.5.1.4";
          sha256 = "17yam0199fh9ndsn9n69jx9nvbsmymzzwbi23dck3dk4q57fz0fq";
          libraryHaskellDepends = [
            base
            ghc-prim
            transformers
          ];
          doHaddock = false;
          doCheck = false;
          homepage = "http://github.com/ekmett/transformers-compat/";
          description = "A small compatibility shim exposing the new types from transformers 0.3 and 0.4 to older Haskell platforms.";
          license = stdenv.lib.licenses.bsd3;
        }) {};
      transformers-lift = callPackage ({ base, mkDerivation, stdenv, transformers, writer-cps-transformers }:
      mkDerivation {
          pname = "transformers-lift";
          version = "0.2.0.1";
          sha256 = "17g03r5hpnygx0c9ybr9za6208ay0cjvz47rkyplv1r9zcivzn0b";
          libraryHaskellDepends = [
            base
            transformers
            writer-cps-transformers
          ];
          doHaddock = false;
          doCheck = false;
          description = "Ad-hoc type classes for lifting";
          license = stdenv.lib.licenses.bsd3;
        }) {};
      tuple = callPackage ({ OneTuple, base, mkDerivation, stdenv }:
      mkDerivation {
          pname = "tuple";
          version = "0.3.0.2";
          sha256 = "094nx29aahyrvbcn7yca9zs2a5rxz1is7510w1q43rpvza7hdjrg";
          libraryHaskellDepends = [
            base
            OneTuple
          ];
          doHaddock = false;
          doCheck = false;
          description = "Various functions on tuples";
          license = stdenv.lib.licenses.bsd3;
        }) {};
      type-operators = callPackage ({ base, ghc-prim, mkDerivation, stdenv }:
      mkDerivation {
          pname = "type-operators";
          version = "0.1.0.4";
          sha256 = "0x0bshb13b7i4imn0pgpljcj109c9z5mgw84mjmlcg62d3ryvg6v";
          libraryHaskellDepends = [
            base
            ghc-prim
          ];
          doHaddock = false;
          doCheck = false;
          homepage = "https://github.com/Shou/type-operators#readme";
          description = "Various type-level operators";
          license = stdenv.lib.licenses.bsd3;
        }) {};
      unbounded-delays = callPackage ({ Cabal, base, mkDerivation, stdenv }:
      mkDerivation {
          pname = "unbounded-delays";
          version = "0.1.0.10";
          sha256 = "08x1kk32qj0d4hba020cx9pzzrxv6r8zhv5564r32zr6gi1j2dhw";
          revision = "1";
          editedCabalFile = "1ip5c46w8v8ddv4hzxpl6zl892xy6803z49a24w4dg8pi5r4qhlq";
          setupHaskellDepends = [
            base
            Cabal
          ];
          libraryHaskellDepends = [
            base
          ];
          doHaddock = false;
          doCheck = false;
          homepage = "https://github.com/basvandijk/unbounded-delays";
          description = "Unbounded thread delays and timeouts";
          license = stdenv.lib.licenses.bsd3;
        }) {};
      unexceptionalio = callPackage ({ base, mkDerivation, stdenv }:
      mkDerivation {
          pname = "unexceptionalio";
          version = "0.3.0";
          sha256 = "1f7h7zwky4scdcyjspg4ksfh7x6yra0wjybxq70p7vcwpgk2nzlj";
          libraryHaskellDepends = [
            base
          ];
          doHaddock = false;
          doCheck = false;
          homepage = "https://github.com/singpolyma/unexceptionalio";
          description = "IO without any non-error, synchronous exceptions";
          license = "unknown";
        }) {};
      universum = callPackage ({ base, bytestring, containers, deepseq, exceptions, ghc-prim, hashable, microlens, microlens-mtl, mkDerivation, mtl, safe, stdenv, stm, text, text-format, transformers, type-operators, unordered-containers, utf8-string, vector }:
      mkDerivation {
          pname = "universum";
          version = "0.4.3";
          sha256 = "17rrikfid54z8h95qns5q7bdxadnnggv1pl2d9ilz9pz9hi7a9g6";
          libraryHaskellDepends = [
            base
            bytestring
            containers
            deepseq
            exceptions
            ghc-prim
            hashable
            microlens
            microlens-mtl
            mtl
            safe
            stm
            text
            text-format
            transformers
            type-operators
            unordered-containers
            utf8-string
            vector
          ];
          doHaddock = false;
          doCheck = false;
          homepage = "https://github.com/serokell/universum";
          description = "Custom prelude used in Serokell";
          license = stdenv.lib.licenses.mit;
        }) {};
      unix = callPackage ({ base, bytestring, mkDerivation, stdenv, time }:
      mkDerivation {
          pname = "unix";
          version = "2.7.2.1";
          sha256 = "1709ip8k1vahy00zi7v7qccw6rr22qrf3vk54h97jxrnjiakc1gw";
          revision = "1";
          editedCabalFile = "1m6gvvsb7ds25qws07wn6v3icksmh9g09qbrz726z8rnvvlbdc9x";
          libraryHaskellDepends = [
            base
            bytestring
            time
          ];
          doHaddock = false;
          doCheck = false;
          homepage = "https://github.com/haskell/unix";
          description = "POSIX functionality";
          license = stdenv.lib.licenses.bsd3;
        }) {};
      unix-compat = callPackage ({ base, mkDerivation, stdenv, unix }:
      mkDerivation {
          pname = "unix-compat";
          version = "0.4.3.1";
          sha256 = "09vykw89x981fywy0w1pci2v8zy3ajyjwh9z2n610vjacmd1v03j";
          revision = "2";
          editedCabalFile = "0b5jicn8nm53yxxzwlvfcv4xp5rrqp98x5wwqh234wn9x44z54d2";
          libraryHaskellDepends = [
            base
            unix
          ];
          doHaddock = false;
          doCheck = false;
          homepage = "http://github.com/jystic/unix-compat";
          description = "Portable POSIX-compatibility layer";
          license = stdenv.lib.licenses.bsd3;
        }) {};
      unix-time = callPackage ({ base, binary, bytestring, mkDerivation, old-time, stdenv }:
      mkDerivation {
          pname = "unix-time";
          version = "0.3.7";
          sha256 = "1qdlc9raih8s0m3x8x3n7q3ngh4faw2alv9l78sp6gnx648k0c8i";
          libraryHaskellDepends = [
            base
            binary
            bytestring
            old-time
          ];
          doHaddock = false;
          doCheck = false;
          description = "Unix time parser/formatter and utilities";
          license = stdenv.lib.licenses.bsd3;
        }) {};
      unordered-containers = callPackage ({ base, deepseq, hashable, mkDerivation, stdenv }:
      mkDerivation {
          pname = "unordered-containers";
          version = "0.2.8.0";
          sha256 = "1a7flszhhgyjn0nm9w7cm26jbf6vyx9ij1iij4sl11pjkwsqi8d4";
          libraryHaskellDepends = [
            base
            deepseq
            hashable
          ];
          doHaddock = false;
          doCheck = false;
          homepage = "https://github.com/tibbe/unordered-containers";
          description = "Efficient hashing-based container types";
          license = stdenv.lib.licenses.bsd3;
        }) {};
      uri-bytestring = callPackage ({ attoparsec, base, blaze-builder, bytestring, containers, mkDerivation, stdenv, template-haskell, th-lift-instances }:
      mkDerivation {
          pname = "uri-bytestring";
          version = "0.2.3.1";
          sha256 = "0vdiy6z9r5idml6rjbf6h2y24as97j34spcrrwpvgj3nraw18a0x";
          libraryHaskellDepends = [
            attoparsec
            base
            blaze-builder
            bytestring
            containers
            template-haskell
            th-lift-instances
          ];
          doHaddock = false;
          doCheck = false;
          homepage = "https://github.com/Soostone/uri-bytestring";
          description = "Haskell URI parsing as ByteStrings";
          license = stdenv.lib.licenses.bsd3;
        }) {};
      utf8-string = callPackage ({ base, bytestring, mkDerivation, stdenv }:
      mkDerivation {
          pname = "utf8-string";
          version = "1.0.1.1";
          sha256 = "0h7imvxkahiy8pzr8cpsimifdfvv18lizrb33k6mnq70rcx9w2zv";
          revision = "2";
          editedCabalFile = "1b97s9picjl689hcz8scinv7c8k5iaal1livqr0l1l8yc4h0imhr";
          libraryHaskellDepends = [
            base
            bytestring
          ];
          doHaddock = false;
          doCheck = false;
          homepage = "http://github.com/glguy/utf8-string/";
          description = "Support for reading and writing UTF8 Strings";
          license = stdenv.lib.licenses.bsd3;
        }) {};
      uuid = callPackage ({ base, binary, bytestring, cryptohash-md5, cryptohash-sha1, entropy, mkDerivation, network-info, random, stdenv, text, time, uuid-types }:
      mkDerivation {
          pname = "uuid";
          version = "1.3.13";
          sha256 = "09xhk42yhxvqmka0iqrv3338asncz8cap3j0ic0ps896f2581b6z";
          revision = "1";
          editedCabalFile = "0yp01hzsw07d9ismqqkkzwqllfnyyhzhjmwhbhgmkb6v7y7iqrbm";
          libraryHaskellDepends = [
            base
            binary
            bytestring
            cryptohash-md5
            cryptohash-sha1
            entropy
            network-info
            random
            text
            time
            uuid-types
          ];
          doHaddock = false;
          doCheck = false;
          homepage = "https://github.com/hvr/uuid";
          description = "For creating, comparing, parsing and printing Universally Unique Identifiers";
          license = stdenv.lib.licenses.bsd3;
        }) {};
      uuid-types = callPackage ({ base, binary, bytestring, deepseq, hashable, mkDerivation, random, stdenv, text }:
      mkDerivation {
          pname = "uuid-types";
          version = "1.0.3";
          sha256 = "1zdka5jnm1h6k36w3nr647yf3b5lqb336g3fkprhd6san9x52xlj";
          revision = "1";
          editedCabalFile = "0iwwj07gp28g357hv76k4h8pvlzamvchnw003cv3qk778pcpx201";
          libraryHaskellDepends = [
            base
            binary
            bytestring
            deepseq
            hashable
            random
            text
          ];
          doHaddock = false;
          doCheck = false;
          homepage = "https://github.com/aslatter/uuid";
          description = "Type definitions for Universally Unique Identifiers";
          license = stdenv.lib.licenses.bsd3;
        }) {};
      vault = callPackage ({ base, containers, hashable, mkDerivation, stdenv, unordered-containers }:
      mkDerivation {
          pname = "vault";
          version = "0.3.0.7";
          sha256 = "1w36ldr5iv0yiqbvibm7b1c66hf1ps5rbassz348zmi113d8k4cy";
          libraryHaskellDepends = [
            base
            containers
            hashable
            unordered-containers
          ];
          doHaddock = false;
          doCheck = false;
          homepage = "https://github.com/HeinrichApfelmus/vault";
          description = "a persistent store for values of arbitrary types";
          license = stdenv.lib.licenses.bsd3;
        }) {};
      vector = callPackage ({ base, deepseq, ghc-prim, mkDerivation, primitive, stdenv }:
      mkDerivation {
          pname = "vector";
          version = "0.11.0.0";
          sha256 = "1r1jlksy7b0kb0fy00g64isk6nyd9wzzdq31gx5v1wn38knj0lqa";
          revision = "2";
          editedCabalFile = "1kjafhgsyjqlvrpfv2vj17hipyv0zw56a2kbl6khzn5li9szvyib";
          libraryHaskellDepends = [
            base
            deepseq
            ghc-prim
            primitive
          ];
          doHaddock = false;
          doCheck = false;
          homepage = "https://github.com/haskell/vector";
          description = "Efficient Arrays";
          license = stdenv.lib.licenses.bsd3;
        }) {};
      vector-algorithms = callPackage ({ base, bytestring, mkDerivation, primitive, stdenv, vector }:
      mkDerivation {
          pname = "vector-algorithms";
          version = "0.7.0.1";
          sha256 = "0w4hf598lpxfg58rnimcqxrbnpqq2jmpjx82qa5md3q6r90hlipd";
          revision = "1";
          editedCabalFile = "1996aj239vasr4hd5c0pi9i0bd08r6clzr76nqvf3hc5kjs7vml2";
          isLibrary = true;
          isExecutable = true;
          libraryHaskellDepends = [
            base
            bytestring
            primitive
            vector
          ];
          doHaddock = false;
          doCheck = false;
          homepage = "http://code.haskell.org/~dolio/";
          description = "Efficient algorithms for vector arrays";
          license = stdenv.lib.licenses.bsd3;
        }) {};
      vector-binary-instances = callPackage ({ base, binary, mkDerivation, stdenv, vector }:
      mkDerivation {
          pname = "vector-binary-instances";
          version = "0.2.3.5";
          sha256 = "0niad09lbxz3cj20qllyj92lwbc013ihw4lby8fv07x5xjx5a4p1";
          libraryHaskellDepends = [
            base
            binary
            vector
          ];
          doHaddock = false;
          doCheck = false;
          homepage = "https://github.com/bos/vector-binary-instances";
          description = "Instances of Data.Binary and Data.Serialize for vector";
          license = stdenv.lib.licenses.bsd3;
        }) {};
      vector-th-unbox = callPackage ({ base, mkDerivation, stdenv, template-haskell, vector }:
      mkDerivation {
          pname = "vector-th-unbox";
          version = "0.2.1.6";
          sha256 = "0d82x55f5vvr1jvaia382m23rs690lg55pvavv8f4ph0y6kd91xy";
          libraryHaskellDepends = [
            base
            template-haskell
            vector
          ];
          doHaddock = false;
          doCheck = false;
          description = "Deriver for Data.Vector.Unboxed using Template Haskell";
          license = stdenv.lib.licenses.bsd3;
        }) {};
      void = callPackage ({ base, mkDerivation, stdenv }:
      mkDerivation {
          pname = "void";
          version = "0.7.2";
          sha256 = "0aygw0yb1h3yhmfl3bkwh5d3h0l4mmsxz7j53vdm6jryl1kgxzyk";
          libraryHaskellDepends = [
            base
          ];
          doHaddock = false;
          doCheck = false;
          homepage = "http://github.com/ekmett/void";
          description = "A Haskell 98 logically uninhabited data type";
          license = stdenv.lib.licenses.bsd3;
        }) {};
      wai = callPackage ({ base, blaze-builder, bytestring, bytestring-builder, http-types, mkDerivation, network, stdenv, text, transformers, vault }:
      mkDerivation {
          pname = "wai";
          version = "3.2.1.1";
          sha256 = "08afasnirja21vr0bmzcywz4w29x736dmdv7h8nnh1l8bn7sd02x";
          libraryHaskellDepends = [
            base
            blaze-builder
            bytestring
            bytestring-builder
            http-types
            network
            text
            transformers
            vault
          ];
          doHaddock = false;
          doCheck = false;
          homepage = "https://github.com/yesodweb/wai";
          description = "Web Application Interface";
          license = stdenv.lib.licenses.mit;
        }) {};
      wai-app-static = callPackage ({ base, blaze-builder, blaze-html, blaze-markup, bytestring, containers, cryptonite, directory, file-embed, filepath, http-date, http-types, memory, mime-types, mkDerivation, old-locale, optparse-applicative, stdenv, template-haskell, text, time, transformers, unix-compat, unordered-containers, wai, wai-extra, warp, zlib }:
      mkDerivation {
          pname = "wai-app-static";
          version = "3.1.6.1";
          sha256 = "0s36i0ca440l78d35isaam98z9x0dc0llx0ry48r901f3vrsq65k";
          isLibrary = true;
          isExecutable = true;
          libraryHaskellDepends = [
            base
            blaze-builder
            blaze-html
            blaze-markup
            bytestring
            containers
            cryptonite
            directory
            file-embed
            filepath
            http-date
            http-types
            memory
            mime-types
            old-locale
            optparse-applicative
            template-haskell
            text
            time
            transformers
            unix-compat
            unordered-containers
            wai
            wai-extra
            warp
            zlib
          ];
          executableHaskellDepends = [
            base
            bytestring
            containers
            directory
            mime-types
            text
          ];
          doHaddock = false;
          doCheck = false;
          homepage = "http://www.yesodweb.com/book/web-application-interface";
          description = "WAI application for static serving";
          license = stdenv.lib.licenses.mit;
        }) {};
      wai-cors = callPackage ({ attoparsec, base, base-unicode-symbols, bytestring, case-insensitive, http-types, mkDerivation, mtl, stdenv, transformers, wai }:
      mkDerivation {
          pname = "wai-cors";
          version = "0.2.5";
          sha256 = "0vkn5nws9vcjn809qv2jfhf9ckfcgvfhs1v3xx1b03iy0j59n215";
          libraryHaskellDepends = [
            attoparsec
            base
            base-unicode-symbols
            bytestring
            case-insensitive
            http-types
            mtl
            transformers
            wai
          ];
          doHaddock = false;
          doCheck = false;
          homepage = "https://github.com/larskuhtz/wai-cors";
          description = "CORS for WAI";
          license = stdenv.lib.licenses.mit;
        }) {};
      wai-extra = callPackage ({ aeson, ansi-terminal, base, base64-bytestring, blaze-builder, bytestring, case-insensitive, containers, cookie, data-default-class, deepseq, directory, fast-logger, http-types, iproute, lifted-base, mkDerivation, network, old-locale, resourcet, stdenv, streaming-commons, stringsearch, text, time, transformers, unix, unix-compat, vault, void, wai, wai-logger, word8, zlib }:
      mkDerivation {
          pname = "wai-extra";
          version = "3.0.19.1";
          sha256 = "1xm744dmdajmvswr9wgzpkhb9jil2mkz4vzi96sqp1px692cmrzp";
          libraryHaskellDepends = [
            aeson
            ansi-terminal
            base
            base64-bytestring
            blaze-builder
            bytestring
            case-insensitive
            containers
            cookie
            data-default-class
            deepseq
            directory
            fast-logger
            http-types
            iproute
            lifted-base
            network
            old-locale
            resourcet
            streaming-commons
            stringsearch
            text
            time
            transformers
            unix
            unix-compat
            vault
            void
            wai
            wai-logger
            word8
            zlib
          ];
          doHaddock = false;
          doCheck = false;
          homepage = "http://github.com/yesodweb/wai";
          description = "Provides some basic WAI handlers and middleware";
          license = stdenv.lib.licenses.mit;
        }) {};
      wai-logger = callPackage ({ base, blaze-builder, byteorder, bytestring, case-insensitive, fast-logger, http-types, mkDerivation, network, stdenv, unix, unix-time, wai }:
      mkDerivation {
          pname = "wai-logger";
          version = "2.3.0";
          sha256 = "1w0b0vinsyqr37wciljkz8g5dcmfi2r210lq194a0wkycly9kkch";
          libraryHaskellDepends = [
            base
            blaze-builder
            byteorder
            bytestring
            case-insensitive
            fast-logger
            http-types
            network
            unix
            unix-time
            wai
          ];
          doHaddock = false;
          doCheck = false;
          description = "A logging system for WAI";
          license = stdenv.lib.licenses.bsd3;
        }) {};
      wai-websockets = callPackage ({ base, blaze-builder, bytestring, case-insensitive, file-embed, http-types, mkDerivation, network, stdenv, text, transformers, wai, wai-app-static, warp, websockets }:
      mkDerivation {
          pname = "wai-websockets";
          version = "3.0.1.1";
          sha256 = "0ccasczm9x8sx6bpywd8ga3qji2rqkz1l2fy856qz7jdazmazgka";
          isLibrary = true;
          isExecutable = true;
          libraryHaskellDepends = [
            base
            blaze-builder
            bytestring
            case-insensitive
            http-types
            network
            transformers
            wai
            websockets
          ];
          executableHaskellDepends = [
            base
            blaze-builder
            bytestring
            case-insensitive
            file-embed
            http-types
            network
            text
            transformers
            wai
            wai-app-static
            warp
            websockets
          ];
          doHaddock = false;
          doCheck = false;
          homepage = "http://github.com/yesodweb/wai";
          description = "Provide a bridge between WAI and the websockets package";
          license = stdenv.lib.licenses.mit;
        }) {};
      warp = callPackage ({ array, async, auto-update, base, blaze-builder, bytestring, bytestring-builder, case-insensitive, containers, ghc-prim, hashable, http-date, http-types, http2, iproute, mkDerivation, network, simple-sendfile, stdenv, stm, streaming-commons, text, unix, unix-compat, vault, wai, word8 }:
      mkDerivation {
          pname = "warp";
          version = "3.2.11.2";
          sha256 = "0sjb9w7bjcl0ndx0994xj8v6gd396i2h6x57s1yb0xvpg2mn1r7v";
          libraryHaskellDepends = [
            array
            async
            auto-update
            base
            blaze-builder
            bytestring
            bytestring-builder
            case-insensitive
            containers
            ghc-prim
            hashable
            http-date
            http-types
            http2
            iproute
            network
            simple-sendfile
            stm
            streaming-commons
            text
            unix
            unix-compat
            vault
            wai
            word8
          ];
          doHaddock = false;
          doCheck = false;
          homepage = "http://github.com/yesodweb/wai";
          description = "A fast, light-weight web server for WAI applications";
          license = stdenv.lib.licenses.mit;
        }) {};
      warp-tls = callPackage ({ base, bytestring, cryptonite, data-default-class, mkDerivation, network, stdenv, streaming-commons, tls, wai, warp }:
      mkDerivation {
          pname = "warp-tls";
          version = "3.2.3";
          sha256 = "14m2bzk5ivz9gdpxlcj6qnh46f2lycm1ybdjnfkj2876zrqwii7m";
          libraryHaskellDepends = [
            base
            bytestring
            cryptonite
            data-default-class
            network
            streaming-commons
            tls
            wai
            warp
          ];
          doHaddock = false;
          doCheck = false;
          homepage = "http://github.com/yesodweb/wai";
          description = "HTTP over TLS support for Warp via the TLS package";
          license = stdenv.lib.licenses.mit;
        }) {};
      websockets = callPackage ({ SHA, attoparsec, base, base64-bytestring, binary, blaze-builder, bytestring, case-insensitive, containers, entropy, mkDerivation, network, random, stdenv, text }:
      mkDerivation {
          pname = "websockets";
          version = "0.10.0.0";
          sha256 = "1sx27ys3zwxjp8nafnkv0f38i5748cf5jv9kgn5944ird2k6zr9y";
          isLibrary = true;
          isExecutable = true;
          libraryHaskellDepends = [
            attoparsec
            base
            base64-bytestring
            binary
            blaze-builder
            bytestring
            case-insensitive
            containers
            entropy
            network
            random
            SHA
            text
          ];
          doHaddock = false;
          doCheck = false;
          homepage = "http://jaspervdj.be/websockets";
          description = "A sensible and clean way to write WebSocket-capable servers in Haskell";
          license = stdenv.lib.licenses.bsd3;
        }) {};
      wl-pprint-text = callPackage ({ base, base-compat, mkDerivation, stdenv, text }:
      mkDerivation {
          pname = "wl-pprint-text";
          version = "1.1.1.0";
          sha256 = "1k8ar8g03x3j95xisdqwzw2mjln7mpp3r2klvyhi5n853hhchq19";
          libraryHaskellDepends = [
            base
            base-compat
            text
          ];
          doHaddock = false;
          doCheck = false;
          description = "A Wadler/Leijen Pretty Printer for Text values";
          license = stdenv.lib.licenses.bsd3;
        }) {};
      word8 = callPackage ({ base, mkDerivation, stdenv }:
      mkDerivation {
          pname = "word8";
          version = "0.1.2";
          sha256 = "1pbn8ra3qhwvw07p375cdmp7jzlg07hgdcr4cpscz3h7b9sy7fiw";
          libraryHaskellDepends = [
            base
          ];
          doHaddock = false;
          doCheck = false;
          description = "Word8 library";
          license = stdenv.lib.licenses.bsd3;
        }) {};
      writer-cps-mtl = callPackage ({ base, mkDerivation, mtl, stdenv, transformers, writer-cps-transformers }:
      mkDerivation {
          pname = "writer-cps-mtl";
          version = "0.1.1.4";
          sha256 = "0w2843z499d4nvx8jkq398rzp0zwqp4aydwqidpdrh2xdavv78v2";
          libraryHaskellDepends = [
            base
            mtl
            transformers
            writer-cps-transformers
          ];
          doHaddock = false;
          doCheck = false;
          homepage = "https://github.com/minad/writer-cps-mtl#readme";
          description = "MonadWriter orphan instances for writer-cps-transformers";
          license = stdenv.lib.licenses.bsd3;
        }) {};
      writer-cps-transformers = callPackage ({ base, mkDerivation, stdenv, transformers }:
      mkDerivation {
          pname = "writer-cps-transformers";
          version = "0.1.1.3";
          sha256 = "1bjarnjz4v07wnkaqn46mrhxvy2f9anq6aw6lq3cf4xlzlr2i8la";
          libraryHaskellDepends = [
            base
            transformers
          ];
          doHaddock = false;
          doCheck = false;
          homepage = "https://github.com/minad/writer-cps-transformers#readme";
          description = "WriteT and RWST monad transformers";
          license = stdenv.lib.licenses.bsd3;
        }) {};
      x509 = callPackage ({ asn1-encoding, asn1-parse, asn1-types, base, bytestring, containers, cryptonite, hourglass, memory, mkDerivation, mtl, pem, stdenv }:
      mkDerivation {
          pname = "x509";
          version = "1.6.5";
          sha256 = "10s77746vq3w06q66dy0pcis4dbvwf2wix59yaajgar39qhr8f5m";
          libraryHaskellDepends = [
            asn1-encoding
            asn1-parse
            asn1-types
            base
            bytestring
            containers
            cryptonite
            hourglass
            memory
            mtl
            pem
          ];
          doHaddock = false;
          doCheck = false;
          homepage = "http://github.com/vincenthz/hs-certificate";
          description = "X509 reader and writer";
          license = stdenv.lib.licenses.bsd3;
        }) {};
      x509-store = callPackage ({ asn1-encoding, asn1-types, base, bytestring, containers, cryptonite, directory, filepath, mkDerivation, mtl, pem, stdenv, x509 }:
      mkDerivation {
          pname = "x509-store";
          version = "1.6.2";
          sha256 = "0yw09nwkvr324qz4sc27c0p28bz2h6gns6lkaz9mz92mgqf2dza9";
          libraryHaskellDepends = [
            asn1-encoding
            asn1-types
            base
            bytestring
            containers
            cryptonite
            directory
            filepath
            mtl
            pem
            x509
          ];
          doHaddock = false;
          doCheck = false;
          homepage = "http://github.com/vincenthz/hs-certificate";
          description = "X.509 collection accessing and storing methods";
          license = stdenv.lib.licenses.bsd3;
        }) {};
      x509-system = callPackage ({ base, bytestring, containers, directory, filepath, mkDerivation, mtl, pem, process, stdenv, x509, x509-store }:
      mkDerivation {
          pname = "x509-system";
          version = "1.6.4";
          sha256 = "0k7zc0xp7r6kqmi39rpiicvq78xb0pr2cq6q5s3kmmsshllg13nr";
          libraryHaskellDepends = [
            base
            bytestring
            containers
            directory
            filepath
            mtl
            pem
            process
            x509
            x509-store
          ];
          doHaddock = false;
          doCheck = false;
          homepage = "http://github.com/vincenthz/hs-certificate";
          description = "Handle per-operating-system X.509 accessors and storage";
          license = stdenv.lib.licenses.bsd3;
        }) {};
      x509-validation = callPackage ({ asn1-encoding, asn1-types, base, byteable, bytestring, containers, cryptonite, data-default-class, hourglass, memory, mkDerivation, mtl, pem, stdenv, x509, x509-store }:
      mkDerivation {
          pname = "x509-validation";
          version = "1.6.5";
          sha256 = "190w1sr3w6w49v3yvqz4grb0v09ym4gll3n8bxwijvbvcybk3xyi";
          libraryHaskellDepends = [
            asn1-encoding
            asn1-types
            base
            byteable
            bytestring
            containers
            cryptonite
            data-default-class
            hourglass
            memory
            mtl
            pem
            x509
            x509-store
          ];
          doHaddock = false;
          doCheck = false;
          homepage = "http://github.com/vincenthz/hs-certificate";
          description = "X.509 Certificate and CRL validation";
          license = stdenv.lib.licenses.bsd3;
        }) {};
      xml = callPackage ({ base, bytestring, mkDerivation, stdenv, text }:
      mkDerivation {
          pname = "xml";
          version = "1.3.14";
          sha256 = "0g814lj7vaxvib2g3r734221k80k7ap9czv9hinifn8syals3l9j";
          libraryHaskellDepends = [
            base
            bytestring
            text
          ];
          doHaddock = false;
          doCheck = false;
          homepage = "http://code.galois.com";
          description = "A simple XML library";
          license = stdenv.lib.licenses.bsd3;
        }) {};
      yaml = callPackage ({ aeson, attoparsec, base, bytestring, conduit, containers, directory, filepath, mkDerivation, resourcet, scientific, semigroups, stdenv, template-haskell, text, transformers, unordered-containers, vector }:
      mkDerivation {
          pname = "yaml";
          version = "0.8.22";
          sha256 = "18xmv55v5vb6y6bnqgbkkyzybf33lzsbgz90vk5xmjh4mpnrlhkn";
          isLibrary = true;
          isExecutable = true;
          libraryHaskellDepends = [
            aeson
            attoparsec
            base
            bytestring
            conduit
            containers
            directory
            filepath
            resourcet
            scientific
            semigroups
            template-haskell
            text
            transformers
            unordered-containers
            vector
          ];
          executableHaskellDepends = [
            aeson
            base
            bytestring
          ];
          doHaddock = false;
          doCheck = false;
          homepage = "http://github.com/snoyberg/yaml/";
          description = "Support for parsing and rendering YAML documents";
          license = stdenv.lib.licenses.bsd3;
        }) {};
      zlib = callPackage ({ base, bytestring, mkDerivation, stdenv, zlib }:
      mkDerivation {
          pname = "zlib";
          version = "0.6.1.2";
          sha256 = "1fx2k2qmgm2dj3fkxx2ry945fpdn02d4dkihjxma21xgdiilxsz4";
          libraryHaskellDepends = [
            base
            bytestring
          ];
          librarySystemDepends = [ zlib ];
          doHaddock = false;
          doCheck = false;
          description = "Compression and decompression in the gzip and zlib formats";
          license = stdenv.lib.licenses.bsd3;
        }) { zlib = pkgs.zlib; };
      zlib-bindings = callPackage ({ base, bytestring, mkDerivation, stdenv, zlib }:
      mkDerivation {
          pname = "zlib-bindings";
          version = "0.1.1.5";
          sha256 = "02ciywlz4wdlymgc3jsnicz9kzvymjw1www2163gxidnz4wb8fy8";
          revision = "2";
          editedCabalFile = "0fq49694gqkab8m0vq4i879blswczwd66n7xh4r4gwiahf0ryvqc";
          libraryHaskellDepends = [
            base
            bytestring
            zlib
          ];
          doHaddock = false;
          doCheck = false;
          homepage = "http://github.com/snapframework/zlib-bindings";
          description = "Low-level bindings to the zlib package";
          license = stdenv.lib.licenses.bsd3;
        }) {};
    };
in
compiler.override {
  initialPackages = stackPackages;
  configurationCommon = { ... }: self: super: {};
}
<|MERGE_RESOLUTION|>--- conflicted
+++ resolved
@@ -1088,11 +1088,7 @@
           description = "Reporting server for CSL";
           license = stdenv.lib.licenses.bsd3;
         }) {};
-<<<<<<< HEAD
-      cardano-sl = callPackage ({ MonadRandom, QuickCheck, acid-state, aeson, ansi-terminal, ansi-wl-pprint, async, base, base58-bytestring, base64-bytestring, binary, bytestring, cardano-crypto, cardano-report-server, cardano-sl-core, cardano-sl-db, cardano-sl-godtossing, cardano-sl-infra, cardano-sl-lrc, cardano-sl-ssc, cardano-sl-txp, cardano-sl-update, cborg, cereal, conduit, containers, cpphs, cryptonite, cryptonite-openssl, data-default, deepseq, deriving-compat, digest, directory, dlist, dns, ed25519, ekg, ekg-core, ekg-statsd, ether, exceptions, file-embed, filelock, filepath, focus, formatting, generic-arbitrary, gitrev, hashable, hspec, http-client, http-client-tls, http-conduit, http-types, iproute, kademlia, lens, list-t, log-warper, lrucache, memory, mkDerivation, mmorph, monad-control, monad-loops, mono-traversable, mtl, neat-interpolation, network-info, network-transport, network-transport-tcp, node-sketch, optparse-applicative, parsec, plutus-prototype, pvss, quickcheck-instances, random, reflection, regex-tdfa, regex-tdfa-text, resourcet, rocksdb-haskell, safecopy, serokell-util, servant, servant-multipart, servant-server, stdenv, stm, stm-containers, systemd, tagged, template-haskell, text, text-format, th-lift-instances, time, time-units, transformers, transformers-base, transformers-lift, universum, unix, unordered-containers, vector, wai, wai-extra, wai-websockets, warp, warp-tls, websockets, yaml }:
-=======
-      cardano-sl = callPackage ({ MonadRandom, QuickCheck, acid-state, aeson, ansi-terminal, ansi-wl-pprint, async, base, base58-bytestring, base64-bytestring, binary, bytestring, cardano-crypto, cardano-report-server, cardano-sl-core, cardano-sl-db, cardano-sl-godtossing, cardano-sl-infra, cardano-sl-lrc, cardano-sl-ssc, cardano-sl-txp, cardano-sl-update, cborg, cereal, conduit, containers, cpphs, cryptonite, cryptonite-openssl, data-default, deepseq, deriving-compat, digest, directory, dlist, dns, ed25519, ekg, ekg-core, ekg-statsd, ether, exceptions, file-embed, filelock, filepath, focus, formatting, generic-arbitrary, gitrev, hashable, hspec, http-client, http-client-tls, http-conduit, http-types, iproute, kademlia, lens, list-t, log-warper, lrucache, memory, mkDerivation, mmorph, monad-control, monad-loops, mono-traversable, mtl, neat-interpolation, network-info, network-transport, network-transport-tcp, node-sketch, optparse-applicative, parsec, plutus-prototype, pvss, quickcheck-instances, random, reflection, regex-tdfa, regex-tdfa-text, resourcet, rocksdb-haskell, safecopy, serokell-util, servant, servant-multipart, servant-server, stdenv, stm, stm-containers, string-qq, tagged, template-haskell, text, text-format, th-lift-instances, time, time-units, transformers, transformers-base, transformers-lift, universum, unix, unordered-containers, vector, wai, wai-extra, warp, warp-tls, yaml }:
->>>>>>> bbcca07a
+      cardano-sl = callPackage ({ MonadRandom, QuickCheck, acid-state, aeson, ansi-terminal, ansi-wl-pprint, async, base, base58-bytestring, base64-bytestring, binary, bytestring, cardano-crypto, cardano-report-server, cardano-sl-core, cardano-sl-db, cardano-sl-godtossing, cardano-sl-infra, cardano-sl-lrc, cardano-sl-ssc, cardano-sl-txp, cardano-sl-update, cborg, cereal, conduit, containers, cpphs, cryptonite, cryptonite-openssl, data-default, deepseq, deriving-compat, digest, directory, dlist, dns, ed25519, ekg, ekg-core, ekg-statsd, ether, exceptions, file-embed, filelock, filepath, focus, formatting, generic-arbitrary, gitrev, hashable, hspec, http-client, http-client-tls, http-conduit, http-types, iproute, kademlia, lens, list-t, log-warper, lrucache, memory, mkDerivation, mmorph, monad-control, monad-loops, mono-traversable, mtl, neat-interpolation, network-info, network-transport, network-transport-tcp, node-sketch, optparse-applicative, parsec, plutus-prototype, pvss, quickcheck-instances, random, reflection, regex-tdfa, regex-tdfa-text, resourcet, rocksdb-haskell, safecopy, serokell-util, servant, servant-multipart, servant-server, stdenv, stm, stm-containers, string-qq, systemd, tagged, template-haskell, text, text-format, th-lift-instances, time, time-units, transformers, transformers-base, transformers-lift, universum, unix, unordered-containers, vector, wai, wai-extra, warp, warp-tls, yaml }:
       mkDerivation {
           pname = "cardano-sl";
           version = "0.5.1";
@@ -1186,11 +1182,8 @@
             servant-server
             stm
             stm-containers
-<<<<<<< HEAD
+            string-qq
             systemd
-=======
-            string-qq
->>>>>>> bbcca07a
             tagged
             template-haskell
             text
@@ -6376,6 +6369,24 @@
           description = "High-level, byte-based file and directory path manipulations (deprecated)";
           license = stdenv.lib.licenses.mit;
         }) {};
+      systemd = callPackage ({ base, bytestring, mkDerivation, network, stdenv, transformers, unix }:
+      mkDerivation {
+          pname = "systemd";
+          version = "1.1.2";
+          sha256 = "11wjsfnnsfgrffsxy9s5yqlzb7zxlrjg92mhanq66jvbnqh1jijr";
+          libraryHaskellDepends = [
+            base
+            bytestring
+            network
+            transformers
+            unix
+          ];
+          doHaddock = false;
+          doCheck = false;
+          homepage = "https://github.com/erebe/systemd";
+          description = "Systemd facilities (Socket activation, Notify)";
+          license = stdenv.lib.licenses.bsd3;
+        }) {};
       tagged = callPackage ({ base, deepseq, mkDerivation, stdenv, template-haskell, transformers, transformers-compat }:
       mkDerivation {
           pname = "tagged";
