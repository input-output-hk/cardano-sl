# Generated using stack2nix 0.1.3.0.
#
# Only works with sufficiently recent nixpkgs, e.g. "NIX_PATH=nixpkgs=https://github.com/NixOS/nixpkgs/archive/21a8239452adae3a4717772f4e490575586b2755.tar.gz".

{ pkgs ? (import <nixpkgs> {})
, compiler ? pkgs.haskell.packages.ghc802
, ghc ? pkgs.haskell.compiler.ghc802
}:

with (import <nixpkgs/pkgs/development/haskell-modules/lib.nix> { inherit pkgs; });

let
  stackPackages = { callPackage, pkgs, stdenv }:
self: {
      Cabal = callPackage ({ array, base, binary, bytestring, containers, deepseq, directory, filepath, mkDerivation, pretty, process, stdenv, time, unix }:
      mkDerivation {
          pname = "Cabal";
          version = "1.24.2.0";
          sha256 = "0h33v1716wkqh9wvq2wynvhwzkjjhg4aav0a1i3cmyq36n7fpl5p";
          revision = "1";
          editedCabalFile = "0jw809psa2ms9sy1mnirmbj9h7rs76wbmf24zgjqvhp4wq919z3m";
          libraryHaskellDepends = [
            array
            base
            binary
            bytestring
            containers
            deepseq
            directory
            filepath
            pretty
            process
            time
            unix
          ];
          doHaddock = false;
          doCheck = false;
          homepage = "http://www.haskell.org/cabal/";
          description = "A framework for packaging Haskell software";
          license = stdenv.lib.licenses.bsd3;
        }) {};
      Glob = callPackage ({ base, containers, directory, dlist, filepath, mkDerivation, stdenv, transformers, transformers-compat }:
      mkDerivation {
          pname = "Glob";
          version = "0.7.14";
          sha256 = "0aw43izg8vlvjl40ms6k92w7gxg7n3l6smdvzla47fp82s4vhdr8";
          libraryHaskellDepends = [
            base
            containers
            directory
            dlist
            filepath
            transformers
            transformers-compat
          ];
          doHaddock = false;
          doCheck = false;
          homepage = "http://iki.fi/matti.niemenmaa/glob/";
          description = "Globbing library";
          license = stdenv.lib.licenses.bsd3;
        }) {};
      HUnit = callPackage ({ base, call-stack, deepseq, mkDerivation, stdenv }:
      mkDerivation {
          pname = "HUnit";
          version = "1.5.0.0";
          sha256 = "186ykl7vxlfgkd2k8k1rq7yzcryzjpqwmn4ci1nn9h6irqbivib5";
          libraryHaskellDepends = [
            base
            call-stack
            deepseq
          ];
          doHaddock = false;
          doCheck = false;
          homepage = "https://github.com/hspec/HUnit#readme";
          description = "A unit testing framework for Haskell";
          license = stdenv.lib.licenses.bsd3;
        }) {};
      MonadRandom = callPackage ({ base, fail, mkDerivation, mtl, primitive, random, stdenv, transformers, transformers-compat }:
      mkDerivation {
          pname = "MonadRandom";
          version = "0.5.1";
          sha256 = "11qdfghizww810vdj9ac1f5qr5kdmrk40l6w6qh311bjh290ygwy";
          libraryHaskellDepends = [
            base
            fail
            mtl
            primitive
            random
            transformers
            transformers-compat
          ];
          doHaddock = false;
          doCheck = false;
          description = "Random-number generation monad";
          license = stdenv.lib.licenses.bsd3;
        }) {};
      QuickCheck = callPackage ({ base, containers, mkDerivation, random, stdenv, template-haskell, tf-random, transformers }:
      mkDerivation {
          pname = "QuickCheck";
          version = "2.9.2";
          sha256 = "119np67qvx8hyp9vkg4gr2wv3lj3j6ay2vl4hxspkg43ymb1cp0m";
          libraryHaskellDepends = [
            base
            containers
            random
            template-haskell
            tf-random
            transformers
          ];
          doHaddock = false;
          doCheck = false;
          homepage = "https://github.com/nick8325/quickcheck";
          description = "Automatic testing of Haskell programs";
          license = stdenv.lib.licenses.bsd3;
        }) {};
      SHA = callPackage ({ array, base, binary, bytestring, mkDerivation, stdenv }:
      mkDerivation {
          pname = "SHA";
          version = "1.6.4.2";
          sha256 = "134ajm87fm4lpsw86m9q8apv20dw4bpk46raa389zr6bcdpifw64";
          isLibrary = true;
          isExecutable = true;
          libraryHaskellDepends = [
            array
            base
            binary
            bytestring
          ];
          doHaddock = false;
          doCheck = false;
          description = "Implementations of the SHA suite of message digest functions";
          license = stdenv.lib.licenses.bsd3;
        }) {};
      StateVar = callPackage ({ base, mkDerivation, stdenv, stm, transformers }:
      mkDerivation {
          pname = "StateVar";
          version = "1.1.0.4";
          sha256 = "1dzz9l0haswgag9x56q7n57kw18v7nhmzkjyr61nz9y9npn8vmks";
          libraryHaskellDepends = [
            base
            stm
            transformers
          ];
          doHaddock = false;
          doCheck = false;
          homepage = "https://github.com/haskell-opengl/StateVar";
          description = "State variables";
          license = stdenv.lib.licenses.bsd3;
        }) {};
      abstract-deque = callPackage ({ array, base, containers, mkDerivation, random, stdenv, time }:
      mkDerivation {
          pname = "abstract-deque";
          version = "0.3";
          sha256 = "18jwswjxwzc9bjiy4ds6hw2a74ki797jmfcifxd2ga4kh7ri1ah9";
          libraryHaskellDepends = [
            array
            base
            containers
            random
            time
          ];
          doHaddock = false;
          doCheck = false;
          homepage = "https://github.com/rrnewton/haskell-lockfree/wiki";
          description = "Abstract, parameterized interface to mutable Deques";
          license = stdenv.lib.licenses.bsd3;
        }) {};
      abstract-par = callPackage ({ base, deepseq, mkDerivation, stdenv }:
      mkDerivation {
          pname = "abstract-par";
          version = "0.3.3";
          sha256 = "0q6qsniw4wks2pw6wzncb1p1j3k6al5njnvm2v5n494hplwqg2i4";
          libraryHaskellDepends = [
            base
            deepseq
          ];
          doHaddock = false;
          doCheck = false;
          homepage = "https://github.com/simonmar/monad-par";
          description = "Type classes generalizing the functionality of the 'monad-par' library";
          license = stdenv.lib.licenses.bsd3;
        }) {};
      acid-state = callPackage ({ array, base, bytestring, cereal, containers, directory, extensible-exceptions, fetchgit, filepath, mkDerivation, mtl, network, safecopy, stdenv, stm, template-haskell, th-expand-syns, unix }:
      mkDerivation {
          pname = "acid-state";
          version = "0.14.2";
          src = fetchgit {
            url = "https://github.com/serokell/acid-state.git";
            sha256 = "109liqzk66cxkarw8r8jxh27n6qzdcha2xlhsj56xzyqc2aqjz15";
            rev = "95fce1dbada62020a0b2d6aa2dd7e88eadd7214b";
          };
          libraryHaskellDepends = [
            array
            base
            bytestring
            cereal
            containers
            directory
            extensible-exceptions
            filepath
            mtl
            network
            safecopy
            stm
            template-haskell
            th-expand-syns
            unix
          ];
          doHaddock = false;
          doCheck = false;
          homepage = "http://acid-state.seize.it/";
          description = "Add ACID guarantees to any serializable Haskell data structure";
          license = stdenv.lib.licenses.publicDomain;
        }) {};
      adjunctions = callPackage ({ array, base, comonad, containers, contravariant, distributive, free, mkDerivation, mtl, profunctors, semigroupoids, semigroups, stdenv, tagged, transformers, transformers-compat, void }:
      mkDerivation {
          pname = "adjunctions";
          version = "4.3";
          sha256 = "1k1ykisf96i4g2zm47c45md7p42c4vsp9r73392pz1g8mx7s2j5r";
          revision = "1";
          editedCabalFile = "1079l9szyr7ybi9wcvv1vjsjfrqirkn9z3j7dann8vbk81a4z37q";
          libraryHaskellDepends = [
            array
            base
            comonad
            containers
            contravariant
            distributive
            free
            mtl
            profunctors
            semigroupoids
            semigroups
            tagged
            transformers
            transformers-compat
            void
          ];
          doHaddock = false;
          doCheck = false;
          homepage = "http://github.com/ekmett/adjunctions/";
          description = "Adjunctions and representable functors";
          license = stdenv.lib.licenses.bsd3;
        }) {};
      aeson = callPackage ({ attoparsec, base, base-compat, bytestring, containers, deepseq, dlist, ghc-prim, hashable, mkDerivation, scientific, stdenv, tagged, template-haskell, text, time, time-locale-compat, unordered-containers, vector }:
      mkDerivation {
          pname = "aeson";
          version = "1.0.2.1";
          sha256 = "0rlhr225vb6apxw1m0jpnjpbcwb2ij30n6r41qyhd5lr1ax6z9p0";
          revision = "1";
          editedCabalFile = "1wfplxb4bppx2bqxbwprl09w9h9bfwn4ak97g8nrdrm30xfqv16g";
          libraryHaskellDepends = [
            attoparsec
            base
            base-compat
            bytestring
            containers
            deepseq
            dlist
            ghc-prim
            hashable
            scientific
            tagged
            template-haskell
            text
            time
            time-locale-compat
            unordered-containers
            vector
          ];
          doHaddock = false;
          doCheck = false;
          homepage = "https://github.com/bos/aeson";
          description = "Fast JSON parsing and encoding";
          license = stdenv.lib.licenses.bsd3;
        }) {};
      aeson-pretty = callPackage ({ aeson, attoparsec, base, base-compat, bytestring, cmdargs, mkDerivation, scientific, stdenv, text, unordered-containers, vector }:
      mkDerivation {
          pname = "aeson-pretty";
          version = "0.8.2";
          sha256 = "1c5r1w1hcv297pmj9yjpz9al22k3mh61gimi37wddga02212kd3c";
          isLibrary = true;
          isExecutable = true;
          libraryHaskellDepends = [
            aeson
            base
            base-compat
            bytestring
            scientific
            text
            unordered-containers
            vector
          ];
          executableHaskellDepends = [
            aeson
            attoparsec
            base
            bytestring
            cmdargs
          ];
          doHaddock = false;
          doCheck = false;
          homepage = "http://github.com/informatikr/aeson-pretty";
          description = "JSON pretty-printing library and command-line tool";
          license = stdenv.lib.licenses.bsd3;
        }) {};
      ansi-terminal = callPackage ({ base, mkDerivation, stdenv, unix }:
      mkDerivation {
          pname = "ansi-terminal";
          version = "0.6.2.3";
          sha256 = "0hpfw0k025y681m9ml1c712skrb1p4vh7z5x1f0ci9ww7ssjrh2d";
          isLibrary = true;
          isExecutable = true;
          libraryHaskellDepends = [
            base
            unix
          ];
          doHaddock = false;
          doCheck = false;
          homepage = "https://github.com/feuerbach/ansi-terminal";
          description = "Simple ANSI terminal support, with Windows compatibility";
          license = stdenv.lib.licenses.bsd3;
        }) {};
      ansi-wl-pprint = callPackage ({ ansi-terminal, base, mkDerivation, stdenv }:
      mkDerivation {
          pname = "ansi-wl-pprint";
          version = "0.6.7.3";
          sha256 = "025pyphsjf0dnbrmj5nscbi6gzyigwgp3ifxb3psn7kji6mfr29p";
          isLibrary = true;
          isExecutable = true;
          libraryHaskellDepends = [
            ansi-terminal
            base
          ];
          doHaddock = false;
          doCheck = false;
          homepage = "http://github.com/ekmett/ansi-wl-pprint";
          description = "The Wadler/Leijen Pretty Printer for colored ANSI terminal output";
          license = stdenv.lib.licenses.bsd3;
        }) {};
      appar = callPackage ({ base, bytestring, mkDerivation, stdenv }:
      mkDerivation {
          pname = "appar";
          version = "0.1.4";
          sha256 = "09jb9ij78fdkz2qk66rw99q19qnm504dpv0yq0pjsl6xwjmndsjq";
          libraryHaskellDepends = [
            base
            bytestring
          ];
          doHaddock = false;
          doCheck = false;
          description = "A simple applicative parser";
          license = stdenv.lib.licenses.bsd3;
        }) {};
      array = callPackage ({ base, mkDerivation, stdenv }:
      mkDerivation {
          pname = "array";
          version = "0.5.1.1";
          sha256 = "08r2rq4blvc737mrg3xhlwiw13jmsz5dlf2fd0ghb9cdaxc6kjc9";
          libraryHaskellDepends = [
            base
          ];
          doHaddock = false;
          doCheck = false;
          description = "Mutable and immutable arrays";
          license = stdenv.lib.licenses.bsd3;
        }) {};
      asn1-encoding = callPackage ({ asn1-types, base, bytestring, hourglass, mkDerivation, stdenv }:
      mkDerivation {
          pname = "asn1-encoding";
          version = "0.9.5";
          sha256 = "0adgbamyq0mj1l1hdq4zyyllay714bac1wl0rih3fv1z6vykp1hy";
          libraryHaskellDepends = [
            asn1-types
            base
            bytestring
            hourglass
          ];
          doHaddock = false;
          doCheck = false;
          homepage = "http://github.com/vincenthz/hs-asn1";
          description = "ASN1 data reader and writer in RAW, BER and DER forms";
          license = stdenv.lib.licenses.bsd3;
        }) {};
      asn1-parse = callPackage ({ asn1-encoding, asn1-types, base, bytestring, mkDerivation, stdenv }:
      mkDerivation {
          pname = "asn1-parse";
          version = "0.9.4";
          sha256 = "025prsihk5g6rdv9xlfmj0zpa0wa3qjzj5i4ilzvg7f6f3sji8y6";
          libraryHaskellDepends = [
            asn1-encoding
            asn1-types
            base
            bytestring
          ];
          doHaddock = false;
          doCheck = false;
          homepage = "https://github.com/vincenthz/hs-asn1";
          description = "Simple monadic parser for ASN1 stream types";
          license = stdenv.lib.licenses.bsd3;
        }) {};
      asn1-types = callPackage ({ base, bytestring, hourglass, memory, mkDerivation, stdenv }:
      mkDerivation {
          pname = "asn1-types";
          version = "0.3.2";
          sha256 = "05vjchyqiy9n275cygffhn0ma7fz7jx52j0dcdm9qm8h9bziymqc";
          libraryHaskellDepends = [
            base
            bytestring
            hourglass
            memory
          ];
          doHaddock = false;
          doCheck = false;
          homepage = "http://github.com/vincenthz/hs-asn1-types";
          description = "ASN.1 types";
          license = stdenv.lib.licenses.bsd3;
        }) {};
      async = callPackage ({ base, mkDerivation, stdenv, stm }:
      mkDerivation {
          pname = "async";
          version = "2.1.1.1";
          sha256 = "1qj4fp1ynwg0l453gmm27vgkzb5k5m2hzdlg5rdqi9kf8rqy90yd";
          libraryHaskellDepends = [
            base
            stm
          ];
          doHaddock = false;
          doCheck = false;
          homepage = "https://github.com/simonmar/async";
          description = "Run IO operations asynchronously and wait for their results";
          license = stdenv.lib.licenses.bsd3;
        }) {};
      attoparsec = callPackage ({ array, base, bytestring, containers, deepseq, mkDerivation, scientific, stdenv, text, transformers }:
      mkDerivation {
          pname = "attoparsec";
          version = "0.13.1.0";
          sha256 = "0r1zrrkbqv8w4pb459fj5izd1h85p9nrsp3gyzj7qiayjpa79p2j";
          libraryHaskellDepends = [
            array
            base
            bytestring
            containers
            deepseq
            scientific
            text
            transformers
          ];
          doHaddock = false;
          doCheck = false;
          homepage = "https://github.com/bos/attoparsec";
          description = "Fast combinator parsing for bytestrings and text";
          license = stdenv.lib.licenses.bsd3;
        }) {};
      attoparsec-iso8601 = callPackage ({ attoparsec, base, base-compat, mkDerivation, stdenv, text, time }:
      mkDerivation {
          pname = "attoparsec-iso8601";
          version = "1.0.0.0";
          sha256 = "12l55b76bhya9q89mfmqmy6sl5v39b6gzrw5rf3f70vkb23nsv5a";
          libraryHaskellDepends = [
            attoparsec
            base
            base-compat
            text
            time
          ];
          doHaddock = false;
          doCheck = false;
          homepage = "https://github.com/bos/aeson";
          description = "Parsing of ISO 8601 dates, originally from aeson";
          license = stdenv.lib.licenses.bsd3;
        }) {};
      auto-update = callPackage ({ base, mkDerivation, stdenv }:
      mkDerivation {
          pname = "auto-update";
          version = "0.1.4";
          sha256 = "09dlh2alsx2mw5kvj931yhbj0aw7jmly2cm9xbscm2sf098w35jy";
          libraryHaskellDepends = [
            base
          ];
          doHaddock = false;
          doCheck = false;
          homepage = "https://github.com/yesodweb/wai";
          description = "Efficiently run periodic, on-demand actions";
          license = stdenv.lib.licenses.mit;
        }) {};
      autoexporter = callPackage ({ Cabal, base, directory, filepath, mkDerivation, stdenv }:
      mkDerivation {
          pname = "autoexporter";
          version = "1.0.0";
          sha256 = "1wx0mdw0dqa9brgznfvnpcaf4pka87nbkrqxbyi94fhlpcdsz6s5";
          isLibrary = true;
          isExecutable = true;
          libraryHaskellDepends = [
            base
            Cabal
            directory
            filepath
          ];
          executableHaskellDepends = [
            base
          ];
          doHaddock = false;
          doCheck = false;
          homepage = "https://github.com/tfausak/autoexporter#readme";
          description = "Automatically re-export modules";
          license = stdenv.lib.licenses.mit;
        }) {};
      base = callPackage ({ ghc-prim, integer-gmp, mkDerivation, rts, stdenv }:
      mkDerivation {
          pname = "base";
          version = "4.9.1.0";
          sha256 = "0zpvf4yq52dkl9f30w6x4fv1lqcc175i57prhv56ky06by08anvs";
          libraryHaskellDepends = [
            ghc-prim
            integer-gmp
            rts
          ];
          doHaddock = false;
          doCheck = false;
          description = "Basic libraries";
          license = stdenv.lib.licenses.bsd3;
        }) {};
      base-compat = callPackage ({ base, mkDerivation, stdenv, unix }:
      mkDerivation {
          pname = "base-compat";
          version = "0.9.3";
          sha256 = "0452l6zf6fjhy4kxqwv6i6hhg6yfx4wcg450k3axpyj30l7jnq3x";
          libraryHaskellDepends = [
            base
            unix
          ];
          doHaddock = false;
          doCheck = false;
          description = "A compatibility layer for base";
          license = stdenv.lib.licenses.mit;
        }) {};
      base-orphans = callPackage ({ base, ghc-prim, mkDerivation, stdenv }:
      mkDerivation {
          pname = "base-orphans";
          version = "0.5.4";
          sha256 = "0qv20n4yabg7sc3rs2dd46a53c7idnd88by7n3s36dkbc21m41q4";
          libraryHaskellDepends = [
            base
            ghc-prim
          ];
          doHaddock = false;
          doCheck = false;
          homepage = "https://github.com/haskell-compat/base-orphans#readme";
          description = "Backwards-compatible orphan instances for base";
          license = stdenv.lib.licenses.mit;
        }) {};
      base-prelude = callPackage ({ base, mkDerivation, stdenv }:
      mkDerivation {
          pname = "base-prelude";
          version = "1.0.1.1";
          sha256 = "1d9iga5nj66h295j09q0wh246ahagjcqfv9br6x51ya57fd0mkyw";
          libraryHaskellDepends = [
            base
          ];
          doHaddock = false;
          doCheck = false;
          homepage = "https://github.com/nikita-volkov/base-prelude";
          description = "The most complete prelude formed solely from the \"base\" package";
          license = stdenv.lib.licenses.mit;
        }) {};
      base-unicode-symbols = callPackage ({ base, mkDerivation, stdenv }:
      mkDerivation {
          pname = "base-unicode-symbols";
          version = "0.2.2.4";
          sha256 = "1afc5pchd3vw33bmjbjygkd0l5zh7glbsx4bfyxfscpc1x1l3y52";
          libraryHaskellDepends = [
            base
          ];
          doHaddock = false;
          doCheck = false;
          homepage = "http://haskell.org/haskellwiki/Unicode-symbols";
          description = "Unicode alternatives for common functions and operators";
          license = stdenv.lib.licenses.bsd3;
        }) {};
      base16-bytestring = callPackage ({ base, bytestring, ghc-prim, mkDerivation, stdenv }:
      mkDerivation {
          pname = "base16-bytestring";
          version = "0.1.1.6";
          sha256 = "0jf40m3yijqw6wd1rwwvviww46fasphaay9m9rgqyhf5aahnbzjs";
          libraryHaskellDepends = [
            base
            bytestring
            ghc-prim
          ];
          doHaddock = false;
          doCheck = false;
          homepage = "http://github.com/bos/base16-bytestring";
          description = "Fast base16 (hex) encoding and decoding for ByteStrings";
          license = stdenv.lib.licenses.bsd3;
        }) {};
      base58-bytestring = callPackage ({ base, bytestring, mkDerivation, stdenv }:
      mkDerivation {
          pname = "base58-bytestring";
          version = "0.1.0";
          sha256 = "1ls05nzswjr6aw0wwk3q7cpv1hf0lw7vk16a5khm6l21yfcgbny2";
          libraryHaskellDepends = [
            base
            bytestring
          ];
          doHaddock = false;
          doCheck = false;
          homepage = "https://bitbucket.org/s9gf4ult/base58-bytestring";
          description = "Implementation of BASE58 transcoding for ByteStrings";
          license = stdenv.lib.licenses.publicDomain;
        }) {};
      base64-bytestring = callPackage ({ base, bytestring, mkDerivation, stdenv }:
      mkDerivation {
          pname = "base64-bytestring";
          version = "1.0.0.1";
          sha256 = "0l1v4ddjdsgi9nqzyzcxxj76rwar3lzx8gmwf2r54bqan3san9db";
          libraryHaskellDepends = [
            base
            bytestring
          ];
          doHaddock = false;
          doCheck = false;
          homepage = "https://github.com/bos/base64-bytestring";
          description = "Fast base64 encoding and decoding for ByteStrings";
          license = stdenv.lib.licenses.bsd3;
        }) {};
      bifunctors = callPackage ({ base, base-orphans, comonad, containers, mkDerivation, semigroups, stdenv, tagged, template-haskell, transformers, transformers-compat }:
      mkDerivation {
          pname = "bifunctors";
          version = "5.4.2";
          sha256 = "13fwvw1102ik96pgi85i34kisz1h237vgw88ywsgifsah9kh4qiq";
          libraryHaskellDepends = [
            base
            base-orphans
            comonad
            containers
            semigroups
            tagged
            template-haskell
            transformers
            transformers-compat
          ];
          doHaddock = false;
          doCheck = false;
          homepage = "http://github.com/ekmett/bifunctors/";
          description = "Bifunctors";
          license = stdenv.lib.licenses.bsd3;
        }) {};
      binary = callPackage ({ array, base, bytestring, containers, mkDerivation, stdenv }:
      mkDerivation {
          pname = "binary";
          version = "0.8.3.0";
          sha256 = "08d85qzna6zdkpgqwaw1d87biviv1b76zvk5qs3gg4kxwzfqa4r2";
          revision = "2";
          editedCabalFile = "0nz3v9pq1jy72j4drahjx055xhjj47yncanjsfgpphcmch9yl26i";
          libraryHaskellDepends = [
            array
            base
            bytestring
            containers
          ];
          doHaddock = false;
          doCheck = false;
          homepage = "https://github.com/kolmodin/binary";
          description = "Binary serialisation for Haskell values using lazy ByteStrings";
          license = stdenv.lib.licenses.bsd3;
        }) {};
      blaze-builder = callPackage ({ base, bytestring, deepseq, mkDerivation, stdenv, text }:
      mkDerivation {
          pname = "blaze-builder";
          version = "0.4.0.2";
          sha256 = "1m33y6p5xldni8p4fzg8fmsyqvkfmnimdamr1xjnsmgm3dkf9lws";
          libraryHaskellDepends = [
            base
            bytestring
            deepseq
            text
          ];
          doHaddock = false;
          doCheck = false;
          homepage = "http://github.com/lpsmith/blaze-builder";
          description = "Efficient buffered output";
          license = stdenv.lib.licenses.bsd3;
        }) {};
      blaze-html = callPackage ({ base, blaze-builder, blaze-markup, bytestring, mkDerivation, stdenv, text }:
      mkDerivation {
          pname = "blaze-html";
          version = "0.8.1.3";
          sha256 = "0dyn6cj5av4apmc3wav6asfap53gxy4hzdb7rph83yakscbyf5lc";
          libraryHaskellDepends = [
            base
            blaze-builder
            blaze-markup
            bytestring
            text
          ];
          doHaddock = false;
          doCheck = false;
          homepage = "http://jaspervdj.be/blaze";
          description = "A blazingly fast HTML combinator library for Haskell";
          license = stdenv.lib.licenses.bsd3;
        }) {};
      blaze-markup = callPackage ({ base, blaze-builder, bytestring, mkDerivation, stdenv, text }:
      mkDerivation {
          pname = "blaze-markup";
          version = "0.7.1.1";
          sha256 = "00s3qlkbq9gxgy6l5skbhnl5h81mjgzqcrw3yn3wqnyd9scab3b3";
          libraryHaskellDepends = [
            base
            blaze-builder
            bytestring
            text
          ];
          doHaddock = false;
          doCheck = false;
          homepage = "http://jaspervdj.be/blaze";
          description = "A blazingly fast markup combinator library for Haskell";
          license = stdenv.lib.licenses.bsd3;
        }) {};
      byteable = callPackage ({ base, bytestring, mkDerivation, stdenv }:
      mkDerivation {
          pname = "byteable";
          version = "0.1.1";
          sha256 = "1qizg0kxxjqnd3cbrjhhidk5pbbciz0pb3z5kzikjjxnnnhk8fr4";
          libraryHaskellDepends = [
            base
            bytestring
          ];
          doHaddock = false;
          doCheck = false;
          homepage = "http://github.com/vincenthz/hs-byteable";
          description = "Type class for sequence of bytes";
          license = stdenv.lib.licenses.bsd3;
        }) {};
      byteorder = callPackage ({ base, mkDerivation, stdenv }:
      mkDerivation {
          pname = "byteorder";
          version = "1.0.4";
          sha256 = "06995paxbxk8lldvarqpb3ygcjbg4v8dk4scib1rjzwlhssvn85x";
          libraryHaskellDepends = [
            base
          ];
          doHaddock = false;
          doCheck = false;
          homepage = "http://community.haskell.org/~aslatter/code/byteorder";
          description = "Exposes the native endianness or byte ordering of the system";
          license = stdenv.lib.licenses.bsd3;
        }) {};
      bytestring = callPackage ({ base, deepseq, ghc-prim, integer-gmp, mkDerivation, stdenv }:
      mkDerivation {
          pname = "bytestring";
          version = "0.10.8.1";
          sha256 = "16zwb1p83z7vc5wlhvknpy80b5a2jxc5awx67rk52qnp9idmyq9d";
          libraryHaskellDepends = [
            base
            deepseq
            ghc-prim
            integer-gmp
          ];
          doHaddock = false;
          doCheck = false;
          homepage = "https://github.com/haskell/bytestring";
          description = "Fast, compact, strict and lazy byte strings with a list interface";
          license = stdenv.lib.licenses.bsd3;
        }) {};
      bytestring-builder = callPackage ({ base, bytestring, deepseq, mkDerivation, stdenv }:
      mkDerivation {
          pname = "bytestring-builder";
          version = "0.10.8.1.0";
          sha256 = "1hnvjac28y44yn78c9vdp1zvrknvlw98ky3g4n5vivr16rvh8x3d";
          libraryHaskellDepends = [
            base
            bytestring
            deepseq
          ];
          doHaddock = false;
          doCheck = false;
          description = "The new bytestring builder, packaged outside of GHC";
          license = stdenv.lib.licenses.bsd3;
        }) {};
      cabal-doctest = callPackage ({ Cabal, base, directory, filepath, mkDerivation, stdenv }:
      mkDerivation {
          pname = "cabal-doctest";
          version = "1";
          sha256 = "0iv1rjn79mh8v0pysa20nx3571sgls081x483n3gh44x09i9sxkw";
          revision = "1";
          editedCabalFile = "0g17mir6wa8vk2sgdhxba2f4g6wscbp7pib8rdpkq2asx48qbsnf";
          libraryHaskellDepends = [
            base
            Cabal
            directory
            filepath
          ];
          doHaddock = false;
          doCheck = false;
          homepage = "https://github.com/phadej/cabal-doctests";
          description = "A Setup.hs helper for doctests running";
          license = stdenv.lib.licenses.bsd3;
        }) {};
      call-stack = callPackage ({ base, mkDerivation, stdenv }:
      mkDerivation {
          pname = "call-stack";
          version = "0.1.0";
          sha256 = "1qmihf5jafmc79sk52l6gpx75f5bnla2lp62kh3p34x3j84mwpzj";
          libraryHaskellDepends = [
            base
          ];
          doHaddock = false;
          doCheck = false;
          homepage = "https://github.com/sol/call-stack#readme";
          description = "Use GHC call-stacks in a backward compatible way";
          license = stdenv.lib.licenses.mit;
        }) {};
      cardano-crypto = callPackage ({ base, bytestring, cryptonite, cryptonite-openssl, deepseq, fetchgit, hashable, memory, mkDerivation, stdenv }:
      mkDerivation {
          pname = "cardano-crypto";
          version = "1.0.0";
          src = fetchgit {
            url = "https://github.com/input-output-hk/cardano-crypto";
            sha256 = "10f89zm2sd015r6fbhlk1zp0720rzq2dvwazrmcxa3bd5s2l696v";
            rev = "1cde8e3a8d9093bbf571085920045c05edb3eaa4";
          };
          libraryHaskellDepends = [
            base
            bytestring
            cryptonite
            cryptonite-openssl
            deepseq
            hashable
            memory
          ];
          doHaddock = false;
          doCheck = false;
          homepage = "https://github.com/input-output-hk/cardano-crypto#readme";
          description = "Cryptography primitives for cardano";
          license = stdenv.lib.licenses.mit;
        }) {};
      cardano-report-server = callPackage ({ aeson, aeson-pretty, base, bytestring, case-insensitive, directory, exceptions, fetchgit, filelock, filepath, formatting, http-types, lens, lifted-base, log-warper, mkDerivation, monad-control, mtl, network, optparse-applicative, parsec, random, stdenv, text, time, transformers, universum, vector, wai, wai-extra, warp }:
      mkDerivation {
          pname = "cardano-report-server";
          version = "0.2.1";
          src = fetchgit {
            url = "https://github.com/input-output-hk/cardano-report-server.git";
            sha256 = "02mf9nw5n0lcq9p6j33lsn0vbab4ai4z3j2099qlzcaqf3kq1987";
            rev = "c2af07ab7d627556ed3f6185b062e4cd1fb5ad26";
          };
          isLibrary = true;
          isExecutable = true;
          libraryHaskellDepends = [
            aeson
            aeson-pretty
            base
            bytestring
            case-insensitive
            directory
            exceptions
            filelock
            filepath
            formatting
            http-types
            lens
            lifted-base
            log-warper
            monad-control
            mtl
            network
            optparse-applicative
            parsec
            random
            text
            time
            transformers
            universum
            vector
            wai
            wai-extra
            warp
          ];
          executableHaskellDepends = [
            base
            directory
            filepath
            http-types
            log-warper
            monad-control
            mtl
            optparse-applicative
            parsec
            random
            universum
            wai-extra
            warp
          ];
          doHaddock = false;
          doCheck = false;
          homepage = "https://github.com/input-output-hk/cardano-report-server";
          description = "Reporting server for CSL";
          license = stdenv.lib.licenses.bsd3;
        }) {};
      cardano-sl = callPackage ({ MonadRandom, QuickCheck, acid-state, aeson, ansi-terminal, ansi-wl-pprint, async, base, base58-bytestring, base64-bytestring, binary, bytestring, cardano-crypto, cardano-report-server, cardano-sl-core, cardano-sl-db, cardano-sl-godtossing, cardano-sl-infra, cardano-sl-lrc, cardano-sl-ssc, cardano-sl-txp, cardano-sl-update, cborg, cereal, conduit, containers, cpphs, cryptonite, cryptonite-openssl, data-default, deepseq, deriving-compat, digest, directory, dlist, dns, ed25519, ekg, ekg-core, ekg-statsd, ether, exceptions, file-embed, filelock, filepath, focus, formatting, generic-arbitrary, gitrev, hashable, hspec, http-client, http-client-tls, http-conduit, http-types, iproute, kademlia, lens, list-t, log-warper, lrucache, memory, mkDerivation, mmorph, monad-control, monad-loops, mono-traversable, mtl, neat-interpolation, network-info, network-transport, network-transport-tcp, node-sketch, optparse-applicative, parsec, plutus-prototype, pvss, quickcheck-instances, random, reflection, regex-tdfa, regex-tdfa-text, resourcet, rocksdb-haskell, safecopy, serokell-util, servant, servant-multipart, servant-server, stdenv, stm, stm-containers, string-qq, tagged, template-haskell, text, text-format, th-lift-instances, time, time-units, transformers, transformers-base, transformers-lift, universum, unix, unordered-containers, vector, wai, wai-extra, warp, warp-tls, yaml }:
      mkDerivation {
          pname = "cardano-sl";
          version = "0.5.1";
          src = ./../node;
          isLibrary = true;
          isExecutable = true;
          libraryHaskellDepends = [
            acid-state
            aeson
            ansi-terminal
            ansi-wl-pprint
            async
            base
            base58-bytestring
            base64-bytestring
            binary
            bytestring
            cardano-crypto
            cardano-report-server
            cardano-sl-core
            cardano-sl-db
            cardano-sl-godtossing
            cardano-sl-infra
            cardano-sl-lrc
            cardano-sl-ssc
            cardano-sl-txp
            cardano-sl-update
            cereal
            conduit
            containers
            cpphs
            cryptonite
            cryptonite-openssl
            data-default
            deepseq
            deriving-compat
            digest
            directory
            dlist
            dns
            ed25519
            ekg
            ekg-core
            ekg-statsd
            ether
            exceptions
            file-embed
            filelock
            filepath
            focus
            formatting
            generic-arbitrary
            gitrev
            hashable
            http-client
            http-client-tls
            http-conduit
            http-types
            iproute
            kademlia
            lens
            list-t
            log-warper
            lrucache
            memory
            mmorph
            monad-control
            monad-loops
            MonadRandom
            mono-traversable
            mtl
            neat-interpolation
            network-info
            network-transport
            network-transport-tcp
            node-sketch
            optparse-applicative
            parsec
            plutus-prototype
            pvss
            QuickCheck
            quickcheck-instances
            random
            reflection
            resourcet
            rocksdb-haskell
            safecopy
            serokell-util
            servant
            servant-multipart
            servant-server
            stm
            stm-containers
            string-qq
            tagged
            template-haskell
            text
            text-format
            th-lift-instances
            time
            time-units
            transformers
            transformers-base
            transformers-lift
            universum
            unix
            unordered-containers
            vector
            wai
            wai-extra
            warp
            warp-tls
            yaml
          ];
          executableHaskellDepends = [
            base
            binary
            bytestring
            cardano-sl-core
            cardano-sl-infra
            cardano-sl-lrc
            cardano-sl-ssc
            cardano-sl-update
            containers
            data-default
            directory
            ether
            filepath
            formatting
            lens
            log-warper
            mtl
            neat-interpolation
            network-transport
            network-transport-tcp
            node-sketch
            optparse-applicative
            parsec
            serokell-util
            stm-containers
            time
            time-units
            universum
          ];
          testHaskellDepends = [
            base
            bytestring
            cardano-sl-core
            cardano-sl-db
            cardano-sl-godtossing
            cardano-sl-infra
            cardano-sl-lrc
            cardano-sl-ssc
            cardano-sl-txp
            cardano-sl-update
            cborg
            cereal
            containers
            cryptonite
            data-default
            ether
            exceptions
            formatting
            generic-arbitrary
            hspec
            kademlia
            lens
            log-warper
            memory
            mmorph
            monad-control
            MonadRandom
            mtl
            node-sketch
            pvss
            QuickCheck
            quickcheck-instances
            random
            reflection
            regex-tdfa
            regex-tdfa-text
            safecopy
            serokell-util
            tagged
            text
            text-format
            time-units
            transformers-base
            universum
            unordered-containers
            vector
          ];
          doHaddock = false;
          doCheck = true;
          description = "Cardano SL main implementation";
          license = stdenv.lib.licenses.mit;
        }) {};
      cardano-sl-core = callPackage ({ QuickCheck, aeson, autoexporter, base, base58-bytestring, binary, bytestring, cardano-crypto, cborg, cereal, concurrent-extra, containers, contravariant, cpphs, cryptonite, cryptonite-openssl, data-default, deepseq, deriving-compat, digest, directory, ed25519, ether, exceptions, file-embed, filepath, formatting, generic-arbitrary, hashable, lens, log-warper, lrucache, memory, mkDerivation, mmorph, mtl, node-sketch, parsec, plutus-prototype, pvss, quickcheck-instances, random, reflection, resourcet, safecopy, semigroups, serokell-util, stdenv, stm, tagged, template-haskell, text, text-format, th-utilities, time, time-units, transformers, transformers-base, transformers-lift, universum, unordered-containers, vector, yaml }:
      mkDerivation {
          pname = "cardano-sl-core";
          version = "0.5.1";
          src = ./../core;
          libraryHaskellDepends = [
            aeson
            autoexporter
            base
            base58-bytestring
            binary
            bytestring
            cardano-crypto
            cborg
            cereal
            concurrent-extra
            containers
            contravariant
            cryptonite
            cryptonite-openssl
            data-default
            deepseq
            deriving-compat
            digest
            directory
            ed25519
            ether
            exceptions
            file-embed
            filepath
            formatting
            generic-arbitrary
            hashable
            lens
            log-warper
            lrucache
            memory
            mmorph
            mtl
            node-sketch
            parsec
            plutus-prototype
            pvss
            QuickCheck
            quickcheck-instances
            random
            reflection
            resourcet
            safecopy
            semigroups
            serokell-util
            stm
            tagged
            template-haskell
            text
            text-format
            th-utilities
            time
            time-units
            transformers
            transformers-base
            transformers-lift
            universum
            unordered-containers
            vector
            yaml
          ];
          libraryToolDepends = [ cpphs ];
          doHaddock = false;
          doCheck = true;
          description = "Cardano SL - core";
          license = stdenv.lib.licenses.mit;
        }) {};
      cardano-sl-db = callPackage ({ base, bytestring, cardano-sl-core, concurrent-extra, conduit, containers, cpphs, data-default, directory, ether, filepath, formatting, lens, log-warper, mkDerivation, mmorph, monad-control, mtl, node-sketch, resourcet, rocksdb-haskell, serokell-util, stdenv, text-format, transformers, transformers-base, transformers-lift, universum }:
      mkDerivation {
          pname = "cardano-sl-db";
          version = "0.5.1";
          src = ./../db;
          libraryHaskellDepends = [
            base
            bytestring
            cardano-sl-core
            concurrent-extra
            conduit
            containers
            data-default
            directory
            ether
            filepath
            formatting
            lens
            log-warper
            mmorph
            monad-control
            mtl
            node-sketch
            resourcet
            rocksdb-haskell
            serokell-util
            text-format
            transformers
            transformers-base
            transformers-lift
            universum
          ];
          libraryToolDepends = [ cpphs ];
          doHaddock = false;
          doCheck = true;
          description = "Cardano SL - basic DB interfaces";
          license = stdenv.lib.licenses.mit;
        }) {};
      cardano-sl-explorer = callPackage ({ aeson, base, base16-bytestring, binary, bytestring, cardano-sl, cardano-sl-core, cardano-sl-db, cardano-sl-infra, cardano-sl-ssc, cardano-sl-update, containers, cpphs, either, engine-io, engine-io-wai, ether, exceptions, formatting, http-types, lens, lifted-base, log-warper, memory, mkDerivation, monad-control, monad-loops, mtl, network-transport-tcp, node-sketch, optparse-simple, purescript-bridge, serokell-util, servant, servant-multipart, servant-server, servant-swagger, servant-swagger-ui, socket-io, stdenv, stm, swagger2, tagged, text, text-format, time, time-units, transformers, universum, unordered-containers, wai, wai-cors, warp }:
      mkDerivation {
          pname = "cardano-sl-explorer";
          version = "0.2.0";
          src = ./../explorer;
          isLibrary = true;
          isExecutable = true;
          libraryHaskellDepends = [
            aeson
            base
            base16-bytestring
            binary
            bytestring
            cardano-sl
            cardano-sl-core
            cardano-sl-db
            cardano-sl-infra
            cardano-sl-ssc
            containers
            either
            engine-io
            engine-io-wai
            ether
            exceptions
            formatting
            http-types
            lens
            lifted-base
            log-warper
            memory
            monad-control
            monad-loops
            mtl
            node-sketch
            serokell-util
            servant
            servant-server
            socket-io
            stm
            tagged
            text
            text-format
            time
            time-units
            transformers
            universum
            unordered-containers
            wai
            wai-cors
            warp
          ];
          libraryToolDepends = [ cpphs ];
          executableHaskellDepends = [
            aeson
            base
            bytestring
            cardano-sl
            cardano-sl-core
            cardano-sl-infra
            cardano-sl-ssc
            cardano-sl-update
            containers
            ether
            formatting
            lens
            log-warper
            mtl
            network-transport-tcp
            node-sketch
            optparse-simple
            purescript-bridge
            serokell-util
            servant-multipart
            servant-server
            servant-swagger
            servant-swagger-ui
            swagger2
            text
            time
            time-units
            universum
          ];
          executableToolDepends = [
            cpphs
          ];
          doHaddock = false;
          doCheck = true;
          description = "Cardano explorer";
          license = stdenv.lib.licenses.mit;
        }) {};
      cardano-sl-godtossing = callPackage ({ QuickCheck, aeson, array, base, bytestring, cardano-sl-core, cardano-sl-db, cardano-sl-infra, cardano-sl-lrc, cardano-sl-ssc, containers, cpphs, cryptonite, data-default, ether, file-embed, formatting, generic-arbitrary, hashable, lens, log-warper, mkDerivation, mmorph, mono-traversable, mtl, node-sketch, rocksdb-haskell, serokell-util, stdenv, stm, tagged, text, text-format, time-units, transformers, universum, unordered-containers }:
      mkDerivation {
          pname = "cardano-sl-godtossing";
          version = "0.5.1";
          src = ./../godtossing;
          libraryHaskellDepends = [
            aeson
            array
            base
            bytestring
            cardano-sl-core
            cardano-sl-db
            cardano-sl-infra
            cardano-sl-lrc
            cardano-sl-ssc
            containers
            cryptonite
            data-default
            ether
            file-embed
            formatting
            generic-arbitrary
            hashable
            lens
            log-warper
            mmorph
            mono-traversable
            mtl
            node-sketch
            QuickCheck
            rocksdb-haskell
            serokell-util
            stm
            tagged
            text
            text-format
            time-units
            transformers
            universum
            unordered-containers
          ];
          libraryToolDepends = [ cpphs ];
          doHaddock = false;
          doCheck = true;
          description = "Cardano SL - GodTossing implementation of SSC";
          license = stdenv.lib.licenses.mit;
        }) {};
      cardano-sl-infra = callPackage ({ QuickCheck, aeson, base, base64-bytestring, binary, bytestring, cardano-report-server, cardano-sl-core, cardano-sl-db, containers, cpphs, data-default, directory, dns, either, ekg-core, ether, exceptions, filepath, formatting, generic-arbitrary, hashable, http-client, http-client-tls, iproute, kademlia, lens, list-t, log-warper, mkDerivation, mmorph, monad-control, mtl, network-info, network-transport, network-transport-tcp, node-sketch, optparse-applicative, parsec, reflection, serokell-util, stdenv, stm, tagged, template-haskell, text, text-format, time, time-units, transformers, transformers-base, transformers-lift, universum, unix, unordered-containers, yaml }:
      mkDerivation {
          pname = "cardano-sl-infra";
          version = "0.5.1";
          src = ./../infra;
          libraryHaskellDepends = [
            aeson
            base
            base64-bytestring
            binary
            bytestring
            cardano-report-server
            cardano-sl-core
            cardano-sl-db
            containers
            data-default
            directory
            dns
            either
            ekg-core
            ether
            exceptions
            filepath
            formatting
            generic-arbitrary
            hashable
            http-client
            http-client-tls
            iproute
            kademlia
            lens
            list-t
            log-warper
            mmorph
            monad-control
            mtl
            network-info
            network-transport
            network-transport-tcp
            node-sketch
            optparse-applicative
            parsec
            QuickCheck
            reflection
            serokell-util
            stm
            tagged
            template-haskell
            text
            text-format
            time
            time-units
            transformers
            transformers-base
            transformers-lift
            universum
            unix
            unordered-containers
            yaml
          ];
          libraryToolDepends = [ cpphs ];
          doHaddock = false;
          doCheck = true;
          description = "Cardano SL - infrastructural";
          license = stdenv.lib.licenses.mit;
        }) {};
      cardano-sl-lrc = callPackage ({ QuickCheck, base, bytestring, cardano-sl-core, cardano-sl-db, conduit, cpphs, ether, formatting, generic-arbitrary, lens, log-warper, mkDerivation, node-sketch, reflection, stdenv, text-format, universum, unordered-containers }:
      mkDerivation {
          pname = "cardano-sl-lrc";
          version = "0.5.1";
          src = ./../lrc;
          libraryHaskellDepends = [
            base
            bytestring
            cardano-sl-core
            cardano-sl-db
            conduit
            ether
            formatting
            generic-arbitrary
            lens
            log-warper
            node-sketch
            QuickCheck
            reflection
            text-format
            universum
            unordered-containers
          ];
          libraryToolDepends = [ cpphs ];
          doHaddock = false;
          doCheck = true;
          description = "Cardano SL - Leaders and Richmen computation";
          license = stdenv.lib.licenses.mit;
        }) {};
      cardano-sl-lwallet = callPackage ({ QuickCheck, acid-state, ansi-wl-pprint, base, base58-bytestring, binary, bytestring, cardano-sl, cardano-sl-core, cardano-sl-db, cardano-sl-infra, cardano-sl-update, containers, cpphs, data-default, dlist, either, ether, formatting, lens, log-warper, mkDerivation, mmorph, monad-control, monad-loops, mtl, neat-interpolation, network-transport-tcp, node-sketch, optparse-applicative, parsec, random, resourcet, safecopy, serokell-util, stdenv, stm, stm-containers, tagged, text, time, time-units, transformers, transformers-base, transformers-lift, universum, unix, unordered-containers }:
      mkDerivation {
          pname = "cardano-sl-lwallet";
          version = "0.5.1";
          src = ./../lwallet;
          isLibrary = false;
          isExecutable = true;
          executableHaskellDepends = [
            acid-state
            ansi-wl-pprint
            base
            base58-bytestring
            binary
            bytestring
            cardano-sl
            cardano-sl-core
            cardano-sl-db
            cardano-sl-infra
            cardano-sl-update
            containers
            data-default
            dlist
            either
            ether
            formatting
            lens
            log-warper
            mmorph
            monad-control
            monad-loops
            mtl
            neat-interpolation
            network-transport-tcp
            node-sketch
            optparse-applicative
            parsec
            QuickCheck
            random
            resourcet
            safecopy
            serokell-util
            stm
            stm-containers
            tagged
            text
            time
            time-units
            transformers
            transformers-base
            transformers-lift
            universum
            unix
            unordered-containers
          ];
          executableToolDepends = [
            cpphs
          ];
          doHaddock = false;
          doCheck = true;
          description = "Cardano SL - Light wallet";
          license = stdenv.lib.licenses.mit;
        }) {};
      cardano-sl-ssc = callPackage ({ QuickCheck, base, cardano-sl-core, cardano-sl-db, cardano-sl-infra, cardano-sl-lrc, cpphs, cryptonite, ether, exceptions, formatting, lens, log-warper, memory, mkDerivation, mmorph, mtl, node-sketch, serokell-util, stdenv, stm, tagged, text-format, universum }:
      mkDerivation {
          pname = "cardano-sl-ssc";
          version = "0.5.1";
          src = ./../ssc;
          libraryHaskellDepends = [
            base
            cardano-sl-core
            cardano-sl-db
            cardano-sl-infra
            cardano-sl-lrc
            cryptonite
            ether
            exceptions
            formatting
            lens
            log-warper
            memory
            mmorph
            mtl
            node-sketch
            QuickCheck
            serokell-util
            stm
            tagged
            text-format
            universum
          ];
          libraryToolDepends = [ cpphs ];
          doHaddock = false;
          doCheck = true;
          description = "Cardano SL - the SSC class";
          license = stdenv.lib.licenses.mit;
        }) {};
<<<<<<< HEAD
      cardano-sl-tools = callPackage ({ Glob, MonadRandom, QuickCheck, aeson, ansi-wl-pprint, array, async, attoparsec, base, bytestring, cardano-report-server, cardano-sl, cardano-sl-core, cardano-sl-db, cardano-sl-infra, cardano-sl-lrc, cardano-sl-ssc, cardano-sl-txp, containers, cpphs, cryptonite, data-default, directory, ed25519, ether, filepath, formatting, kademlia, lens, log-warper, mkDerivation, mtl, neat-interpolation, node-sketch, optparse-applicative, parsec, process, purescript-bridge, random, random-shuffle, serokell-util, servant, servant-multipart, servant-server, servant-swagger, servant-swagger-ui, stdenv, stm, swagger2, system-filepath, tar, text, text-format, time, time-units, universum, unix-compat, unordered-containers, vector }:
=======
      cardano-sl-tools = callPackage ({ Chart, Chart-diagrams, Glob, MonadRandom, QuickCheck, aeson, ansi-wl-pprint, array, async, attoparsec, base, bytestring, cardano-report-server, cardano-sl, cardano-sl-core, cardano-sl-db, cardano-sl-infra, cardano-sl-lrc, cardano-sl-ssc, cardano-sl-txp, containers, cpphs, cryptonite, data-default, directory, ed25519, ether, fgl, filepath, foldl, formatting, graphviz, kademlia, lens, log-warper, mkDerivation, mtl, neat-interpolation, node-sketch, optparse-applicative, parsec, pipes, pipes-bytestring, pipes-interleave, pipes-safe, process, random, random-shuffle, serokell-util, stdenv, stm, system-filepath, tar, text, text-format, time, time-units, universum, unix-compat, unordered-containers, vector }:
>>>>>>> 464e4b32
      mkDerivation {
          pname = "cardano-sl-tools";
          version = "0.5.1";
          src = ./../tools;
          isLibrary = false;
          isExecutable = true;
          executableHaskellDepends = [
            aeson
            ansi-wl-pprint
            array
            async
            attoparsec
            base
            bytestring
            cardano-report-server
            cardano-sl
            cardano-sl-core
            cardano-sl-db
            cardano-sl-infra
            cardano-sl-lrc
            cardano-sl-ssc
            cardano-sl-txp
            containers
            cryptonite
            data-default
            directory
            ed25519
            ether
            filepath
            formatting
            Glob
            kademlia
            lens
            log-warper
            MonadRandom
            mtl
            neat-interpolation
            node-sketch
            optparse-applicative
            parsec
            process
            QuickCheck
            random
            random-shuffle
            serokell-util
            stm
            system-filepath
            tar
            text
            text-format
            time
            time-units
            universum
            unix-compat
            unordered-containers
            vector
          ];
          executableToolDepends = [
            cpphs
          ];
          doHaddock = false;
          doCheck = true;
          description = "Cardano SL - Tools";
          license = stdenv.lib.licenses.mit;
        }) {};
      cardano-sl-txp = callPackage ({ QuickCheck, aeson, base, bytestring, cardano-sl-core, cardano-sl-db, cardano-sl-infra, conduit, containers, cpphs, data-default, ekg-core, ether, formatting, generic-arbitrary, hashable, lens, lifted-base, log-warper, memory, mkDerivation, monad-control, mtl, neat-interpolation, node-sketch, plutus-prototype, resourcet, rocksdb-haskell, serokell-util, stdenv, stm, tagged, template-haskell, text, text-format, time-units, transformers, universum, unordered-containers, vector }:
      mkDerivation {
          pname = "cardano-sl-txp";
          version = "0.5.1";
          src = ./../txp;
          libraryHaskellDepends = [
            aeson
            base
            bytestring
            cardano-sl-core
            cardano-sl-db
            cardano-sl-infra
            conduit
            containers
            data-default
            ekg-core
            ether
            formatting
            generic-arbitrary
            hashable
            lens
            lifted-base
            log-warper
            memory
            monad-control
            mtl
            neat-interpolation
            node-sketch
            plutus-prototype
            QuickCheck
            resourcet
            rocksdb-haskell
            serokell-util
            stm
            tagged
            template-haskell
            text
            text-format
            time-units
            transformers
            universum
            unordered-containers
            vector
          ];
          libraryToolDepends = [ cpphs ];
          doHaddock = false;
          doCheck = true;
          description = "Cardano SL - transaction processing";
          license = stdenv.lib.licenses.mit;
        }) {};
      cardano-sl-update = callPackage ({ QuickCheck, aeson, base, binary, cardano-sl-core, cardano-sl-db, cardano-sl-infra, cardano-sl-lrc, concurrent-extra, conduit, containers, cpphs, data-default, ether, exceptions, formatting, generic-arbitrary, hashable, lens, log-warper, mkDerivation, mtl, node-sketch, parsec, resourcet, rocksdb-haskell, safecopy, serokell-util, stdenv, stm, tagged, template-haskell, text, text-format, th-lift-instances, time-units, transformers, universum, unordered-containers }:
      mkDerivation {
          pname = "cardano-sl-update";
          version = "0.5.1";
          src = ./../update;
          libraryHaskellDepends = [
            aeson
            base
            binary
            cardano-sl-core
            cardano-sl-db
            cardano-sl-infra
            cardano-sl-lrc
            concurrent-extra
            conduit
            containers
            data-default
            ether
            exceptions
            formatting
            generic-arbitrary
            hashable
            lens
            log-warper
            mtl
            node-sketch
            parsec
            QuickCheck
            resourcet
            rocksdb-haskell
            safecopy
            serokell-util
            stm
            tagged
            template-haskell
            text
            text-format
            th-lift-instances
            time-units
            transformers
            universum
            unordered-containers
          ];
          libraryToolDepends = [ cpphs ];
          doHaddock = false;
          doCheck = true;
          description = "Cardano SL - update";
          license = stdenv.lib.licenses.mit;
        }) {};
      cardano-sl-wallet = callPackage ({ aeson, ansi-wl-pprint, base, base58-bytestring, binary, bytestring, cardano-report-server, cardano-sl, cardano-sl-core, cardano-sl-db, cardano-sl-infra, cardano-sl-ssc, cardano-sl-txp, cardano-sl-update, containers, cpphs, data-default, directory, dlist, ether, exceptions, filepath, formatting, lens, log-warper, mkDerivation, mtl, network-transport, network-transport-tcp, node-sketch, optparse-applicative, parsec, purescript-bridge, random, serokell-util, servant, servant-multipart, servant-server, servant-swagger, servant-swagger-ui, stdenv, stm, stm-containers, string-qq, swagger2, text, text-format, time, time-units, transformers, universum, unix, unordered-containers, wai, wai-websockets, websockets }:
      mkDerivation {
          pname = "cardano-sl-wallet";
          version = "0.5.1";
          src = ./../wallet;
          isLibrary = true;
          isExecutable = true;
          libraryHaskellDepends = [
            aeson
            ansi-wl-pprint
            base
            base58-bytestring
            binary
            bytestring
            cardano-report-server
            cardano-sl
            cardano-sl-core
            cardano-sl-db
            cardano-sl-infra
            cardano-sl-ssc
            cardano-sl-txp
            cardano-sl-update
            containers
            data-default
            directory
            dlist
            ether
            exceptions
            filepath
            formatting
            lens
            log-warper
            mtl
            network-transport
            network-transport-tcp
            node-sketch
            optparse-applicative
            parsec
            random
            serokell-util
            servant
            servant-multipart
            servant-server
            stm
            stm-containers
            string-qq
            text-format
            time
            time-units
            transformers
            universum
            unix
            unordered-containers
            wai
            wai-websockets
            websockets
          ];
          libraryToolDepends = [ cpphs ];
          executableHaskellDepends = [
            aeson
            ansi-wl-pprint
            base
            base58-bytestring
            binary
            bytestring
            cardano-sl
            cardano-sl-core
            cardano-sl-db
            cardano-sl-infra
            cardano-sl-ssc
            cardano-sl-txp
            cardano-sl-update
            containers
            data-default
            directory
            dlist
            ether
            exceptions
            filepath
            formatting
            lens
            log-warper
            mtl
            network-transport
            network-transport-tcp
            node-sketch
            optparse-applicative
            parsec
            purescript-bridge
            random
            serokell-util
            servant
            servant-multipart
            servant-server
            servant-swagger
            servant-swagger-ui
            stm
            stm-containers
            string-qq
            swagger2
            text
            text-format
            time
            time-units
            transformers
            universum
            unordered-containers
            wai
            wai-websockets
            websockets
          ];
          executableToolDepends = [
            cpphs
          ];
          doHaddock = false;
          doCheck = true;
          description = "Cardano SL - wallet";
          license = stdenv.lib.licenses.mit;
        }) {};
      case-insensitive = callPackage ({ base, bytestring, deepseq, hashable, mkDerivation, stdenv, text }:
      mkDerivation {
          pname = "case-insensitive";
          version = "1.2.0.9";
          sha256 = "1f6jjgxnc8579pzf4d96xlg2gk20mrglpdrq85fwsizz113qrpm7";
          libraryHaskellDepends = [
            base
            bytestring
            deepseq
            hashable
            text
          ];
          doHaddock = false;
          doCheck = false;
          homepage = "https://github.com/basvandijk/case-insensitive";
          description = "Case insensitive string comparison";
          license = stdenv.lib.licenses.bsd3;
        }) {};
      cborg = callPackage ({ array, base, bytestring, containers, ghc-prim, half, integer-gmp, mkDerivation, primitive, stdenv, text }:
      mkDerivation {
          pname = "cborg";
          version = "0.1.1.0";
          sha256 = "120ljrwm15zl49nlsn9wb702sb97d2p300mzbpx8wxr2zdzlffpj";
          revision = "1";
          editedCabalFile = "0qqg1gfjf869ynrh20fbrpfhjf2yh6v3i5s6w327sirbhw9ajk6v";
          libraryHaskellDepends = [
            array
            base
            bytestring
            containers
            ghc-prim
            half
            integer-gmp
            primitive
            text
          ];
          doHaddock = false;
          doCheck = false;
          description = "Concise Binary Object Representation";
          license = stdenv.lib.licenses.bsd3;
        }) {};
      cereal = callPackage ({ array, base, bytestring, containers, ghc-prim, mkDerivation, stdenv }:
      mkDerivation {
          pname = "cereal";
          version = "0.5.4.0";
          sha256 = "1rzyr8r9pjlgas5pc8n776r22i0ficanq05ypqrs477jxxd6rjns";
          libraryHaskellDepends = [
            array
            base
            bytestring
            containers
            ghc-prim
          ];
          doHaddock = false;
          doCheck = false;
          homepage = "https://github.com/GaloisInc/cereal";
          description = "A binary serialization library";
          license = stdenv.lib.licenses.bsd3;
        }) {};
      clock = callPackage ({ base, mkDerivation, stdenv }:
      mkDerivation {
          pname = "clock";
          version = "0.7.2";
          sha256 = "07v91s20halsqjmziqb1sqjp2sjpckl9by7y28aaklwqi2bh2rl8";
          libraryHaskellDepends = [
            base
          ];
          doHaddock = false;
          doCheck = false;
          homepage = "https://github.com/corsis/clock";
          description = "High-resolution clock functions: monotonic, realtime, cputime";
          license = stdenv.lib.licenses.bsd3;
        }) {};
      cmdargs = callPackage ({ base, filepath, mkDerivation, process, stdenv, template-haskell, transformers }:
      mkDerivation {
          pname = "cmdargs";
          version = "0.10.17";
          sha256 = "1nklhglfa83s9rd8x4j40bvnzdvd81pwdq902sv51mnfyk5a8drl";
          isLibrary = true;
          isExecutable = true;
          libraryHaskellDepends = [
            base
            filepath
            process
            template-haskell
            transformers
          ];
          doHaddock = false;
          doCheck = false;
          homepage = "https://github.com/ndmitchell/cmdargs#readme";
          description = "Command line argument processing";
          license = stdenv.lib.licenses.bsd3;
        }) {};
<<<<<<< HEAD
      code-page = callPackage ({ base, mkDerivation, stdenv }:
      mkDerivation {
          pname = "code-page";
          version = "0.1.3";
          sha256 = "1491frk4jx6dlhifky9dvcxbsbcfssrz979a5hp5zn061rh8cp76";
=======
      colour = callPackage ({ base, mkDerivation, stdenv }:
      mkDerivation {
          pname = "colour";
          version = "2.3.3";
          sha256 = "1qmn1778xzg07jg9nx4k1spdz2llivpblf6wwrps1qpqjhsac5cd";
>>>>>>> 464e4b32
          libraryHaskellDepends = [
            base
          ];
          doHaddock = false;
          doCheck = false;
<<<<<<< HEAD
          homepage = "https://github.com/RyanGlScott/code-page";
          description = "Windows code page library for Haskell";
          license = stdenv.lib.licenses.bsd3;
=======
          homepage = "http://www.haskell.org/haskellwiki/Colour";
          description = "A model for human colour/color perception";
          license = stdenv.lib.licenses.mit;
>>>>>>> 464e4b32
        }) {};
      comonad = callPackage ({ Cabal, base, cabal-doctest, containers, contravariant, distributive, mkDerivation, semigroups, stdenv, tagged, transformers, transformers-compat }:
      mkDerivation {
          pname = "comonad";
          version = "5.0.1";
          sha256 = "0ga67ynh1j4ylbn3awjh7iga09fypbh4fsa21mylcf4xgmlzs7sn";
          setupHaskellDepends = [
            base
            Cabal
            cabal-doctest
          ];
          libraryHaskellDepends = [
            base
            containers
            contravariant
            distributive
            semigroups
            tagged
            transformers
            transformers-compat
          ];
          doHaddock = false;
          doCheck = false;
          homepage = "http://github.com/ekmett/comonad/";
          description = "Comonads";
          license = stdenv.lib.licenses.bsd3;
        }) {};
      concurrent-extra = callPackage ({ base, mkDerivation, stdenv, stm, unbounded-delays }:
      mkDerivation {
          pname = "concurrent-extra";
          version = "0.7.0.10";
          sha256 = "04nw39pbfqa4ldymn706ij83hxa07c73r7hy18y5pwpmj05cq9vg";
          libraryHaskellDepends = [
            base
            stm
            unbounded-delays
          ];
          doHaddock = false;
          doCheck = false;
          homepage = "https://github.com/basvandijk/concurrent-extra";
          description = "Extra concurrency primitives";
          license = stdenv.lib.licenses.bsd3;
        }) {};
      conduit = callPackage ({ base, exceptions, lifted-base, mkDerivation, mmorph, monad-control, mtl, primitive, resourcet, stdenv, transformers, transformers-base }:
      mkDerivation {
          pname = "conduit";
          version = "1.2.10";
          sha256 = "1paqps8sc5ilx2nj98svvv5y9p26cl02d2a16qk9m16slzg7l5ni";
          libraryHaskellDepends = [
            base
            exceptions
            lifted-base
            mmorph
            monad-control
            mtl
            primitive
            resourcet
            transformers
            transformers-base
          ];
          doHaddock = false;
          doCheck = false;
          homepage = "http://github.com/snoyberg/conduit";
          description = "Streaming data processing library";
          license = stdenv.lib.licenses.mit;
        }) {};
      conduit-extra = callPackage ({ async, attoparsec, base, blaze-builder, bytestring, conduit, directory, exceptions, filepath, mkDerivation, monad-control, network, primitive, process, resourcet, stdenv, stm, streaming-commons, text, transformers, transformers-base }:
      mkDerivation {
          pname = "conduit-extra";
          version = "1.1.15";
          sha256 = "13dvj271bhdaf83px99mlm0pgvc3474cmidh35jj775m1pmjkvvv";
          revision = "1";
          editedCabalFile = "0kqnggsn4fqvjh5gadaf8h5sw4hprppx63ihpmz32rymhc48sjcl";
          libraryHaskellDepends = [
            async
            attoparsec
            base
            blaze-builder
            bytestring
            conduit
            directory
            exceptions
            filepath
            monad-control
            network
            primitive
            process
            resourcet
            stm
            streaming-commons
            text
            transformers
            transformers-base
          ];
          doHaddock = false;
          doCheck = false;
          homepage = "http://github.com/snoyberg/conduit";
          description = "Batteries included conduit: adapters for common libraries";
          license = stdenv.lib.licenses.mit;
        }) {};
      connection = callPackage ({ base, byteable, bytestring, containers, data-default-class, mkDerivation, network, socks, stdenv, tls, x509, x509-store, x509-system, x509-validation }:
      mkDerivation {
          pname = "connection";
          version = "0.2.8";
          sha256 = "1swkb9w5vx9ph7x55y51dc0srj2z27nd9ibgn8c0qcl6hx7g9cbh";
          libraryHaskellDepends = [
            base
            byteable
            bytestring
            containers
            data-default-class
            network
            socks
            tls
            x509
            x509-store
            x509-system
            x509-validation
          ];
          doHaddock = false;
          doCheck = false;
          homepage = "http://github.com/vincenthz/hs-connection";
          description = "Simple and easy network connections API";
          license = stdenv.lib.licenses.bsd3;
        }) {};
      containers = callPackage ({ array, base, deepseq, ghc-prim, mkDerivation, stdenv }:
      mkDerivation {
          pname = "containers";
          version = "0.5.7.1";
          sha256 = "0y8g81p2lx3c2ks2xa798iv0xf6zvks9lc3l6k1jdsp20wrnr1bk";
          libraryHaskellDepends = [
            array
            base
            deepseq
            ghc-prim
          ];
          doHaddock = false;
          doCheck = false;
          description = "Assorted concrete container types";
          license = stdenv.lib.licenses.bsd3;
        }) {};
      contravariant = callPackage ({ StateVar, base, mkDerivation, semigroups, stdenv, transformers, transformers-compat, void }:
      mkDerivation {
          pname = "contravariant";
          version = "1.4";
          sha256 = "117fff8kkrvlmr8cb2jpj71z7lf2pdiyks6ilyx89mry6zqnsrp1";
          libraryHaskellDepends = [
            base
            semigroups
            StateVar
            transformers
            transformers-compat
            void
          ];
          doHaddock = false;
          doCheck = false;
          homepage = "http://github.com/ekmett/contravariant/";
          description = "Contravariant functors";
          license = stdenv.lib.licenses.bsd3;
        }) {};
      cookie = callPackage ({ base, blaze-builder, bytestring, data-default-class, deepseq, mkDerivation, old-locale, stdenv, text, time }:
      mkDerivation {
          pname = "cookie";
          version = "0.4.2.1";
          sha256 = "1r2j518lfcswn76qm6p2h1rl98gfsxad7p7z9qaww84fj28k0h86";
          libraryHaskellDepends = [
            base
            blaze-builder
            bytestring
            data-default-class
            deepseq
            old-locale
            text
            time
          ];
          doHaddock = false;
          doCheck = false;
          homepage = "http://github.com/snoyberg/cookie";
          description = "HTTP cookie parsing and rendering";
          license = stdenv.lib.licenses.mit;
        }) {};
      cpphs = callPackage ({ base, directory, mkDerivation, old-locale, old-time, polyparse, stdenv }:
      mkDerivation {
          pname = "cpphs";
          version = "1.20.5";
          sha256 = "1cx565wv9r60xw8la5mjfpvsry5wxh9h6ai40jbwd727nwq0r8y5";
          isLibrary = true;
          isExecutable = true;
          libraryHaskellDepends = [
            base
            directory
            old-locale
            old-time
            polyparse
          ];
          executableHaskellDepends = [
            base
            directory
            old-locale
            old-time
            polyparse
          ];
          doHaddock = false;
          doCheck = false;
          homepage = "http://projects.haskell.org/cpphs/";
          description = "A liberalised re-implementation of cpp, the C pre-processor";
          license = "LGPL";
        }) {};
      cryptohash-md5 = callPackage ({ base, bytestring, mkDerivation, stdenv }:
      mkDerivation {
          pname = "cryptohash-md5";
          version = "0.11.100.1";
          sha256 = "1y8q7s2bn4gdknw1wjikdnar2b5pgz3nv3220lxrlgpsf23x82vi";
          revision = "1";
          editedCabalFile = "1drxjsn5chi9zj3djj85s1d6xqlc28ji70zpyicxl5fals10n5w3";
          libraryHaskellDepends = [
            base
            bytestring
          ];
          doHaddock = false;
          doCheck = false;
          homepage = "https://github.com/hvr/cryptohash-md5";
          description = "Fast, pure and practical MD5 implementation";
          license = stdenv.lib.licenses.bsd3;
        }) {};
      cryptohash-sha1 = callPackage ({ base, bytestring, mkDerivation, stdenv }:
      mkDerivation {
          pname = "cryptohash-sha1";
          version = "0.11.100.1";
          sha256 = "1aqdxdhxhl9jldh951djpwxx8z7gzaqspxl7iwpl84i5ahrsyy9w";
          revision = "1";
          editedCabalFile = "167i2mjyr18949xckzv6f782n763f6w9k114p6kq74gbmxqjvmqb";
          libraryHaskellDepends = [
            base
            bytestring
          ];
          doHaddock = false;
          doCheck = false;
          homepage = "https://github.com/hvr/cryptohash-sha1";
          description = "Fast, pure and practical SHA-1 implementation";
          license = stdenv.lib.licenses.bsd3;
        }) {};
      cryptonite = callPackage ({ base, bytestring, deepseq, foundation, ghc-prim, integer-gmp, memory, mkDerivation, stdenv }:
      mkDerivation {
          pname = "cryptonite";
          version = "0.23";
          sha256 = "1680dxgmnjgj083jhsw3rlljwaw0zqi5099m59x6kwqkxhn1qjpf";
          libraryHaskellDepends = [
            base
            bytestring
            deepseq
            foundation
            ghc-prim
            integer-gmp
            memory
          ];
          doHaddock = false;
          doCheck = false;
          homepage = "https://github.com/haskell-crypto/cryptonite";
          description = "Cryptography Primitives sink";
          license = stdenv.lib.licenses.bsd3;
        }) {};
      cryptonite-openssl = callPackage ({ base, bytestring, cryptonite, memory, mkDerivation, openssl, stdenv }:
      mkDerivation {
          pname = "cryptonite-openssl";
          version = "0.6";
          sha256 = "19jhhz1ad5jw8zc7ia9bl77g7nw2g0qjk5nmz1zpngpvdg4rgjx8";
          libraryHaskellDepends = [
            base
            bytestring
            cryptonite
            memory
          ];
          librarySystemDepends = [
            openssl
          ];
          doHaddock = false;
          doCheck = false;
          homepage = "https://github.com/haskell-crypto/cryptonite-openssl";
          description = "Crypto stuff using OpenSSL cryptographic library";
          license = stdenv.lib.licenses.bsd3;
        }) { openssl = pkgs.openssl; };
      data-accessor = callPackage ({ array, base, containers, mkDerivation, stdenv, transformers }:
      mkDerivation {
          pname = "data-accessor";
          version = "0.2.2.7";
          sha256 = "1vf2g1gac3rm32g97rl0fll51m88q7ry4m6khnl5j47qsmx24r9l";
          libraryHaskellDepends = [
            array
            base
            containers
            transformers
          ];
          doHaddock = false;
          doCheck = false;
          homepage = "http://www.haskell.org/haskellwiki/Record_access";
          description = "Utilities for accessing and manipulating fields of records";
          license = stdenv.lib.licenses.bsd3;
        }) {};
      data-default = callPackage ({ base, data-default-class, data-default-instances-containers, data-default-instances-dlist, data-default-instances-old-locale, mkDerivation, stdenv }:
      mkDerivation {
          pname = "data-default";
          version = "0.7.1.1";
          sha256 = "04d5n8ybmcxba9qb6h389w9zfq1lvj81b82jh6maqp6pkhkmvydh";
          libraryHaskellDepends = [
            base
            data-default-class
            data-default-instances-containers
            data-default-instances-dlist
            data-default-instances-old-locale
          ];
          doHaddock = false;
          doCheck = false;
          description = "A class for types with a default value";
          license = stdenv.lib.licenses.bsd3;
        }) {};
      data-default-class = callPackage ({ base, mkDerivation, stdenv }:
      mkDerivation {
          pname = "data-default-class";
          version = "0.1.2.0";
          sha256 = "0miyjz8d4jyvqf2vp60lyfbnflx6cj2k8apmm9ly1hq0y0iv80ag";
          libraryHaskellDepends = [
            base
          ];
          doHaddock = false;
          doCheck = false;
          description = "A class for types with a default value";
          license = stdenv.lib.licenses.bsd3;
        }) {};
      data-default-instances-containers = callPackage ({ base, containers, data-default-class, mkDerivation, stdenv }:
      mkDerivation {
          pname = "data-default-instances-containers";
          version = "0.0.1";
          sha256 = "06h8xka031w752a7cjlzghvr8adqbl95xj9z5zc1b62w02phfpm5";
          libraryHaskellDepends = [
            base
            containers
            data-default-class
          ];
          doHaddock = false;
          doCheck = false;
          description = "Default instances for types in containers";
          license = stdenv.lib.licenses.bsd3;
        }) {};
      data-default-instances-dlist = callPackage ({ base, data-default-class, dlist, mkDerivation, stdenv }:
      mkDerivation {
          pname = "data-default-instances-dlist";
          version = "0.0.1";
          sha256 = "0narkdqiprhgayjiawrr4390h4rq4pl2pb6mvixbv2phrc8kfs3x";
          libraryHaskellDepends = [
            base
            data-default-class
            dlist
          ];
          doHaddock = false;
          doCheck = false;
          description = "Default instances for types in dlist";
          license = stdenv.lib.licenses.bsd3;
        }) {};
      data-default-instances-old-locale = callPackage ({ base, data-default-class, mkDerivation, old-locale, stdenv }:
      mkDerivation {
          pname = "data-default-instances-old-locale";
          version = "0.0.1";
          sha256 = "00h81i5phib741yj517p8mbnc48myvfj8axzsw44k34m48lv1lv0";
          libraryHaskellDepends = [
            base
            data-default-class
            old-locale
          ];
          doHaddock = false;
          doCheck = false;
          description = "Default instances for types in old-locale";
          license = stdenv.lib.licenses.bsd3;
        }) {};
      deepseq = callPackage ({ array, base, mkDerivation, stdenv }:
      mkDerivation {
          pname = "deepseq";
          version = "1.4.2.0";
          sha256 = "0la9x4hvf1rbmxv8h9dk1qln21il3wydz6wbdviryh4h2wls22ny";
          libraryHaskellDepends = [
            array
            base
          ];
          doHaddock = false;
          doCheck = false;
          description = "Deep evaluation of data structures";
          license = stdenv.lib.licenses.bsd3;
        }) {};
      deriving-compat = callPackage ({ base, containers, ghc-boot-th, ghc-prim, mkDerivation, stdenv, template-haskell, transformers, transformers-compat }:
      mkDerivation {
          pname = "deriving-compat";
          version = "0.3.6";
          sha256 = "0v9m76hjrlrcbyawdp04y1vv0p867h3jhy00xjxgmqq5cm0sn7qc";
          libraryHaskellDepends = [
            base
            containers
            ghc-boot-th
            ghc-prim
            template-haskell
            transformers
            transformers-compat
          ];
          doHaddock = false;
          doCheck = false;
          homepage = "https://github.com/haskell-compat/deriving-compat";
          description = "Backports of GHC deriving extensions";
          license = stdenv.lib.licenses.bsd3;
        }) {};
      digest = callPackage ({ base, bytestring, mkDerivation, stdenv, zlib }:
      mkDerivation {
          pname = "digest";
          version = "0.0.1.2";
          sha256 = "04gy2zp8yzvv7j9bdfvmfzcz3sqyqa6rwslqcn4vyair2vmif5v4";
          libraryHaskellDepends = [
            base
            bytestring
          ];
          librarySystemDepends = [ zlib ];
          doHaddock = false;
          doCheck = false;
          description = "Various cryptographic hashes for bytestrings; CRC32 and Adler32 for now";
          license = stdenv.lib.licenses.bsd3;
        }) { zlib = pkgs.zlib; };
      directory = callPackage ({ base, filepath, mkDerivation, stdenv, time, unix }:
      mkDerivation {
          pname = "directory";
          version = "1.3.1.0";
          sha256 = "1wm738bqz8b8mpkviv0y6v6dypxjsm50silfvjwy64c3p9md1c4l";
          libraryHaskellDepends = [
            base
            filepath
            time
            unix
          ];
          doHaddock = false;
          doCheck = false;
          description = "Platform-agnostic library for filesystem operations";
          license = stdenv.lib.licenses.bsd3;
        }) {};
      distributive = callPackage ({ Cabal, base, base-orphans, cabal-doctest, mkDerivation, stdenv, tagged, transformers, transformers-compat }:
      mkDerivation {
          pname = "distributive";
          version = "0.5.2";
          sha256 = "1nbcyysnrkliy7xwx6f39p80kkp0vlvq14wdj6r0m5c1brmbxqmd";
          revision = "2";
          editedCabalFile = "1wp2wqhsshiyxxwil3q0az35vijn8cyd2g6866i32j3p9g01mkr9";
          setupHaskellDepends = [
            base
            Cabal
            cabal-doctest
          ];
          libraryHaskellDepends = [
            base
            base-orphans
            tagged
            transformers
            transformers-compat
          ];
          doHaddock = false;
          doCheck = false;
          homepage = "http://github.com/ekmett/distributive/";
          description = "Distributive functors -- Dual to Traversable";
          license = stdenv.lib.licenses.bsd3;
        }) {};
      dlist = callPackage ({ base, deepseq, mkDerivation, stdenv }:
      mkDerivation {
          pname = "dlist";
          version = "0.8.0.2";
          sha256 = "1ca1hvl5kd4api4gjyhwwavdx8snq6gf1jr6ab0zmjx7p77pwfbp";
          libraryHaskellDepends = [
            base
            deepseq
          ];
          doHaddock = false;
          doCheck = false;
          homepage = "https://github.com/spl/dlist";
          description = "Difference lists";
          license = stdenv.lib.licenses.bsd3;
        }) {};
      dns = callPackage ({ attoparsec, base, binary, bytestring, conduit, conduit-extra, containers, fetchgit, iproute, mkDerivation, mtl, network, random, resourcet, safe, stdenv }:
      mkDerivation {
          pname = "dns";
          version = "2.0.10";
          src = fetchgit {
            url = "https://github.com/kazu-yamamoto/dns.git";
            sha256 = "0hgrrw6l32rgiz5rv0m9dlqvamsw1w32h83ps7nqma7kdmq1j511";
            rev = "c9b06eb77225c8bb2092f1169c093d7a04129e53";
          };
          libraryHaskellDepends = [
            attoparsec
            base
            binary
            bytestring
            conduit
            conduit-extra
            containers
            iproute
            mtl
            network
            random
            resourcet
            safe
          ];
          doHaddock = false;
          doCheck = false;
          testTarget = "spec";
          description = "DNS library in Haskell";
          license = stdenv.lib.licenses.bsd3;
        }) {};
      double-conversion = callPackage ({ base, bytestring, ghc-prim, mkDerivation, stdenv, text }:
      mkDerivation {
          pname = "double-conversion";
          version = "2.0.2.0";
          sha256 = "0sx2kc1gw72mjvd8vph8bbjw5whfxfv92rsdhjg1c0al75rf3ka4";
          libraryHaskellDepends = [
            base
            bytestring
            ghc-prim
            text
          ];
          doHaddock = false;
          doCheck = false;
          homepage = "https://github.com/bos/double-conversion";
          description = "Fast conversion between double precision floating point and text";
          license = stdenv.lib.licenses.bsd3;
        }) {};
      easy-file = callPackage ({ base, directory, filepath, mkDerivation, stdenv, time, unix }:
      mkDerivation {
          pname = "easy-file";
          version = "0.2.1";
          sha256 = "0v75081bx4qzlqy29hh639nzlr7dncwza3qxbzm9njc4jarf31pz";
          libraryHaskellDepends = [
            base
            directory
            filepath
            time
            unix
          ];
          doHaddock = false;
          doCheck = false;
          homepage = "http://github.com/kazu-yamamoto/easy-file";
          description = "Cross-platform File handling";
          license = stdenv.lib.licenses.bsd3;
        }) {};
      ed25519 = callPackage ({ base, bytestring, fetchgit, ghc-prim, mkDerivation, stdenv }:
      mkDerivation {
          pname = "ed25519";
          version = "0.0.5.0";
          src = fetchgit {
            url = "https://github.com/thoughtpolice/hs-ed25519";
            sha256 = "0fah4vkmqdkjsdh3s3x27yfaif2fbdg6049xvp54b5mh50yvxkfq";
            rev = "da4247b5b3420120e20451e6a252e2a2ca15b43c";
          };
          libraryHaskellDepends = [
            base
            bytestring
            ghc-prim
          ];
          doHaddock = false;
          doCheck = false;
          homepage = "https://thoughtpolice.github.com/hs-ed25519";
          description = "Ed25519 cryptographic signatures";
          license = stdenv.lib.licenses.mit;
        }) {};
      either = callPackage ({ MonadRandom, base, bifunctors, exceptions, free, mkDerivation, mmorph, monad-control, mtl, profunctors, semigroupoids, semigroups, stdenv, transformers, transformers-base }:
      mkDerivation {
          pname = "either";
          version = "4.4.1.1";
          sha256 = "1lrlwqqnm6ibfcydlv5qvvssw7bm0c6yypy0rayjzv1znq7wp1xh";
          revision = "2";
          editedCabalFile = "1n7792mcrvfh31qrbj8mpnx372s03kz83mypj7l4fm5h6zi4a3hs";
          libraryHaskellDepends = [
            base
            bifunctors
            exceptions
            free
            mmorph
            monad-control
            MonadRandom
            mtl
            profunctors
            semigroupoids
            semigroups
            transformers
            transformers-base
          ];
          doHaddock = false;
          doCheck = false;
          homepage = "http://github.com/ekmett/either/";
          description = "An either monad transformer";
          license = stdenv.lib.licenses.bsd3;
        }) {};
      ekg = callPackage ({ aeson, base, bytestring, ekg-core, ekg-json, filepath, mkDerivation, network, snap-core, snap-server, stdenv, text, time, transformers, unordered-containers }:
      mkDerivation {
          pname = "ekg";
          version = "0.4.0.13";
          sha256 = "13xlggjcfmp8hr8sz74r0xms36rrfa86znazy2m6304dgscdbca4";
          libraryHaskellDepends = [
            aeson
            base
            bytestring
            ekg-core
            ekg-json
            filepath
            network
            snap-core
            snap-server
            text
            time
            transformers
            unordered-containers
          ];
          doHaddock = false;
          doCheck = false;
          homepage = "https://github.com/tibbe/ekg";
          description = "Remote monitoring of processes";
          license = stdenv.lib.licenses.bsd3;
        }) {};
      ekg-core = callPackage ({ base, containers, ghc-prim, mkDerivation, stdenv, text, unordered-containers }:
      mkDerivation {
          pname = "ekg-core";
          version = "0.1.1.1";
          sha256 = "1mir54l783pwy4fbz5bdbckz6d41iim4zdk06wpsl9xhn7s3vpjl";
          libraryHaskellDepends = [
            base
            containers
            ghc-prim
            text
            unordered-containers
          ];
          doHaddock = false;
          doCheck = false;
          homepage = "https://github.com/tibbe/ekg-core";
          description = "Tracking of system metrics";
          license = stdenv.lib.licenses.bsd3;
        }) {};
      ekg-json = callPackage ({ aeson, base, ekg-core, mkDerivation, stdenv, text, unordered-containers }:
      mkDerivation {
          pname = "ekg-json";
          version = "0.1.0.5";
          sha256 = "0ml5pqp918k2zgpw10sjn0nca0ivzb871zxcg73samm1aypfrm8c";
          libraryHaskellDepends = [
            aeson
            base
            ekg-core
            text
            unordered-containers
          ];
          doHaddock = false;
          doCheck = false;
          homepage = "https://github.com/tibbe/ekg-json";
          description = "JSON encoding of ekg metrics";
          license = stdenv.lib.licenses.bsd3;
        }) {};
      ekg-statsd = callPackage ({ base, bytestring, ekg-core, mkDerivation, network, stdenv, text, time, unordered-containers }:
      mkDerivation {
          pname = "ekg-statsd";
          version = "0.2.1.0";
          sha256 = "04bpdmk3ma4fnylipg4hkq3jfkrw5f009vbns6vah0znawkpjhnh";
          libraryHaskellDepends = [
            base
            bytestring
            ekg-core
            network
            text
            time
            unordered-containers
          ];
          doHaddock = false;
          doCheck = false;
          homepage = "https://github.com/tibbe/ekg-statsd";
          description = "Push metrics to statsd";
          license = stdenv.lib.licenses.bsd3;
        }) {};
      engine-io = callPackage ({ aeson, async, attoparsec, base, base64-bytestring, bytestring, either, fetchgit, free, mkDerivation, monad-loops, mwc-random, stdenv, stm, stm-delay, text, transformers, unordered-containers, vector, websockets }:
      mkDerivation {
          pname = "engine-io";
          version = "1.2.15";
          src = fetchgit {
            url = "https://github.com/serokell/engine.io.git";
            sha256 = "0j2rxbw5g88ivmjzhmhnxk4cgkxdw97i2qlzw47gzyv56ciqfdny";
            rev = "a594e402fd450f11ad60d09ddbd93db500000632";
          };
          postUnpack = "sourceRoot+=/engine-io; echo source root reset to \$sourceRoot";
          libraryHaskellDepends = [
            aeson
            async
            attoparsec
            base
            base64-bytestring
            bytestring
            either
            free
            monad-loops
            mwc-random
            stm
            stm-delay
            text
            transformers
            unordered-containers
            vector
            websockets
          ];
          doHaddock = false;
          doCheck = false;
          homepage = "http://github.com/ocharles/engine.io";
          description = "A Haskell implementation of Engine.IO";
          license = stdenv.lib.licenses.bsd3;
        }) {};
      engine-io-wai = callPackage ({ attoparsec, base, bytestring, either, engine-io, fetchgit, http-types, mkDerivation, mtl, stdenv, text, transformers, transformers-compat, unordered-containers, wai, wai-websockets, websockets }:
      mkDerivation {
          pname = "engine-io-wai";
          version = "1.0.6";
          src = fetchgit {
            url = "https://github.com/serokell/engine.io.git";
            sha256 = "0j2rxbw5g88ivmjzhmhnxk4cgkxdw97i2qlzw47gzyv56ciqfdny";
            rev = "a594e402fd450f11ad60d09ddbd93db500000632";
          };
          postUnpack = "sourceRoot+=/engine-io-wai; echo source root reset to \$sourceRoot";
          libraryHaskellDepends = [
            attoparsec
            base
            bytestring
            either
            engine-io
            http-types
            mtl
            text
            transformers
            transformers-compat
            unordered-containers
            wai
            wai-websockets
            websockets
          ];
          doHaddock = false;
          doCheck = false;
          homepage = "http://github.com/ocharles/engine.io";
          license = stdenv.lib.licenses.bsd3;
        }) {};
      entropy = callPackage ({ Cabal, base, bytestring, directory, filepath, mkDerivation, process, stdenv, unix }:
      mkDerivation {
          pname = "entropy";
          version = "0.3.7";
          sha256 = "1vzg9fi597dbrcbjsr71y47rvmhiih7lg5rjnb297fzdlbmj1w0z";
          revision = "1";
          editedCabalFile = "01lyh4cbpqlcj1y8mnkw6vk4vid5rzqg1vcf9kwxwd88zj86cgjg";
          setupHaskellDepends = [
            base
            Cabal
            directory
            filepath
            process
          ];
          libraryHaskellDepends = [
            base
            bytestring
            unix
          ];
          doHaddock = false;
          doCheck = false;
          homepage = "https://github.com/TomMD/entropy";
          description = "A platform independent entropy source";
          license = stdenv.lib.licenses.bsd3;
        }) {};
      erf = callPackage ({ base, mkDerivation, stdenv }:
      mkDerivation {
          pname = "erf";
          version = "2.0.0.0";
          sha256 = "0dxk2r32ajmmc05vaxcp0yw6vgv4lkbmh8jcshncn98xgsfbgw14";
          libraryHaskellDepends = [
            base
          ];
          doHaddock = false;
          doCheck = false;
          description = "The error function, erf, and related functions";
          license = stdenv.lib.licenses.bsd3;
        }) {};
      errors = callPackage ({ base, mkDerivation, safe, stdenv, transformers, transformers-compat, unexceptionalio }:
      mkDerivation {
          pname = "errors";
          version = "2.1.3";
          sha256 = "1wadhhl3hx7f1k7lda50ymifs6472dzy0ygb6kvxy5ms5yfis6i0";
          libraryHaskellDepends = [
            base
            safe
            transformers
            transformers-compat
            unexceptionalio
          ];
          doHaddock = false;
          doCheck = false;
          description = "Simplified error-handling";
          license = stdenv.lib.licenses.bsd3;
        }) {};
      ether = callPackage ({ base, exceptions, mkDerivation, mmorph, monad-control, mtl, reflection, stdenv, tagged, template-haskell, transformers, transformers-base, transformers-lift, writer-cps-mtl }:
      mkDerivation {
          pname = "ether";
          version = "0.5.1.0";
          sha256 = "1180l4z2cdgc6zj9pcr2c0lj28ka85kbk8sxd42fis65k2ahr61n";
          libraryHaskellDepends = [
            base
            exceptions
            mmorph
            monad-control
            mtl
            reflection
            tagged
            template-haskell
            transformers
            transformers-base
            transformers-lift
            writer-cps-mtl
          ];
          doHaddock = false;
          doCheck = false;
          homepage = "https://int-index.github.io/ether/";
          description = "Monad transformers and classes";
          license = stdenv.lib.licenses.bsd3;
        }) {};
      exceptions = callPackage ({ base, mkDerivation, mtl, stdenv, stm, template-haskell, transformers, transformers-compat }:
      mkDerivation {
          pname = "exceptions";
          version = "0.8.3";
          sha256 = "1gl7xzffsqmigam6zg0jsglncgzxqafld2p6kb7ccp9xirzdjsjd";
          revision = "2";
          editedCabalFile = "1vl59j0l7m53hkzlcfmdbqbab8dk4lp9gzwryn7nsr6ylg94wayw";
          libraryHaskellDepends = [
            base
            mtl
            stm
            template-haskell
            transformers
            transformers-compat
          ];
          doHaddock = false;
          doCheck = false;
          homepage = "http://github.com/ekmett/exceptions/";
          description = "Extensible optionally-pure exceptions";
          license = stdenv.lib.licenses.bsd3;
        }) {};
      extensible-exceptions = callPackage ({ base, mkDerivation, stdenv }:
      mkDerivation {
          pname = "extensible-exceptions";
          version = "0.1.1.4";
          sha256 = "1273nqws9ij1rp1bsq5jc7k2jxpqa0svawdbim05lf302y0firbc";
          libraryHaskellDepends = [
            base
          ];
          doHaddock = false;
          doCheck = false;
          description = "Extensible exceptions";
          license = stdenv.lib.licenses.bsd3;
        }) {};
      extra = callPackage ({ base, clock, directory, filepath, mkDerivation, process, stdenv, time, unix }:
      mkDerivation {
          pname = "extra";
          version = "1.5.2";
          sha256 = "0qz0h2nckd0sqzx264q2j0dw66i5glp2vfih3wlm0a2kxcnw1p27";
          libraryHaskellDepends = [
            base
            clock
            directory
            filepath
            process
            time
            unix
          ];
          doHaddock = false;
          doCheck = false;
          homepage = "https://github.com/ndmitchell/extra#readme";
          description = "Extra functions I use";
          license = stdenv.lib.licenses.bsd3;
        }) {};
      fail = callPackage ({ mkDerivation, stdenv }:
      mkDerivation {
          pname = "fail";
          version = "4.9.0.0";
          sha256 = "18nlj6xvnggy61gwbyrpmvbdkq928wv0wx2zcsljb52kbhddnp3d";
          doHaddock = false;
          doCheck = false;
          homepage = "https://prime.haskell.org/wiki/Libraries/Proposals/MonadFail";
          description = "Forward-compatible MonadFail class";
          license = stdenv.lib.licenses.bsd3;
        }) {};
      fast-logger = callPackage ({ array, auto-update, base, bytestring, directory, easy-file, filepath, mkDerivation, stdenv, text, unix, unix-time }:
      mkDerivation {
          pname = "fast-logger";
          version = "2.4.10";
          sha256 = "13b7rrv8dw574k6lbl96nar67fx81058gvilsc42v0lgm38sbi6y";
          libraryHaskellDepends = [
            array
            auto-update
            base
            bytestring
            directory
            easy-file
            filepath
            text
            unix
            unix-time
          ];
          doHaddock = false;
          doCheck = false;
          homepage = "https://github.com/kazu-yamamoto/logger";
          description = "A fast logging system";
          license = stdenv.lib.licenses.bsd3;
        }) {};
      file-embed = callPackage ({ base, bytestring, directory, filepath, mkDerivation, stdenv, template-haskell }:
      mkDerivation {
          pname = "file-embed";
          version = "0.0.10";
          sha256 = "04gpylngm2aalqcgdk7gy7jiw291dala1354spxa8wspxif94lgp";
          libraryHaskellDepends = [
            base
            bytestring
            directory
            filepath
            template-haskell
          ];
          doHaddock = false;
          doCheck = false;
          homepage = "https://github.com/snoyberg/file-embed";
          description = "Use Template Haskell to embed file contents directly";
          license = stdenv.lib.licenses.bsd3;
        }) {};
      filelock = callPackage ({ base, mkDerivation, stdenv, unix }:
      mkDerivation {
          pname = "filelock";
          version = "0.1.0.1";
          sha256 = "0qypjnbkfayqyaymx8qrq4abddlrlzanf6lqhfn9cqzcgzr6735d";
          libraryHaskellDepends = [
            base
            unix
          ];
          doHaddock = false;
          doCheck = false;
          homepage = "http://github.com/takano-akio/filelock";
          description = "Portable interface to file locking (flock / LockFileEx)";
          license = stdenv.lib.licenses.publicDomain;
        }) {};
      filepath = callPackage ({ base, mkDerivation, stdenv }:
      mkDerivation {
          pname = "filepath";
          version = "1.4.1.1";
          sha256 = "1d0jkzlhcvkikllnxz6ij8zsq6r4sx5ii3abahhdji1spkivvzaj";
          libraryHaskellDepends = [
            base
          ];
          doHaddock = false;
          doCheck = false;
          homepage = "https://github.com/haskell/filepath#readme";
          description = "Library for manipulating FilePaths in a cross platform way";
          license = stdenv.lib.licenses.bsd3;
        }) {};
      focus = callPackage ({ base, mkDerivation, stdenv }:
      mkDerivation {
          pname = "focus";
          version = "0.1.5";
          sha256 = "1cg7mkhv3ip87952k8kcjl1gx1nvcbhbq71czhxlnzi00qg68jzg";
          libraryHaskellDepends = [
            base
          ];
          doHaddock = false;
          doCheck = false;
          homepage = "https://github.com/nikita-volkov/focus";
          description = "A general abstraction for manipulating elements of container data structures";
          license = stdenv.lib.licenses.mit;
        }) {};
      formatting = callPackage ({ base, clock, mkDerivation, old-locale, scientific, stdenv, text, text-format, time }:
      mkDerivation {
          pname = "formatting";
          version = "6.2.4";
          sha256 = "0rrkydr0zdcwji6grnrm8mlxj67q08sh6vhfnxm35g6k6x0bfba3";
          libraryHaskellDepends = [
            base
            clock
            old-locale
            scientific
            text
            text-format
            time
          ];
          doHaddock = false;
          doCheck = false;
          description = "Combinator-based type-safe formatting (like printf() or FORMAT)";
          license = stdenv.lib.licenses.bsd3;
        }) {};
      foundation = callPackage ({ base, ghc-prim, mkDerivation, stdenv }:
      mkDerivation {
          pname = "foundation";
          version = "0.0.8";
          sha256 = "1fy9phm8jpdf15qfc9d9g2hj1bxp6dsvz4s6pv1kba4bfnaf5608";
          revision = "1";
          editedCabalFile = "0d7x7qm96jar5axqdca9p9da3m8fjjc8nv49sz4g1d2ypxckxdgh";
          libraryHaskellDepends = [
            base
            ghc-prim
          ];
          doHaddock = false;
          doCheck = false;
          homepage = "https://github.com/haskell-foundation/foundation";
          description = "Alternative prelude with batteries and no dependencies";
          license = stdenv.lib.licenses.bsd3;
        }) {};
      free = callPackage ({ base, bifunctors, comonad, containers, distributive, exceptions, mkDerivation, mtl, prelude-extras, profunctors, semigroupoids, semigroups, stdenv, template-haskell, transformers, transformers-compat }:
      mkDerivation {
          pname = "free";
          version = "4.12.4";
          sha256 = "1147s393442xf4gkpbq0rd1p286vmykgx85mxhk5d1c7wfm4bzn9";
          libraryHaskellDepends = [
            base
            bifunctors
            comonad
            containers
            distributive
            exceptions
            mtl
            prelude-extras
            profunctors
            semigroupoids
            semigroups
            template-haskell
            transformers
            transformers-compat
          ];
          doHaddock = false;
          doCheck = false;
          homepage = "http://github.com/ekmett/free/";
          description = "Monads for free";
          license = stdenv.lib.licenses.bsd3;
        }) {};
      generic-arbitrary = callPackage ({ QuickCheck, base, mkDerivation, stdenv }:
      mkDerivation {
          pname = "generic-arbitrary";
          version = "0.1.0";
          sha256 = "1imw36k5kxfl7ik0mzjxa8xzqg6hs3k253kpi19a9l53wxa0mwv9";
          libraryHaskellDepends = [
            base
            QuickCheck
          ];
          doHaddock = false;
          doCheck = false;
          description = "Generic implementation for QuickCheck's Arbitrary";
          license = stdenv.lib.licenses.mit;
        }) {};
      generic-deriving = callPackage ({ base, containers, ghc-prim, mkDerivation, stdenv, template-haskell }:
      mkDerivation {
          pname = "generic-deriving";
          version = "1.11.2";
          sha256 = "1y92q4dmbyc24hjjvq02474s9grwabxffn16y31gzaqhm0m0z5i9";
          libraryHaskellDepends = [
            base
            containers
            ghc-prim
            template-haskell
          ];
          doHaddock = false;
          doCheck = false;
          homepage = "https://github.com/dreixel/generic-deriving";
          description = "Generic programming library for generalised deriving";
          license = stdenv.lib.licenses.bsd3;
        }) {};
      generics-sop = callPackage ({ base, deepseq, ghc-prim, mkDerivation, stdenv, template-haskell }:
      mkDerivation {
          pname = "generics-sop";
          version = "0.2.5.0";
          sha256 = "1p2dsdjxl1ld40c890i4jagp48zxp3i2njr9jd9ma89ydkypr5zk";
          libraryHaskellDepends = [
            base
            deepseq
            ghc-prim
            template-haskell
          ];
          doHaddock = false;
          doCheck = false;
          description = "Generic Programming using True Sums of Products";
          license = stdenv.lib.licenses.bsd3;
        }) {};
      ghc-boot-th = callPackage ({ base, mkDerivation, stdenv }:
      mkDerivation {
          pname = "ghc-boot-th";
          version = "8.0.2";
          sha256 = "1w7qkgwpbp5h0hm8p2b5bbysyvnjrqbkqkfzd4ngz0yxy9qy402x";
          libraryHaskellDepends = [
            base
          ];
          doHaddock = false;
          doCheck = false;
          description = "Shared functionality between GHC and the @template-haskell@ library";
          license = stdenv.lib.licenses.bsd3;
        }) {};
      ghc-prim = callPackage ({ mkDerivation, rts, stdenv }:
      mkDerivation {
          pname = "ghc-prim";
          version = "0.5.0.0";
          sha256 = "1cnn5gcwnc711ngx5hac3x2s4f6dkdl7li5pc3c02lcghpqf9fs4";
          libraryHaskellDepends = [ rts ];
          doHaddock = false;
          doCheck = false;
          description = "GHC primitives";
          license = stdenv.lib.licenses.bsd3;
        }) {};
      gitrev = callPackage ({ base, directory, filepath, mkDerivation, process, stdenv, template-haskell }:
      mkDerivation {
          pname = "gitrev";
          version = "1.2.0";
          sha256 = "00ii00j5bnxnhnmzcsbqfin8kdj6n9ll7akg3j8apajwvd7f74a3";
          libraryHaskellDepends = [
            base
            directory
            filepath
            process
            template-haskell
          ];
          doHaddock = false;
          doCheck = false;
          homepage = "https://github.com/acfoltzer/gitrev";
          description = "Compile git revision info into Haskell projects";
          license = stdenv.lib.licenses.bsd3;
        }) {};
      half = callPackage ({ base, mkDerivation, stdenv }:
      mkDerivation {
          pname = "half";
          version = "0.2.2.3";
          sha256 = "0p4sb7vv9cljv48wlx65wgdnkryrk5d6yfh7g4yrm20w1p449hl5";
          libraryHaskellDepends = [
            base
          ];
          doHaddock = false;
          doCheck = false;
          homepage = "http://github.com/ekmett/half";
          description = "Half-precision floating-point";
          license = stdenv.lib.licenses.bsd3;
        }) {};
      happy = callPackage ({ Cabal, array, base, containers, directory, filepath, mkDerivation, mtl, stdenv }:
      mkDerivation {
          pname = "happy";
          version = "1.19.5";
          sha256 = "1nj353q4z1g186fpjzf0dnsg71qhxqpamx8jy89rjjvv3p0kmw32";
          revision = "2";
          editedCabalFile = "1dvhv94lzmya938i5crshg9qbx7dxvkyxkhfbqimxkydxn7l2w7w";
          isLibrary = false;
          isExecutable = true;
          setupHaskellDepends = [
            base
            Cabal
            directory
            filepath
          ];
          executableHaskellDepends = [
            array
            base
            containers
            mtl
          ];
          doHaddock = false;
          doCheck = false;
          homepage = "http://www.haskell.org/happy/";
          description = "Happy is a parser generator for Haskell";
          license = stdenv.lib.licenses.bsd3;
        }) {};
      hashable = callPackage ({ base, bytestring, deepseq, ghc-prim, integer-gmp, mkDerivation, stdenv, text }:
      mkDerivation {
          pname = "hashable";
          version = "1.2.6.0";
          sha256 = "0lhadvg4l18iff2hg4d5akn5f3lrg9pfwxpkn1j2zxbsh8y6d6s2";
          revision = "2";
          editedCabalFile = "11s0194vd8qjn2qmn75kvnqy1c5mh9s5lhfalys30vyl7rk4ai0q";
          isLibrary = true;
          isExecutable = true;
          libraryHaskellDepends = [
            base
            bytestring
            deepseq
            ghc-prim
            integer-gmp
            text
          ];
          doHaddock = false;
          doCheck = false;
          homepage = "http://github.com/tibbe/hashable";
          description = "A class for types that can be converted to a hash value";
          license = stdenv.lib.licenses.bsd3;
        }) {};
<<<<<<< HEAD
      hastache = callPackage ({ base, blaze-builder, bytestring, containers, directory, filepath, ieee754, mkDerivation, mtl, process, stdenv, syb, text, transformers }:
      mkDerivation {
          pname = "hastache";
          version = "0.6.1";
          sha256 = "0r5l8k157pgvz1ck4lfid5x05f2s0nlmwf33f4fj09b1kmk8k3wc";
          revision = "5";
          editedCabalFile = "0fwd1jd6sqkscmy2yq1w3dcl4va4w9n8mhs6ldrilh1cj6b54r3f";
          isLibrary = true;
          isExecutable = true;
          libraryHaskellDepends = [
            base
            blaze-builder
            bytestring
            containers
            directory
            filepath
            ieee754
            mtl
            syb
            text
            transformers
          ];
          executableHaskellDepends = [
            base
            blaze-builder
            bytestring
            containers
            directory
            filepath
            ieee754
            mtl
            process
            syb
            text
            transformers
          ];
          doHaddock = false;
          doCheck = false;
          homepage = "http://github.com/lymar/hastache";
          description = "Haskell implementation of Mustache templates";
=======
      heaps = callPackage ({ Cabal, base, cabal-doctest, mkDerivation, stdenv }:
      mkDerivation {
          pname = "heaps";
          version = "0.3.4.1";
          sha256 = "1y9g3hkwxqy38js24954yprbhryv7bpa7xhxwv7fhnc4bc4nf9bw";
          setupHaskellDepends = [
            base
            Cabal
            cabal-doctest
          ];
          libraryHaskellDepends = [
            base
          ];
          doHaddock = false;
          doCheck = false;
          homepage = "http://github.com/ekmett/heaps/";
          description = "Asymptotically optimal Brodal/Okasaki heaps";
>>>>>>> 464e4b32
          license = stdenv.lib.licenses.bsd3;
        }) {};
      hex = callPackage ({ base, bytestring, mkDerivation, stdenv }:
      mkDerivation {
          pname = "hex";
          version = "0.1.2";
          sha256 = "1v31xiaivrrn0q2jz8919wvkjplv1kxna5ajhsj701fqxm1i5vhj";
          libraryHaskellDepends = [
            base
            bytestring
          ];
          doHaddock = false;
          doCheck = false;
          description = "Convert strings into hexadecimal and back";
          license = stdenv.lib.licenses.bsd3;
        }) {};
      hourglass = callPackage ({ base, deepseq, mkDerivation, stdenv }:
      mkDerivation {
          pname = "hourglass";
          version = "0.2.10";
          sha256 = "104d1yd84hclprg740nkz60vx589mnm094zriw6zczbgg8nkclym";
          libraryHaskellDepends = [
            base
            deepseq
          ];
          doHaddock = false;
          doCheck = false;
          homepage = "https://github.com/vincenthz/hs-hourglass";
          description = "simple performant time related library";
          license = stdenv.lib.licenses.bsd3;
        }) {};
      hscolour = callPackage ({ base, containers, mkDerivation, stdenv }:
      mkDerivation {
          pname = "hscolour";
          version = "1.24.1";
          sha256 = "1j3rpzjygh3igvnd1n2xn63bq68rs047cjxr2qi6xyfnivgf6vz4";
          isLibrary = true;
          isExecutable = true;
          libraryHaskellDepends = [
            base
            containers
          ];
          executableHaskellDepends = [
            base
            containers
          ];
          doHaddock = false;
          doCheck = false;
          homepage = "http://code.haskell.org/~malcolm/hscolour/";
          description = "Colourise Haskell code";
          license = "LGPL";
        }) {};
      hspec = callPackage ({ HUnit, QuickCheck, base, call-stack, hspec-core, hspec-discover, hspec-expectations, mkDerivation, stdenv, stringbuilder, transformers }:
      mkDerivation {
          pname = "hspec";
          version = "2.4.3";
          sha256 = "0dvfmzys2vcgaghmqdmq91j416vn556scdyx96gy0q8l8ziqhwrs";
          libraryHaskellDepends = [
            base
            call-stack
            hspec-core
            hspec-discover
            hspec-expectations
            HUnit
            QuickCheck
            transformers
          ];
          doHaddock = false;
          doCheck = false;
          homepage = "http://hspec.github.io/";
          description = "A Testing Framework for Haskell";
          license = stdenv.lib.licenses.mit;
        }) {};
      hspec-core = callPackage ({ HUnit, QuickCheck, ansi-terminal, array, async, base, call-stack, deepseq, directory, filepath, hspec-expectations, mkDerivation, quickcheck-io, random, setenv, stdenv, tf-random, time, transformers }:
      mkDerivation {
          pname = "hspec-core";
          version = "2.4.3";
          sha256 = "0mg1144azwhrvk6224qnn7gbjyqlpq4kbxqns0hh4gwvg4s6z7bw";
          revision = "1";
          editedCabalFile = "0shqhsss67lhp2kn7spjn9ngfhlf6cnsrn66s6h1wk4f9k24lf5v";
          libraryHaskellDepends = [
            ansi-terminal
            array
            async
            base
            call-stack
            deepseq
            directory
            filepath
            hspec-expectations
            HUnit
            QuickCheck
            quickcheck-io
            random
            setenv
            tf-random
            time
            transformers
          ];
          doHaddock = false;
          doCheck = false;
          homepage = "http://hspec.github.io/";
          description = "A Testing Framework for Haskell";
          license = stdenv.lib.licenses.mit;
        }) {};
      hspec-discover = callPackage ({ base, directory, filepath, mkDerivation, stdenv }:
      mkDerivation {
          pname = "hspec-discover";
          version = "2.4.3";
          sha256 = "0kmld0l61xr3qyjx2b2c61n5w1axy53ybbxnvhh404yxj747agda";
          isLibrary = true;
          isExecutable = true;
          libraryHaskellDepends = [
            base
            directory
            filepath
          ];
          executableHaskellDepends = [
            base
            directory
            filepath
          ];
          doHaddock = false;
          doCheck = false;
          homepage = "http://hspec.github.io/";
          description = "Automatically discover and run Hspec tests";
          license = stdenv.lib.licenses.mit;
        }) {};
      hspec-expectations = callPackage ({ HUnit, base, call-stack, mkDerivation, stdenv }:
      mkDerivation {
          pname = "hspec-expectations";
          version = "0.8.2";
          sha256 = "1vxl9zazbaapijr6zmcj72j9wf7ka1pirrjbwddwwddg3zm0g5l1";
          libraryHaskellDepends = [
            base
            call-stack
            HUnit
          ];
          doHaddock = false;
          doCheck = false;
          homepage = "https://github.com/hspec/hspec-expectations#readme";
          description = "Catchy combinators for HUnit";
          license = stdenv.lib.licenses.mit;
        }) {};
      http-api-data = callPackage ({ Cabal, attoparsec, attoparsec-iso8601, base, bytestring, containers, directory, filepath, hashable, http-types, mkDerivation, stdenv, text, time, time-locale-compat, unordered-containers, uri-bytestring, uuid-types }:
      mkDerivation {
          pname = "http-api-data";
          version = "0.3.7";
          sha256 = "1ah9lfandgb14zds9sivvwrnwd4gcwril38qw4dann4rilsdilnh";
          setupHaskellDepends = [
            base
            Cabal
            directory
            filepath
          ];
          libraryHaskellDepends = [
            attoparsec
            attoparsec-iso8601
            base
            bytestring
            containers
            hashable
            http-types
            text
            time
            time-locale-compat
            unordered-containers
            uri-bytestring
            uuid-types
          ];
          doHaddock = false;
          doCheck = false;
          homepage = "http://github.com/fizruk/http-api-data";
          description = "Converting to/from HTTP API data like URL pieces, headers and query parameters";
          license = stdenv.lib.licenses.bsd3;
        }) {};
      http-client = callPackage ({ array, base, base64-bytestring, blaze-builder, bytestring, case-insensitive, containers, cookie, deepseq, exceptions, filepath, ghc-prim, http-types, mime-types, mkDerivation, network, network-uri, random, stdenv, streaming-commons, text, time, transformers }:
      mkDerivation {
          pname = "http-client";
          version = "0.5.6.1";
          sha256 = "1v9bdb8dkhb5g6jl9azk86ig7ia8xh9arr64n7s8r94fp0vl6c1c";
          libraryHaskellDepends = [
            array
            base
            base64-bytestring
            blaze-builder
            bytestring
            case-insensitive
            containers
            cookie
            deepseq
            exceptions
            filepath
            ghc-prim
            http-types
            mime-types
            network
            network-uri
            random
            streaming-commons
            text
            time
            transformers
          ];
          doHaddock = false;
          doCheck = false;
          homepage = "https://github.com/snoyberg/http-client";
          description = "An HTTP client engine";
          license = stdenv.lib.licenses.mit;
        }) {};
      http-client-tls = callPackage ({ base, bytestring, case-insensitive, connection, containers, cryptonite, data-default-class, exceptions, http-client, http-types, memory, mkDerivation, network, network-uri, stdenv, text, tls, transformers }:
      mkDerivation {
          pname = "http-client-tls";
          version = "0.3.4.1";
          sha256 = "1mbwdfn4hs8lcwml2l6xv4n068l9zlasyv6vwb2ylgm030pyv3xh";
          libraryHaskellDepends = [
            base
            bytestring
            case-insensitive
            connection
            containers
            cryptonite
            data-default-class
            exceptions
            http-client
            http-types
            memory
            network
            network-uri
            text
            tls
            transformers
          ];
          doHaddock = false;
          doCheck = false;
          homepage = "https://github.com/snoyberg/http-client";
          description = "http-client backend using the connection package and tls library";
          license = stdenv.lib.licenses.mit;
        }) {};
      http-conduit = callPackage ({ aeson, base, bytestring, conduit, conduit-extra, exceptions, http-client, http-client-tls, http-types, lifted-base, mkDerivation, monad-control, mtl, resourcet, stdenv, transformers }:
      mkDerivation {
          pname = "http-conduit";
          version = "2.2.3.1";
          sha256 = "03na2nbm9la0shlijvjyb5mpp1prfskk4jmjy8iz707r0731dbjk";
          libraryHaskellDepends = [
            aeson
            base
            bytestring
            conduit
            conduit-extra
            exceptions
            http-client
            http-client-tls
            http-types
            lifted-base
            monad-control
            mtl
            resourcet
            transformers
          ];
          doHaddock = false;
          doCheck = false;
          homepage = "http://www.yesodweb.com/book/http-conduit";
          description = "HTTP client package with conduit interface and HTTPS support";
          license = stdenv.lib.licenses.bsd3;
        }) {};
      http-date = callPackage ({ array, attoparsec, base, bytestring, mkDerivation, stdenv }:
      mkDerivation {
          pname = "http-date";
          version = "0.0.6.1";
          sha256 = "0dknh28kyarnzqrsc80ssalxjrq0qbv7ir49247p2grb7rh0dqgj";
          libraryHaskellDepends = [
            array
            attoparsec
            base
            bytestring
          ];
          doHaddock = false;
          doCheck = false;
          description = "HTTP Date parser/formatter";
          license = stdenv.lib.licenses.bsd3;
        }) {};
      http-media = callPackage ({ base, bytestring, case-insensitive, containers, mkDerivation, stdenv }:
      mkDerivation {
          pname = "http-media";
          version = "0.6.4";
          sha256 = "1ly93k3d6kilma8gv6y1vf4d3lz4xg5xwi5p8x10w9al13sjqxpg";
          libraryHaskellDepends = [
            base
            bytestring
            case-insensitive
            containers
          ];
          doHaddock = false;
          doCheck = false;
          homepage = "https://github.com/zmthy/http-media";
          description = "Processing HTTP Content-Type and Accept headers";
          license = stdenv.lib.licenses.mit;
        }) {};
      http-types = callPackage ({ array, base, blaze-builder, bytestring, case-insensitive, mkDerivation, stdenv, text }:
      mkDerivation {
          pname = "http-types";
          version = "0.9.1";
          sha256 = "0l7mnvqyppxpnq6ds4a9f395zdbl22z3sxiry1myfs8wvj669vbv";
          libraryHaskellDepends = [
            array
            base
            blaze-builder
            bytestring
            case-insensitive
            text
          ];
          doHaddock = false;
          doCheck = false;
          homepage = "https://github.com/aristidb/http-types";
          description = "Generic HTTP types for Haskell (for both client and server code)";
          license = stdenv.lib.licenses.bsd3;
        }) {};
      http2 = callPackage ({ array, base, bytestring, bytestring-builder, case-insensitive, containers, mkDerivation, psqueues, stdenv, stm }:
      mkDerivation {
          pname = "http2";
          version = "1.6.3";
          sha256 = "0hww0rfsv6lqx62qzycbcqy5q6rh9k09qkyjkdm5m1sp1z50wqk1";
          isLibrary = true;
          isExecutable = true;
          libraryHaskellDepends = [
            array
            base
            bytestring
            bytestring-builder
            case-insensitive
            containers
            psqueues
            stm
          ];
          doHaddock = false;
          doCheck = false;
          homepage = "https://github.com/kazu-yamamoto/http2";
          description = "HTTP/2 library including frames, priority queues and HPACK";
          license = stdenv.lib.licenses.bsd3;
        }) {};
      insert-ordered-containers = callPackage ({ aeson, base, base-compat, hashable, lens, mkDerivation, semigroupoids, semigroups, stdenv, text, transformers, unordered-containers }:
      mkDerivation {
          pname = "insert-ordered-containers";
          version = "0.2.1.0";
          sha256 = "1612f455dw37da9g7bsd1s5kyi84mnr1ifnjw69892amyimi47fp";
          revision = "3";
          editedCabalFile = "0ik4n32rvamxvlp80ixjrbhskivynli7b89s4hk6401bcy3ykp3g";
          libraryHaskellDepends = [
            aeson
            base
            base-compat
            hashable
            lens
            semigroupoids
            semigroups
            text
            transformers
            unordered-containers
          ];
          doHaddock = false;
          doCheck = false;
          homepage = "https://github.com/phadej/insert-ordered-containers#readme";
          description = "Associative containers retating insertion order for traversals";
          license = stdenv.lib.licenses.bsd3;
        }) {};
      integer-gmp = callPackage ({ ghc-prim, mkDerivation, stdenv }:
      mkDerivation {
          pname = "integer-gmp";
          version = "1.0.0.1";
          sha256 = "08f1qcp57aj5mjy26dl3bi3lcg0p8ylm0qw4c6zbc1vhgnmxl4gg";
          revision = "1";
          editedCabalFile = "1mfl651b2v82qhm5h279mjhq4ilzf6x1yydi3npa10ja6isifvb1";
          libraryHaskellDepends = [
            ghc-prim
          ];
          doHaddock = false;
          doCheck = false;
          description = "Integer library based on GMP";
          license = stdenv.lib.licenses.bsd3;
        }) {};
      integer-logarithms = callPackage ({ array, base, ghc-prim, integer-gmp, mkDerivation, stdenv }:
      mkDerivation {
          pname = "integer-logarithms";
          version = "1.0.1";
          sha256 = "0k3q79yjwln3fk0m1mwsxc3rypysx6ayl13xqgm254dip273yi8g";
          revision = "1";
          editedCabalFile = "1kk94f88qnmvwya9afpr4gqygvg02qc8m571hvd6fmwgsfvphv1y";
          libraryHaskellDepends = [
            array
            base
            ghc-prim
            integer-gmp
          ];
          doHaddock = false;
          doCheck = false;
          homepage = "https://github.com/phadej/integer-logarithms";
          description = "Integer logarithms";
          license = stdenv.lib.licenses.mit;
        }) {};
      io-streams = callPackage ({ attoparsec, base, bytestring, bytestring-builder, mkDerivation, network, primitive, process, stdenv, text, time, transformers, vector, zlib-bindings }:
      mkDerivation {
          pname = "io-streams";
          version = "1.3.6.1";
          sha256 = "0a1nr29qg5z0fqjnivzzy69bfxv7r9aw9yf2i53alcmiqjmx9p18";
          libraryHaskellDepends = [
            attoparsec
            base
            bytestring
            bytestring-builder
            network
            primitive
            process
            text
            time
            transformers
            vector
            zlib-bindings
          ];
          doHaddock = false;
          doCheck = false;
          description = "Simple, composable, and easy-to-use stream I/O";
          license = stdenv.lib.licenses.bsd3;
        }) {};
      io-streams-haproxy = callPackage ({ attoparsec, base, bytestring, io-streams, mkDerivation, network, stdenv, transformers }:
      mkDerivation {
          pname = "io-streams-haproxy";
          version = "1.0.0.1";
          sha256 = "0zwjdsg1pcxzd8s0d308q4jhx0pfrk2aq8q039gs8k9y8h9cbh64";
          revision = "2";
          editedCabalFile = "1zm580jcncmh667k51k47xwwhd171r3f0h00d25hi6isq812ia40";
          libraryHaskellDepends = [
            attoparsec
            base
            bytestring
            io-streams
            network
            transformers
          ];
          doHaddock = false;
          doCheck = false;
          homepage = "http://snapframework.com/";
          description = "HAProxy protocol 1.5 support for io-streams";
          license = stdenv.lib.licenses.bsd3;
        }) {};
      iproute = callPackage ({ appar, base, byteorder, containers, mkDerivation, network, stdenv }:
      mkDerivation {
          pname = "iproute";
          version = "1.7.1";
          sha256 = "1viyxq3m1aifl05w0hxwrhhhcfpmvwz4ymil2gngi4nfm0yd1f2p";
          libraryHaskellDepends = [
            appar
            base
            byteorder
            containers
            network
          ];
          doHaddock = false;
          doCheck = false;
          homepage = "http://www.mew.org/~kazu/proj/iproute/";
          description = "IP Routing Table";
          license = stdenv.lib.licenses.bsd3;
        }) {};
      jailbreak-cabal = callPackage ({ Cabal, base, mkDerivation, stdenv }:
      mkDerivation {
          pname = "jailbreak-cabal";
          version = "1.3.2";
          sha256 = "1x2h54sx4ycik34q8f9g698xc2b7fai18918cd08qx7w7ny8nai1";
          isLibrary = false;
          isExecutable = true;
          executableHaskellDepends = [
            base
            Cabal
          ];
          doHaddock = false;
          doCheck = false;
          homepage = "https://github.com/peti/jailbreak-cabal#readme";
          description = "Strip version restrictions from build dependencies in Cabal files";
          license = stdenv.lib.licenses.bsd3;
        }) {};
      kademlia = callPackage ({ MonadRandom, base, binary, bytestring, containers, contravariant, cryptonite, data-default, extra, fetchgit, memory, mkDerivation, mtl, network, random, random-shuffle, stdenv, stm, time, transformers, transformers-compat }:
      mkDerivation {
          pname = "kademlia";
          version = "1.1.0.1";
          src = fetchgit {
            url = "https://github.com/serokell/kademlia.git";
            sha256 = "1k1wp9dwhzzqfivxc28vhxfqplnyh916crr7bhsiv829d6qifhw1";
            rev = "7120bb4d28e708acd52dfd61d3dca7914fac7d7f";
          };
          isLibrary = true;
          isExecutable = true;
          libraryHaskellDepends = [
            base
            bytestring
            containers
            contravariant
            cryptonite
            extra
            memory
            MonadRandom
            mtl
            network
            random
            random-shuffle
            stm
            time
            transformers
          ];
          executableHaskellDepends = [
            base
            binary
            bytestring
            containers
            data-default
            extra
            MonadRandom
            mtl
            network
            random
            random-shuffle
            transformers
            transformers-compat
          ];
          doHaddock = false;
          doCheck = false;
          homepage = "https://github.com/serokell/kademlia";
          description = "An implementation of the Kademlia DHT Protocol";
          license = stdenv.lib.licenses.bsd3;
        }) {};
      kan-extensions = callPackage ({ adjunctions, array, base, comonad, containers, contravariant, distributive, free, mkDerivation, mtl, semigroupoids, stdenv, tagged, transformers }:
      mkDerivation {
          pname = "kan-extensions";
          version = "5.0.1";
          sha256 = "1qm0kf4krmyjbjynn96ab0h3q117vwcia5nin7n2b8b4f3jrzph1";
          libraryHaskellDepends = [
            adjunctions
            array
            base
            comonad
            containers
            contravariant
            distributive
            free
            mtl
            semigroupoids
            tagged
            transformers
          ];
          doHaddock = false;
          doCheck = false;
          homepage = "http://github.com/ekmett/kan-extensions/";
          description = "Kan extensions, Kan lifts, various forms of the Yoneda lemma, and (co)density (co)monads";
          license = stdenv.lib.licenses.bsd3;
        }) {};
      lens = callPackage ({ Cabal, array, base, base-orphans, bifunctors, bytestring, cabal-doctest, comonad, containers, contravariant, distributive, exceptions, filepath, free, ghc-prim, hashable, kan-extensions, mkDerivation, mtl, parallel, profunctors, reflection, semigroupoids, semigroups, stdenv, tagged, template-haskell, text, th-abstraction, transformers, transformers-compat, unordered-containers, vector, void }:
      mkDerivation {
          pname = "lens";
          version = "4.15.3";
          sha256 = "0znd63nkpdndpdgpvcwnqm31v4w2d1ipkj8lnnbsabbrhywknqd2";
          setupHaskellDepends = [
            base
            Cabal
            cabal-doctest
            filepath
          ];
          libraryHaskellDepends = [
            array
            base
            base-orphans
            bifunctors
            bytestring
            comonad
            containers
            contravariant
            distributive
            exceptions
            filepath
            free
            ghc-prim
            hashable
            kan-extensions
            mtl
            parallel
            profunctors
            reflection
            semigroupoids
            semigroups
            tagged
            template-haskell
            text
            th-abstraction
            transformers
            transformers-compat
            unordered-containers
            vector
            void
          ];
          doHaddock = false;
          doCheck = false;
          homepage = "http://github.com/ekmett/lens/";
          description = "Lenses, Folds and Traversals";
          license = stdenv.lib.licenses.bsd2;
        }) {};
      lifted-base = callPackage ({ base, mkDerivation, monad-control, stdenv, transformers-base }:
      mkDerivation {
          pname = "lifted-base";
          version = "0.2.3.10";
          sha256 = "1z149mwf839yc0l3islm485n6yfwxbdjfbwd8yi0vi3nn5hfaxz6";
          libraryHaskellDepends = [
            base
            monad-control
            transformers-base
          ];
          doHaddock = false;
          doCheck = false;
          homepage = "https://github.com/basvandijk/lifted-base";
          description = "lifted IO operations from the base library";
          license = stdenv.lib.licenses.bsd3;
        }) {};
      list-t = callPackage ({ base, base-prelude, mkDerivation, mmorph, monad-control, mtl, stdenv, transformers, transformers-base }:
      mkDerivation {
          pname = "list-t";
          version = "1";
          sha256 = "05ccx0l6rc97ls0jy7hfma5g0fa10s0h0kik1m596lk41776i6ji";
          libraryHaskellDepends = [
            base
            base-prelude
            mmorph
            monad-control
            mtl
            transformers
            transformers-base
          ];
          doHaddock = false;
          doCheck = false;
          homepage = "https://github.com/nikita-volkov/list-t";
          description = "ListT done right";
          license = stdenv.lib.licenses.mit;
        }) {};
      log-warper = callPackage ({ aeson, ansi-terminal, base, containers, directory, dlist, errors, exceptions, extra, filepath, formatting, hashable, lens, mkDerivation, mmorph, monad-control, monad-loops, mtl, network, safecopy, stdenv, text, text-format, time, transformers, transformers-base, universum, unix, unordered-containers, yaml }:
      mkDerivation {
          pname = "log-warper";
          version = "1.1.2";
          sha256 = "0j17ylwga4vw0f0hahpmvm3nhk6s274m0msjv0r9jx6a6jx1wsmn";
          isLibrary = true;
          isExecutable = true;
          libraryHaskellDepends = [
            aeson
            ansi-terminal
            base
            containers
            directory
            dlist
            errors
            exceptions
            extra
            filepath
            formatting
            hashable
            lens
            mmorph
            monad-control
            monad-loops
            mtl
            network
            safecopy
            text
            text-format
            time
            transformers
            transformers-base
            universum
            unix
            unordered-containers
            yaml
          ];
          executableHaskellDepends = [
            base
            exceptions
            text
            universum
            yaml
          ];
          doHaddock = false;
          doCheck = false;
          homepage = "https://github.com/serokell/log-warper";
          description = "Flexible, configurable, monadic and pretty logging";
          license = stdenv.lib.licenses.mit;
        }) {};
      lrucache = callPackage ({ base, containers, contravariant, mkDerivation, stdenv }:
      mkDerivation {
          pname = "lrucache";
          version = "1.2.0.0";
          sha256 = "05knlckzx261yxbz38rqq8vy86zj1np0w2l32cnib6714vhaj5sz";
          libraryHaskellDepends = [
            base
            containers
            contravariant
          ];
          doHaddock = false;
          doCheck = false;
          homepage = "http://github.com/chowells79/lrucache";
          description = "a simple, pure LRU cache";
          license = stdenv.lib.licenses.bsd3;
        }) {};
      math-functions = callPackage ({ base, deepseq, mkDerivation, primitive, stdenv, vector, vector-th-unbox }:
      mkDerivation {
          pname = "math-functions";
          version = "0.2.1.0";
          sha256 = "1sv5vabsx332v1lpb6v3jv4zrzvpx1n7yprzd8wlcda5vsc5a6zp";
          libraryHaskellDepends = [
            base
            deepseq
            primitive
            vector
            vector-th-unbox
          ];
          doHaddock = false;
          doCheck = false;
          homepage = "https://github.com/bos/math-functions";
          description = "Special functions and Chebyshev polynomials";
          license = stdenv.lib.licenses.bsd3;
        }) {};
      memory = callPackage ({ base, bytestring, deepseq, foundation, ghc-prim, mkDerivation, stdenv }:
      mkDerivation {
          pname = "memory";
          version = "0.14.5";
          sha256 = "01d1bg8pkhw9mpyd7nm5zzpqv9kh9cj2fkd2ywvkay7np2r14820";
          revision = "1";
          editedCabalFile = "01g68h3r1h15rrbfsbbk0195fyn93x256j8xwzlb11074sdwr0gy";
          libraryHaskellDepends = [
            base
            bytestring
            deepseq
            foundation
            ghc-prim
          ];
          doHaddock = false;
          doCheck = false;
          homepage = "https://github.com/vincenthz/hs-memory";
          description = "memory and related abstraction stuff";
          license = stdenv.lib.licenses.bsd3;
        }) {};
      microlens = callPackage ({ base, mkDerivation, stdenv }:
      mkDerivation {
          pname = "microlens";
          version = "0.4.8.0";
          sha256 = "1xbspqq1sgw6p16rwmdlwprjpcj2p0ppd1nn5iz3ynbifrqi42xa";
          libraryHaskellDepends = [
            base
          ];
          doHaddock = false;
          doCheck = false;
          homepage = "http://github.com/aelve/microlens";
          description = "A tiny lens library with no dependencies. If you're writing an app, you probably want microlens-platform, not this.";
          license = stdenv.lib.licenses.bsd3;
        }) {};
      microlens-mtl = callPackage ({ base, microlens, mkDerivation, mtl, stdenv, transformers, transformers-compat }:
      mkDerivation {
          pname = "microlens-mtl";
          version = "0.1.10.0";
          sha256 = "17dk2i7ggpipyjnb01wdlqcg4fnmgdbq7xhm34zaw97k03qc9pmi";
          libraryHaskellDepends = [
            base
            microlens
            mtl
            transformers
            transformers-compat
          ];
          doHaddock = false;
          doCheck = false;
          homepage = "http://github.com/aelve/microlens";
          description = "microlens support for Reader/Writer/State from mtl";
          license = stdenv.lib.licenses.bsd3;
        }) {};
      mime-types = callPackage ({ base, bytestring, containers, mkDerivation, stdenv, text }:
      mkDerivation {
          pname = "mime-types";
          version = "0.1.0.7";
          sha256 = "1fg9cqpp5lswk8ajlq4f41n12c2v2naz179l8dsz6zisjqj4l5l3";
          libraryHaskellDepends = [
            base
            bytestring
            containers
            text
          ];
          doHaddock = false;
          doCheck = false;
          homepage = "https://github.com/yesodweb/wai";
          description = "Basic mime-type handling types and functions";
          license = stdenv.lib.licenses.mit;
        }) {};
      mmorph = callPackage ({ base, mkDerivation, mtl, stdenv, transformers, transformers-compat }:
      mkDerivation {
          pname = "mmorph";
          version = "1.0.9";
          sha256 = "0qs5alhy719a14lrs7rnh2qsn1146czg68gvgylf4m5jh4w7vwp1";
          revision = "1";
          editedCabalFile = "1xxf78qi08qsis2q785s0ra29wjxnxw8pyns0dsqp4a6cybd3mjd";
          libraryHaskellDepends = [
            base
            mtl
            transformers
            transformers-compat
          ];
          doHaddock = false;
          doCheck = false;
          description = "Monad morphisms";
          license = stdenv.lib.licenses.bsd3;
        }) {};
      monad-control = callPackage ({ base, mkDerivation, stdenv, stm, transformers, transformers-base, transformers-compat }:
      mkDerivation {
          pname = "monad-control";
          version = "1.0.1.0";
          sha256 = "1x018gi5irznx5rgzmkr2nrgh26r8cvqwkcfc6n6y05pdjf21c6l";
          libraryHaskellDepends = [
            base
            stm
            transformers
            transformers-base
            transformers-compat
          ];
          doHaddock = false;
          doCheck = false;
          homepage = "https://github.com/basvandijk/monad-control";
          description = "Lift control operations, like exception catching, through monad transformers";
          license = stdenv.lib.licenses.bsd3;
        }) {};
      monad-loops = callPackage ({ base, mkDerivation, stdenv }:
      mkDerivation {
          pname = "monad-loops";
          version = "0.4.3";
          sha256 = "062c2sn3hc8h50p1mhqkpyv6x8dydz2zh3ridvlfjq9nqimszaky";
          libraryHaskellDepends = [
            base
          ];
          doHaddock = false;
          doCheck = false;
          homepage = "https://github.com/mokus0/monad-loops";
          description = "Monadic loops";
          license = stdenv.lib.licenses.publicDomain;
        }) {};
      monad-par = callPackage ({ abstract-deque, abstract-par, array, base, containers, deepseq, mkDerivation, monad-par-extras, mtl, mwc-random, parallel, stdenv }:
      mkDerivation {
          pname = "monad-par";
          version = "0.3.4.8";
          sha256 = "0ldrzqy24fsszvn2a2nr77m2ih7xm0h9bgkjyv1l274aj18xyk7q";
          libraryHaskellDepends = [
            abstract-deque
            abstract-par
            array
            base
            containers
            deepseq
            monad-par-extras
            mtl
            mwc-random
            parallel
          ];
          doHaddock = false;
          doCheck = false;
          homepage = "https://github.com/simonmar/monad-par";
          description = "A library for parallel programming based on a monad";
          license = stdenv.lib.licenses.bsd3;
        }) {};
      monad-par-extras = callPackage ({ abstract-par, base, cereal, deepseq, mkDerivation, mtl, random, stdenv, transformers }:
      mkDerivation {
          pname = "monad-par-extras";
          version = "0.3.3";
          sha256 = "0bl4bd6jzdc5zm20q1g67ppkfh6j6yn8fwj6msjayj621cck67p2";
          libraryHaskellDepends = [
            abstract-par
            base
            cereal
            deepseq
            mtl
            random
            transformers
          ];
          doHaddock = false;
          doCheck = false;
          homepage = "https://github.com/simonmar/monad-par";
          description = "Combinators and extra features for Par monads";
          license = stdenv.lib.licenses.bsd3;
        }) {};
      mono-traversable = callPackage ({ base, bytestring, containers, hashable, mkDerivation, split, stdenv, text, transformers, unordered-containers, vector, vector-algorithms }:
      mkDerivation {
          pname = "mono-traversable";
          version = "1.0.2";
          sha256 = "0crn1gd9jnf1j9n3dx9brw6dc4vfsydy0n3qs7hg49mp10ghl4da";
          libraryHaskellDepends = [
            base
            bytestring
            containers
            hashable
            split
            text
            transformers
            unordered-containers
            vector
            vector-algorithms
          ];
          doHaddock = false;
          doCheck = false;
          homepage = "https://github.com/snoyberg/mono-traversable";
          description = "Type classes for mapping, folding, and traversing monomorphic containers";
          license = stdenv.lib.licenses.mit;
        }) {};
      mtl = callPackage ({ base, mkDerivation, stdenv, transformers }:
      mkDerivation {
          pname = "mtl";
          version = "2.2.1";
          sha256 = "1icdbj2rshzn0m1zz5wa7v3xvkf6qw811p4s7jgqwvx1ydwrvrfa";
          revision = "1";
          editedCabalFile = "0fsa965g9h23mlfjzghmmhcb9dmaq8zpm374gby6iwgdx47q0njb";
          libraryHaskellDepends = [
            base
            transformers
          ];
          doHaddock = false;
          doCheck = false;
          homepage = "http://github.com/ekmett/mtl";
          description = "Monad classes, using functional dependencies";
          license = stdenv.lib.licenses.bsd3;
        }) {};
      mwc-random = callPackage ({ base, math-functions, mkDerivation, primitive, stdenv, time, vector }:
      mkDerivation {
          pname = "mwc-random";
          version = "0.13.6.0";
          sha256 = "05j7yh0hh9nxic3dijmzv44kc6gzclvamdph7sq7w19wq57k6pq6";
          libraryHaskellDepends = [
            base
            math-functions
            primitive
            time
            vector
          ];
          doHaddock = false;
          doCheck = false;
          homepage = "https://github.com/bos/mwc-random";
          description = "Fast, high quality pseudo random number generation";
          license = stdenv.lib.licenses.bsd3;
        }) {};
      natural-transformation = callPackage ({ base, mkDerivation, stdenv }:
      mkDerivation {
          pname = "natural-transformation";
          version = "0.4";
          sha256 = "1by8xwjc23l6pa9l4iv7zp82dykpll3vc3hgxk0pgva724n8xhma";
          revision = "1";
          editedCabalFile = "1scwm1gs07znkj4ahfyxpwrksj4rdl1pa81xflcqhkqfgcndvgl3";
          libraryHaskellDepends = [
            base
          ];
          doHaddock = false;
          doCheck = false;
          homepage = "https://github.com/ku-fpg/natural-transformation";
          description = "A natural transformation package";
          license = stdenv.lib.licenses.bsd3;
        }) {};
      neat-interpolation = callPackage ({ base, base-prelude, mkDerivation, parsec, stdenv, template-haskell, text }:
      mkDerivation {
          pname = "neat-interpolation";
          version = "0.3.2.1";
          sha256 = "0550dy0vwh81byi9bxhdzqx5y9lnvkwj5rbks5rbj2fylhyf8c2m";
          libraryHaskellDepends = [
            base
            base-prelude
            parsec
            template-haskell
            text
          ];
          doHaddock = false;
          doCheck = false;
          homepage = "https://github.com/nikita-volkov/neat-interpolation";
          description = "A quasiquoter for neat and simple multiline text interpolation";
          license = stdenv.lib.licenses.mit;
        }) {};
      network = callPackage ({ base, bytestring, mkDerivation, stdenv, unix }:
      mkDerivation {
          pname = "network";
          version = "2.6.3.1";
          sha256 = "1rl2gl37cf4k0ddsq93q15fwdz1l25nhl4w205krbh7d5dg5y12p";
          libraryHaskellDepends = [
            base
            bytestring
            unix
          ];
          doHaddock = false;
          doCheck = false;
          homepage = "https://github.com/haskell/network";
          description = "Low-level networking interface";
          license = stdenv.lib.licenses.bsd3;
        }) {};
      network-info = callPackage ({ base, mkDerivation, stdenv }:
      mkDerivation {
          pname = "network-info";
          version = "0.2.0.8";
          sha256 = "0xndvg776241fgjmynxfpy81f1csjmh8dg33yf0c8m71ychz3pzc";
          libraryHaskellDepends = [
            base
          ];
          doHaddock = false;
          doCheck = false;
          homepage = "http://github.com/jystic/network-info";
          description = "Access the local computer's basic network configuration";
          license = stdenv.lib.licenses.bsd3;
        }) {};
      network-transport = callPackage ({ base, binary, bytestring, deepseq, fetchgit, hashable, mkDerivation, stdenv, transformers }:
      mkDerivation {
          pname = "network-transport";
          version = "0.5.2";
          src = fetchgit {
            url = "https://github.com/serokell/network-transport";
            sha256 = "0lqa26l2ikpq6a4s7qm9b2favx59w82i0wngakhfyax66fpixp8q";
            rev = "018a50b9042c2115c3ec9c9fd5ca5f28737dd29c";
          };
          libraryHaskellDepends = [
            base
            binary
            bytestring
            deepseq
            hashable
            transformers
          ];
          doHaddock = false;
          doCheck = false;
          homepage = "http://haskell-distributed.github.com";
          description = "Network abstraction layer";
          license = stdenv.lib.licenses.bsd3;
        }) {};
      network-transport-tcp = callPackage ({ base, bytestring, containers, data-accessor, fetchgit, mkDerivation, network, network-transport, stdenv, uuid }:
      mkDerivation {
          pname = "network-transport-tcp";
          version = "0.5.1";
          src = fetchgit {
            url = "https://github.com/serokell/network-transport-tcp";
            sha256 = "1l4df0wgaixslah2c05wvq3srdbw1rmq246889wn3r8h43l9i0wl";
            rev = "24dd213cef81d383083feb7f5d9ce4b8a6be8168";
          };
          libraryHaskellDepends = [
            base
            bytestring
            containers
            data-accessor
            network
            network-transport
            uuid
          ];
          doHaddock = false;
          doCheck = false;
          homepage = "http://haskell-distributed.github.com";
          description = "TCP instantiation of Network.Transport";
          license = stdenv.lib.licenses.bsd3;
        }) {};
      network-uri = callPackage ({ base, deepseq, mkDerivation, parsec, stdenv }:
      mkDerivation {
          pname = "network-uri";
          version = "2.6.1.0";
          sha256 = "1w27zkvn39kjr9lmw9421y8w43h572ycsfafsb7kyvr3a4ihlgj2";
          revision = "1";
          editedCabalFile = "141nj7q0p9wkn5gr41ayc63cgaanr9m59yym47wpxqr3c334bk32";
          libraryHaskellDepends = [
            base
            deepseq
            parsec
          ];
          doHaddock = false;
          doCheck = false;
          homepage = "https://github.com/haskell/network-uri";
          description = "URI manipulation";
          license = stdenv.lib.licenses.bsd3;
        }) {};
<<<<<<< HEAD
      node-sketch = callPackage ({ aeson, async, attoparsec, base, binary, bytestring, containers, criterion, cryptonite, data-default, deepseq, ekg, ekg-core, exceptions, fetchgit, formatting, hashable, kademlia, lens, lifted-base, log-warper, mkDerivation, mmorph, monad-control, mtl, mwc-random, network, network-transport, network-transport-tcp, random, resourcet, semigroups, serokell-util, statistics, stdenv, stm, tagged, text, text-format, time, time-units, transformers, transformers-base, transformers-lift, universum, unordered-containers, vector }:
=======
      newtype = callPackage ({ base, mkDerivation, stdenv }:
      mkDerivation {
          pname = "newtype";
          version = "0.2";
          sha256 = "0ng4i5r73256gzwl6bw57h0abqixj783c3ggph1hk2wsplx0655p";
          libraryHaskellDepends = [
            base
          ];
          doHaddock = false;
          doCheck = false;
          description = "A typeclass and set of functions for working with newtypes";
          license = stdenv.lib.licenses.bsd3;
        }) {};
      node-sketch = callPackage ({ aeson, async, attoparsec, base, binary, bytestring, containers, cryptonite, data-default, deepseq, ekg, ekg-core, exceptions, fetchgit, formatting, hashable, kademlia, lens, lifted-base, log-warper, mkDerivation, mmorph, monad-control, mtl, mwc-random, network, network-transport, network-transport-tcp, random, resourcet, semigroups, serokell-util, statistics, stdenv, stm, tagged, text, text-format, time, time-units, transformers, transformers-base, transformers-lift, universum, unordered-containers, vector }:
>>>>>>> 464e4b32
      mkDerivation {
          pname = "node-sketch";
          version = "0.2.0.0";
          src = fetchgit {
            url = "https://github.com/serokell/time-warp-nt.git";
            sha256 = "09sqk5vdv3fkn2r48kcvw77vwsbslfnijcnm3ssfqapmnvw1d2id";
            rev = "39fd29a944efdfd19270a5866ec4ee81ac80fe01";
          };
          isLibrary = true;
          isExecutable = true;
          libraryHaskellDepends = [
            aeson
            async
            attoparsec
            base
            binary
            bytestring
            containers
            cryptonite
            data-default
            deepseq
            ekg
            ekg-core
            exceptions
            formatting
            hashable
            kademlia
            lens
            lifted-base
            log-warper
            mmorph
            monad-control
            mtl
            mwc-random
            network
            network-transport
            network-transport-tcp
            random
            resourcet
            semigroups
            serokell-util
            statistics
            stm
            tagged
            text
            text-format
            time
            time-units
            transformers
            transformers-base
            transformers-lift
            universum
            unordered-containers
            vector
          ];
          executableHaskellDepends = [
            base
            binary
            bytestring
            containers
            network-transport-tcp
            random
            stm
            time-units
          ];
          doHaddock = false;
          doCheck = false;
          license = stdenv.lib.licenses.mit;
        }) {};
      old-locale = callPackage ({ base, mkDerivation, stdenv }:
      mkDerivation {
          pname = "old-locale";
          version = "1.0.0.7";
          sha256 = "0l3viphiszvz5wqzg7a45zp40grwlab941q5ay29iyw8p3v8pbyv";
          revision = "2";
          editedCabalFile = "04b9vn007hlvsrx4ksd3r8r3kbyaj2kvwxchdrmd4370qzi8p6gs";
          libraryHaskellDepends = [
            base
          ];
          doHaddock = false;
          doCheck = false;
          description = "locale library";
          license = stdenv.lib.licenses.bsd3;
        }) {};
      old-time = callPackage ({ base, mkDerivation, old-locale, stdenv }:
      mkDerivation {
          pname = "old-time";
          version = "1.1.0.3";
          sha256 = "1h9b26s3kfh2k0ih4383w90ibji6n0iwamxp6rfp2lbq1y5ibjqw";
          revision = "2";
          editedCabalFile = "1j6ln1dkvhdvnwl33bp0xf9lhc4sybqk0aw42p8cq81xwwzbn7y9";
          libraryHaskellDepends = [
            base
            old-locale
          ];
          doHaddock = false;
          doCheck = false;
          description = "Time library";
          license = stdenv.lib.licenses.bsd3;
        }) {};
      operational = callPackage ({ base, mkDerivation, mtl, random, stdenv }:
      mkDerivation {
          pname = "operational";
          version = "0.2.3.5";
          sha256 = "1x2abg2q9d26h1vzj40r6k7k3gqgappbs4g9d853vvg77837km4i";
          isLibrary = true;
          isExecutable = true;
          libraryHaskellDepends = [
            base
            mtl
          ];
          executableHaskellDepends = [
            base
            mtl
            random
          ];
          doHaddock = false;
          doCheck = false;
          homepage = "http://wiki.haskell.org/Operational";
          description = "Implementation of difficult monads made easy with operational semantics";
          license = stdenv.lib.licenses.bsd3;
        }) {};
      optparse-applicative = callPackage ({ ansi-wl-pprint, base, mkDerivation, process, stdenv, transformers, transformers-compat }:
      mkDerivation {
          pname = "optparse-applicative";
          version = "0.13.2.0";
          sha256 = "18kcjldpzay3k3309rvb9vqrp5b1gqp0hgymynqx7x2kgv7cz0sw";
          libraryHaskellDepends = [
            ansi-wl-pprint
            base
            process
            transformers
            transformers-compat
          ];
          doHaddock = false;
          doCheck = false;
          homepage = "https://github.com/pcapriotti/optparse-applicative";
          description = "Utilities and combinators for parsing command line options";
          license = stdenv.lib.licenses.bsd3;
        }) {};
      optparse-simple = callPackage ({ base, either, gitrev, mkDerivation, optparse-applicative, stdenv, template-haskell, transformers }:
      mkDerivation {
          pname = "optparse-simple";
          version = "0.0.3";
          sha256 = "0zlcvxhx98k1akbv5fzsvwcrmb1rxsmmyaiwkhfrp5dxq6kg0is5";
          libraryHaskellDepends = [
            base
            either
            gitrev
            optparse-applicative
            template-haskell
            transformers
          ];
          doHaddock = false;
          doCheck = false;
          description = "Simple interface to optparse-applicative";
          license = stdenv.lib.licenses.bsd3;
        }) {};
      parallel = callPackage ({ array, base, containers, deepseq, mkDerivation, stdenv }:
      mkDerivation {
          pname = "parallel";
          version = "3.2.1.1";
          sha256 = "05rw8zhpqhx31zi6vg7zpyciaarh24j7g2p613xrpyrnksybjfrj";
          libraryHaskellDepends = [
            array
            base
            containers
            deepseq
          ];
          doHaddock = false;
          doCheck = false;
          description = "Parallel programming library";
          license = stdenv.lib.licenses.bsd3;
        }) {};
      parsec = callPackage ({ base, bytestring, mkDerivation, mtl, stdenv, text }:
      mkDerivation {
          pname = "parsec";
          version = "3.1.11";
          sha256 = "0vk7q9j2128q191zf1sg0ylj9s9djwayqk9747k0a5fin4f2b1vg";
          libraryHaskellDepends = [
            base
            bytestring
            mtl
            text
          ];
          doHaddock = false;
          doCheck = false;
          homepage = "https://github.com/aslatter/parsec";
          description = "Monadic parser combinators";
          license = stdenv.lib.licenses.bsd3;
        }) {};
      pem = callPackage ({ base, base64-bytestring, bytestring, mkDerivation, mtl, stdenv }:
      mkDerivation {
          pname = "pem";
          version = "0.2.2";
          sha256 = "162sk5sg22w21wqz5qv8kx6ibxp99v5p20g3nknhm1kddk3hha1p";
          libraryHaskellDepends = [
            base
            base64-bytestring
            bytestring
            mtl
          ];
          doHaddock = false;
          doCheck = false;
          homepage = "http://github.com/vincenthz/hs-pem";
          description = "Privacy Enhanced Mail (PEM) format reader and writer";
          license = stdenv.lib.licenses.bsd3;
        }) {};
      plutus-prototype = callPackage ({ base, bifunctors, binary, bytestring, cardano-crypto, cryptonite, ed25519, either, fetchgit, filepath, lens, memory, mkDerivation, mtl, operational, parsec, stdenv, transformers }:
      mkDerivation {
          pname = "plutus-prototype";
          version = "0.1.0.0";
          src = fetchgit {
            url = "https://github.com/input-output-hk/plutus-prototype";
            sha256 = "1vhnyawq02cdbywlhbvpxwdwhmvff549zlq4yda9346cr27ap565";
            rev = "eedf6b1f6f6b931fa578cf886e36b8a3a9fcda0d";
          };
          libraryHaskellDepends = [
            base
            bifunctors
            binary
            bytestring
            cardano-crypto
            cryptonite
            ed25519
            either
            filepath
            lens
            memory
            mtl
            operational
            parsec
            transformers
          ];
          doHaddock = false;
          doCheck = false;
          homepage = "iohk.io";
          description = "Prototype of the Plutus language";
          license = stdenv.lib.licenses.mit;
        }) {};
      polyparse = callPackage ({ base, bytestring, mkDerivation, stdenv, text }:
      mkDerivation {
          pname = "polyparse";
          version = "1.12";
          sha256 = "05dya1vdvq29hkhkdlsglzhw7bdn51rvs1javs0q75nf99c66k7m";
          libraryHaskellDepends = [
            base
            bytestring
            text
          ];
          doHaddock = false;
          doCheck = false;
          homepage = "http://code.haskell.org/~malcolm/polyparse/";
          description = "A variety of alternative parser combinator libraries";
          license = "LGPL";
        }) {};
      prelude-extras = callPackage ({ base, mkDerivation, stdenv }:
      mkDerivation {
          pname = "prelude-extras";
          version = "0.4.0.3";
          sha256 = "0xzqdf3nl2h0ra4gnslm1m1nsxlsgc0hh6ky3vn578vh11zhifq9";
          libraryHaskellDepends = [
            base
          ];
          doHaddock = false;
          doCheck = false;
          homepage = "http://github.com/ekmett/prelude-extras";
          description = "Higher order versions of Prelude classes";
          license = stdenv.lib.licenses.bsd3;
        }) {};
      pretty = callPackage ({ base, deepseq, ghc-prim, mkDerivation, stdenv }:
      mkDerivation {
          pname = "pretty";
          version = "1.1.3.3";
          sha256 = "164p5ybgf72hfpd3zsn8qpdxipn1pc1nl775jvn0kiqwymwjcqrv";
          libraryHaskellDepends = [
            base
            deepseq
            ghc-prim
          ];
          doHaddock = false;
          doCheck = false;
          homepage = "http://github.com/haskell/pretty";
          description = "Pretty-printing library";
          license = stdenv.lib.licenses.bsd3;
        }) {};
      primitive = callPackage ({ base, ghc-prim, mkDerivation, stdenv, transformers }:
      mkDerivation {
          pname = "primitive";
          version = "0.6.1.0";
          sha256 = "1j1q7l21rdm8kfs93vibr3xwkkhqis181w2k6klfhx5g5skiywwk";
          revision = "1";
          editedCabalFile = "0gb8lcn6bd6ilfln7ah9jmqq6324vgkrgdsnz1qvlyj3bi2w5ivf";
          libraryHaskellDepends = [
            base
            ghc-prim
            transformers
          ];
          doHaddock = false;
          doCheck = false;
          homepage = "https://github.com/haskell/primitive";
          description = "Primitive memory-related operations";
          license = stdenv.lib.licenses.bsd3;
        }) {};
      process = callPackage ({ base, deepseq, directory, filepath, mkDerivation, stdenv, unix }:
      mkDerivation {
          pname = "process";
          version = "1.4.3.0";
          sha256 = "1szhlzsjfmn5sd7r68scawqxa6l2xh0lszffi92bmhqr1b9g8wsl";
          libraryHaskellDepends = [
            base
            deepseq
            directory
            filepath
            unix
          ];
          doHaddock = false;
          doCheck = false;
          description = "Process libraries";
          license = stdenv.lib.licenses.bsd3;
        }) {};
      profunctors = callPackage ({ base, base-orphans, bifunctors, comonad, contravariant, distributive, mkDerivation, stdenv, tagged, transformers }:
      mkDerivation {
          pname = "profunctors";
          version = "5.2";
          sha256 = "1905xv9y2sx1iya0zlrx7nxhlwap5vn144nxg7s8zsj58xff59w7";
          revision = "1";
          editedCabalFile = "1q0zva60kqb560fr0ii0gm227sg6q7ddbhriv64l6nfv509vw32k";
          libraryHaskellDepends = [
            base
            base-orphans
            bifunctors
            comonad
            contravariant
            distributive
            tagged
            transformers
          ];
          doHaddock = false;
          doCheck = false;
          homepage = "http://github.com/ekmett/profunctors/";
          description = "Profunctors";
          license = stdenv.lib.licenses.bsd3;
        }) {};
      psqueues = callPackage ({ base, deepseq, ghc-prim, hashable, mkDerivation, stdenv }:
      mkDerivation {
          pname = "psqueues";
          version = "0.2.2.3";
          sha256 = "1dd6xv1wjxj1xinx155b14hijw8fafrg4096srzdzj7xyqq7qxbd";
          libraryHaskellDepends = [
            base
            deepseq
            ghc-prim
            hashable
          ];
          doHaddock = false;
          doCheck = false;
          description = "Pure priority search queues";
          license = stdenv.lib.licenses.bsd3;
        }) {};
      purescript-bridge = callPackage ({ base, containers, directory, filepath, generic-deriving, lens, mkDerivation, mtl, stdenv, text, transformers }:
      mkDerivation {
          pname = "purescript-bridge";
          version = "0.10.1.0";
          sha256 = "08v2b4n3zpbwdz8v41scjpvwha3xnk0g6vgd58ki98h1gyvr4pqs";
          libraryHaskellDepends = [
            base
            containers
            directory
            filepath
            generic-deriving
            lens
            mtl
            text
            transformers
          ];
          doHaddock = false;
          doCheck = false;
          description = "Generate PureScript data types from Haskell data types";
          license = stdenv.lib.licenses.bsd3;
        }) {};
      pvss = callPackage ({ base, binary, bytestring, cryptonite, cryptonite-openssl, deepseq, hourglass, integer-gmp, memory, mkDerivation, stdenv }:
      mkDerivation {
          pname = "pvss";
          version = "0.1";
          sha256 = "16gwq23d7p34n23ydi82lxz7cjvwdc684s36915fb2hm8k60n57s";
          revision = "1";
          editedCabalFile = "03nx4w2b6i2wn4x4ggbizc4k9y5bkjq4ihli5ln8bs60slz84srd";
          isLibrary = true;
          isExecutable = true;
          libraryHaskellDepends = [
            base
            binary
            bytestring
            cryptonite
            cryptonite-openssl
            deepseq
            integer-gmp
            memory
          ];
          executableHaskellDepends = [
            base
            cryptonite
            deepseq
            hourglass
            memory
          ];
          doHaddock = false;
          doCheck = false;
          homepage = "https://github.com/input-output-hk/pvss-haskell#readme";
          description = "Public Verifiable Secret Sharing";
          license = stdenv.lib.licenses.bsd3;
        }) {};
      quickcheck-instances = callPackage ({ QuickCheck, array, base, bytestring, containers, hashable, mkDerivation, old-time, scientific, stdenv, text, time, unordered-containers, vector }:
      mkDerivation {
          pname = "quickcheck-instances";
          version = "0.3.12";
          sha256 = "1wwvkzpams7i0j7nk5qj8vvhj8x5zcbgbgrpczszgvshva4bkmfx";
          revision = "2";
          editedCabalFile = "1v1r7gidkjc2v4dw1id57raqnjqv4rc10pa2l6xhhg0dzrnw28a3";
          libraryHaskellDepends = [
            array
            base
            bytestring
            containers
            hashable
            old-time
            QuickCheck
            scientific
            text
            time
            unordered-containers
            vector
          ];
          doHaddock = false;
          doCheck = false;
          homepage = "https://github.com/aslatter/qc-instances";
          description = "Common quickcheck instances";
          license = stdenv.lib.licenses.bsd3;
        }) {};
      quickcheck-io = callPackage ({ HUnit, QuickCheck, base, mkDerivation, stdenv }:
      mkDerivation {
          pname = "quickcheck-io";
          version = "0.1.4";
          sha256 = "179qcy15yxgllsjc2czm2jsxaryfd6mcsr07ac43kc3i11cm0dvb";
          libraryHaskellDepends = [
            base
            HUnit
            QuickCheck
          ];
          doHaddock = false;
          doCheck = false;
          homepage = "https://github.com/hspec/quickcheck-io#readme";
          description = "Use HUnit assertions as QuickCheck properties";
          license = stdenv.lib.licenses.mit;
        }) {};
      random = callPackage ({ base, mkDerivation, stdenv, time }:
      mkDerivation {
          pname = "random";
          version = "1.1";
          sha256 = "0nis3lbkp8vfx8pkr6v7b7kr5m334bzb0fk9vxqklnp2aw8a865p";
          revision = "1";
          editedCabalFile = "1pv5d7bm2rgap7llp5vjsplrg048gvf0226y0v19gpvdsx7n4rvv";
          libraryHaskellDepends = [
            base
            time
          ];
          doHaddock = false;
          doCheck = false;
          description = "random number library";
          license = stdenv.lib.licenses.bsd3;
        }) {};
      random-shuffle = callPackage ({ MonadRandom, base, mkDerivation, random, stdenv }:
      mkDerivation {
          pname = "random-shuffle";
          version = "0.0.4";
          sha256 = "0586bnlh0g2isc44jbjvafkcl4yw6lp1db8x6vr0pza0y08l8w2j";
          libraryHaskellDepends = [
            base
            MonadRandom
            random
          ];
          doHaddock = false;
          doCheck = false;
          description = "Random shuffle implementation";
          license = stdenv.lib.licenses.bsd3;
        }) {};
      readable = callPackage ({ base, bytestring, mkDerivation, stdenv, text }:
      mkDerivation {
          pname = "readable";
          version = "0.3.1";
          sha256 = "1ja39cg26wy2fs00gi12x7iq5k8i366pbqi3p916skfa5jnkfc3h";
          libraryHaskellDepends = [
            base
            bytestring
            text
          ];
          doHaddock = false;
          doCheck = false;
          homepage = "https://github.com/mightybyte/readable";
          description = "Reading from Text and ByteString";
          license = stdenv.lib.licenses.bsd3;
        }) {};
      reflection = callPackage ({ base, mkDerivation, stdenv, template-haskell }:
      mkDerivation {
          pname = "reflection";
          version = "2.1.2";
          sha256 = "0f9w0akbm6p8h7kzgcd2f6nnpw1wy84pqn45vfz1ch5j0hn8h2d9";
          libraryHaskellDepends = [
            base
            template-haskell
          ];
          doHaddock = false;
          doCheck = false;
          homepage = "http://github.com/ekmett/reflection";
          description = "Reifies arbitrary terms into types that can be reflected back into terms";
          license = stdenv.lib.licenses.bsd3;
        }) {};
      regex-base = callPackage ({ array, base, bytestring, containers, mkDerivation, mtl, stdenv }:
      mkDerivation {
          pname = "regex-base";
          version = "0.93.2";
          sha256 = "0y1j4h2pg12c853nzmczs263di7xkkmlnsq5dlp5wgbgl49mgp10";
          libraryHaskellDepends = [
            array
            base
            bytestring
            containers
            mtl
          ];
          doHaddock = false;
          doCheck = false;
          homepage = "http://sourceforge.net/projects/lazy-regex";
          description = "Replaces/Enhances Text.Regex";
          license = stdenv.lib.licenses.bsd3;
        }) {};
      regex-posix = callPackage ({ array, base, bytestring, containers, mkDerivation, regex-base, stdenv }:
      mkDerivation {
          pname = "regex-posix";
          version = "0.95.2";
          sha256 = "0gkhzhj8nvfn1ija31c7xnl6p0gadwii9ihyp219ck2arlhrj0an";
          libraryHaskellDepends = [
            array
            base
            bytestring
            containers
            regex-base
          ];
          doHaddock = false;
          doCheck = false;
          homepage = "http://sourceforge.net/projects/lazy-regex";
          description = "Replaces/Enhances Text.Regex";
          license = stdenv.lib.licenses.bsd3;
        }) {};
      regex-tdfa = callPackage ({ array, base, bytestring, containers, ghc-prim, mkDerivation, mtl, parsec, regex-base, stdenv }:
      mkDerivation {
          pname = "regex-tdfa";
          version = "1.2.2";
          sha256 = "0f8x8wyr6m21g8dnxvnvalz5bsq37l125l6qhs0fscbvprsxc4nb";
          libraryHaskellDepends = [
            array
            base
            bytestring
            containers
            ghc-prim
            mtl
            parsec
            regex-base
          ];
          doHaddock = false;
          doCheck = false;
          homepage = "https://github.com/ChrisKuklewicz/regex-tdfa";
          description = "Replaces/Enhances Text.Regex";
          license = stdenv.lib.licenses.bsd3;
        }) {};
      regex-tdfa-text = callPackage ({ array, base, mkDerivation, regex-base, regex-tdfa, stdenv, text }:
      mkDerivation {
          pname = "regex-tdfa-text";
          version = "1.0.0.3";
          sha256 = "0090g6lgbdm9lywpqm2d3724nnnh24nx3vnlqr96qc2w486pmmrq";
          libraryHaskellDepends = [
            array
            base
            regex-base
            regex-tdfa
            text
          ];
          doHaddock = false;
          doCheck = false;
          description = "Text interface for regex-tdfa";
          license = stdenv.lib.licenses.bsd3;
        }) {};
      resourcet = callPackage ({ base, containers, exceptions, lifted-base, mkDerivation, mmorph, monad-control, mtl, stdenv, transformers, transformers-base, transformers-compat }:
      mkDerivation {
          pname = "resourcet";
          version = "1.1.9";
          sha256 = "1x9f2qz57agl3xljp1wi0ab51p13czrpf6qjp3506rl9dg99j6as";
          libraryHaskellDepends = [
            base
            containers
            exceptions
            lifted-base
            mmorph
            monad-control
            mtl
            transformers
            transformers-base
            transformers-compat
          ];
          doHaddock = false;
          doCheck = false;
          homepage = "http://github.com/snoyberg/conduit";
          description = "Deterministic allocation and freeing of scarce resources";
          license = stdenv.lib.licenses.bsd3;
        }) {};
      rocksdb-haskell = callPackage ({ base, binary, bytestring, data-default, filepath, mkDerivation, resourcet, rocksdb, stdenv, transformers }:
      mkDerivation {
          pname = "rocksdb-haskell";
          version = "1.0.0";
          sha256 = "0raipwawmah4h9ryja65b881dcj4yadrhh4c4718fdr0n89wgnzd";
          libraryHaskellDepends = [
            base
            binary
            bytestring
            data-default
            filepath
            resourcet
            transformers
          ];
          librarySystemDepends = [
            rocksdb
          ];
          doHaddock = false;
          doCheck = false;
          homepage = "http://github.com/serokell/rocksdb-haskell";
          description = "Haskell bindings to RocksDB";
          license = stdenv.lib.licenses.bsd3;
        }) { rocksdb = pkgs.rocksdb; };
      safe = callPackage ({ base, mkDerivation, stdenv }:
      mkDerivation {
          pname = "safe";
          version = "0.3.14";
          sha256 = "13y8zlvifwwr5ybizqw0d1lzr763fnzlqsm8m5a1whpn933hqn6v";
          libraryHaskellDepends = [
            base
          ];
          doHaddock = false;
          doCheck = false;
          homepage = "https://github.com/ndmitchell/safe#readme";
          description = "Library of safe (exception free) functions";
          license = stdenv.lib.licenses.bsd3;
        }) {};
      safecopy = callPackage ({ array, base, bytestring, cereal, containers, mkDerivation, old-time, semigroups, stdenv, template-haskell, text, time, vector }:
      mkDerivation {
          pname = "safecopy";
          version = "0.9.3.1";
          sha256 = "06j7829q7j9vv4npzhjb04kismxacv06nwjbjd0482jcv0x9gvk3";
          libraryHaskellDepends = [
            array
            base
            bytestring
            cereal
            containers
            old-time
            semigroups
            template-haskell
            text
            time
            vector
          ];
          doHaddock = false;
          doCheck = false;
          homepage = "https://github.com/acid-state/safecopy";
          description = "Binary serialization with version control";
          license = stdenv.lib.licenses.publicDomain;
        }) {};
      scientific = callPackage ({ base, binary, bytestring, containers, deepseq, ghc-prim, hashable, integer-gmp, integer-logarithms, mkDerivation, stdenv, text, vector }:
      mkDerivation {
          pname = "scientific";
          version = "0.3.4.12";
          sha256 = "0pcm5s918sbyahbr7hinfkjcnv8fqp9xddkg6mmniyw2f1sqzyi6";
          libraryHaskellDepends = [
            base
            binary
            bytestring
            containers
            deepseq
            ghc-prim
            hashable
            integer-gmp
            integer-logarithms
            text
            vector
          ];
          doHaddock = false;
          doCheck = false;
          homepage = "https://github.com/basvandijk/scientific";
          description = "Numbers represented using scientific notation";
          license = stdenv.lib.licenses.bsd3;
        }) {};
      semigroupoids = callPackage ({ base, base-orphans, bifunctors, comonad, containers, contravariant, distributive, mkDerivation, semigroups, stdenv, tagged, transformers, transformers-compat }:
      mkDerivation {
          pname = "semigroupoids";
          version = "5.1";
          sha256 = "0dgqc59p4xx5cl8qkpm6sn4wd3n59rq7l6din76hf10bnklqrb0n";
          libraryHaskellDepends = [
            base
            base-orphans
            bifunctors
            comonad
            containers
            contravariant
            distributive
            semigroups
            tagged
            transformers
            transformers-compat
          ];
          doHaddock = false;
          doCheck = false;
          homepage = "http://github.com/ekmett/semigroupoids";
          description = "Semigroupoids: Category sans id";
          license = stdenv.lib.licenses.bsd3;
        }) {};
      semigroups = callPackage ({ base, mkDerivation, stdenv }:
      mkDerivation {
          pname = "semigroups";
          version = "0.18.2";
          sha256 = "1r6hsn3am3dpf4rprrj4m04d9318v9iq02bin0pl29dg4a3gzjax";
          libraryHaskellDepends = [
            base
          ];
          doHaddock = false;
          doCheck = false;
          homepage = "http://github.com/ekmett/semigroups/";
          description = "Anything that associates";
          license = stdenv.lib.licenses.bsd3;
        }) {};
      serokell-util = callPackage ({ QuickCheck, acid-state, aeson, ansi-terminal, base, base16-bytestring, base64-bytestring, bytestring, clock, containers, deepseq, directory, exceptions, extra, filepath, formatting, hashable, lens, log-warper, mkDerivation, monad-control, mtl, optparse-applicative, parsec, quickcheck-instances, safecopy, scientific, semigroups, stdenv, stm, template-haskell, text, text-format, time-units, transformers, universum, unordered-containers, vector, yaml }:
      mkDerivation {
          pname = "serokell-util";
          version = "0.4.0";
          sha256 = "1hql9cmw43cq9dsrkd0qwy1ycj6srsc2sr32grcfvh2j350k2m0p";
          libraryHaskellDepends = [
            acid-state
            aeson
            ansi-terminal
            base
            base16-bytestring
            base64-bytestring
            bytestring
            clock
            containers
            deepseq
            directory
            exceptions
            extra
            filepath
            formatting
            hashable
            lens
            log-warper
            monad-control
            mtl
            optparse-applicative
            parsec
            QuickCheck
            quickcheck-instances
            safecopy
            scientific
            semigroups
            stm
            template-haskell
            text
            text-format
            time-units
            transformers
            universum
            unordered-containers
            vector
            yaml
          ];
          doHaddock = false;
          doCheck = false;
          homepage = "https://github.com/serokell/serokell-util";
          description = "General-purpose functions by Serokell";
          license = stdenv.lib.licenses.mit;
        }) {};
      servant = callPackage ({ Cabal, aeson, attoparsec, base, base-compat, bytestring, case-insensitive, directory, filepath, http-api-data, http-media, http-types, mkDerivation, mmorph, mtl, natural-transformation, network-uri, stdenv, string-conversions, text, vault }:
      mkDerivation {
          pname = "servant";
          version = "0.10";
          sha256 = "07ik9ddaj1vmq37dl4mg00rawa9phfapm8a52cs1b5km5fxaknp1";
          revision = "3";
          editedCabalFile = "105fvx77sgx23q52spm1r1xchwbmvxc45hhjccasx68kpwbhdgy7";
          setupHaskellDepends = [
            base
            Cabal
            directory
            filepath
          ];
          libraryHaskellDepends = [
            aeson
            attoparsec
            base
            base-compat
            bytestring
            case-insensitive
            http-api-data
            http-media
            http-types
            mmorph
            mtl
            natural-transformation
            network-uri
            string-conversions
            text
            vault
          ];
          doHaddock = false;
          doCheck = false;
          homepage = "http://haskell-servant.readthedocs.org/";
          description = "A family of combinators for defining webservices APIs";
          license = stdenv.lib.licenses.bsd3;
        }) {};
      servant-blaze = callPackage ({ base, blaze-html, http-media, mkDerivation, servant, stdenv }:
      mkDerivation {
          pname = "servant-blaze";
          version = "0.7.1";
          sha256 = "0ii60xn5khsj8w3glvwqpwrpd6v9yc1n52gk9qsfwfxq49x1rvch";
          revision = "5";
          editedCabalFile = "05zz0kvnmai230palf44f72gm1vadqyssk9hl4h0qq5263frbsli";
          libraryHaskellDepends = [
            base
            blaze-html
            http-media
            servant
          ];
          doHaddock = false;
          doCheck = false;
          homepage = "http://haskell-servant.readthedocs.org/";
          description = "Blaze-html support for servant";
          license = stdenv.lib.licenses.bsd3;
        }) {};
      servant-multipart = callPackage ({ base, bytestring, directory, http-client, http-media, mkDerivation, network, resourcet, servant, servant-server, stdenv, text, transformers, wai, wai-extra, warp }:
      mkDerivation {
          pname = "servant-multipart";
          version = "0.10";
          sha256 = "16c1d618clq1mzgklls79xlkrh7mv17s3syc4ghg95qj87krhli8";
          isLibrary = true;
          isExecutable = true;
          libraryHaskellDepends = [
            base
            bytestring
            directory
            http-media
            resourcet
            servant
            servant-server
            text
            transformers
            wai
            wai-extra
          ];
          executableHaskellDepends = [
            base
            http-client
            network
            servant
            servant-server
            text
            transformers
            wai
            warp
          ];
          doHaddock = false;
          doCheck = false;
          homepage = "https://github.com/haskell-servant/servant-multipart#readme";
          description = "multipart/form-data (e.g file upload) support for servant";
          license = stdenv.lib.licenses.bsd3;
        }) {};
      servant-server = callPackage ({ Cabal, aeson, attoparsec, base, base-compat, base64-bytestring, bytestring, containers, directory, exceptions, filepath, http-api-data, http-types, mkDerivation, monad-control, mtl, network, network-uri, resourcet, safe, servant, split, stdenv, string-conversions, system-filepath, text, transformers, transformers-base, transformers-compat, wai, wai-app-static, warp, word8 }:
      mkDerivation {
          pname = "servant-server";
          version = "0.10";
          sha256 = "0g87g48p179v1j3ki3vsvkk5gidqfp5yb9xwnh0j90v7x8ilvlcr";
          revision = "2";
          editedCabalFile = "06kbdp3c7mcbmr92z1qbq51x2mr3d98vhi52p4y87ggwkmc5w5rr";
          isLibrary = true;
          isExecutable = true;
          setupHaskellDepends = [
            base
            Cabal
            directory
            filepath
          ];
          libraryHaskellDepends = [
            aeson
            attoparsec
            base
            base-compat
            base64-bytestring
            bytestring
            containers
            exceptions
            filepath
            http-api-data
            http-types
            monad-control
            mtl
            network
            network-uri
            resourcet
            safe
            servant
            split
            string-conversions
            system-filepath
            text
            transformers
            transformers-base
            transformers-compat
            wai
            wai-app-static
            warp
            word8
          ];
          executableHaskellDepends = [
            aeson
            base
            servant
            text
            wai
            warp
          ];
          doHaddock = false;
          doCheck = false;
          homepage = "http://haskell-servant.readthedocs.org/";
          description = "A family of combinators for defining webservices APIs and serving them";
          license = stdenv.lib.licenses.bsd3;
        }) {};
      servant-swagger = callPackage ({ Cabal, QuickCheck, aeson, base, bytestring, cabal-doctest, directory, filepath, hspec, http-media, insert-ordered-containers, lens, mkDerivation, servant, stdenv, swagger2, text, unordered-containers }:
      mkDerivation {
          pname = "servant-swagger";
          version = "1.1.2.1";
          sha256 = "0qgrc01y9d2wsfg4r1iq71m2075qg75656wlljqb7pbkywxb0aih";
          revision = "2";
          editedCabalFile = "1hg56f50hw4m87h233qz7qm7mfn9a6kw1h1f0zcl2dfss7qrn8fa";
          setupHaskellDepends = [
            base
            Cabal
            cabal-doctest
            directory
            filepath
          ];
          libraryHaskellDepends = [
            aeson
            base
            bytestring
            hspec
            http-media
            insert-ordered-containers
            lens
            QuickCheck
            servant
            swagger2
            text
            unordered-containers
          ];
          doHaddock = false;
          doCheck = false;
          homepage = "https://github.com/haskell-servant/servant-swagger";
          description = "Generate Swagger specification for your servant API";
          license = stdenv.lib.licenses.bsd3;
        }) {};
      servant-swagger-ui = callPackage ({ base, blaze-markup, bytestring, directory, file-embed, filepath, http-media, mkDerivation, servant, servant-blaze, servant-server, servant-swagger, stdenv, swagger2, template-haskell, text, transformers, transformers-compat, wai-app-static }:
      mkDerivation {
          pname = "servant-swagger-ui";
          version = "0.2.2.2.2.8";
          sha256 = "1yw483lfflpy1a16ybiy1ird1q6b0xhhaylyffxkxavaxdavrkvx";
          libraryHaskellDepends = [
            base
            blaze-markup
            bytestring
            directory
            file-embed
            filepath
            http-media
            servant
            servant-blaze
            servant-server
            servant-swagger
            swagger2
            template-haskell
            text
            transformers
            transformers-compat
            wai-app-static
          ];
          doHaddock = false;
          doCheck = false;
          homepage = "https://github.com/phadej/servant-swagger-ui#readme";
          description = "Servant swagger ui";
          license = stdenv.lib.licenses.bsd3;
        }) {};
      setenv = callPackage ({ base, mkDerivation, stdenv, unix }:
      mkDerivation {
          pname = "setenv";
          version = "0.1.1.3";
          sha256 = "0cnbgrvb9byyahb37zlqrj05rj25v190crgcw8wmlgf0mwwxyn73";
          revision = "1";
          editedCabalFile = "0ny4g3kjys0hqg41mnwrsymy1bwhl8l169kis4y4fa58sb06m4f5";
          libraryHaskellDepends = [
            base
            unix
          ];
          doHaddock = false;
          doCheck = false;
          description = "A cross-platform library for setting environment variables";
          license = stdenv.lib.licenses.mit;
        }) {};
      simple-sendfile = callPackage ({ base, bytestring, mkDerivation, network, stdenv, unix }:
      mkDerivation {
          pname = "simple-sendfile";
          version = "0.2.25";
          sha256 = "0k99j9xfcf83c55jmn202hdinhjaa4yn3dal4rvjk2w2rlhqirha";
          revision = "1";
          editedCabalFile = "1axghvn2iz0gzlc0ics4q8abl15ggwvcwcmly5cxhmc32hqv8y5c";
          libraryHaskellDepends = [
            base
            bytestring
            network
            unix
          ];
          doHaddock = false;
          doCheck = false;
          description = "Cross platform library for the sendfile system call";
          license = stdenv.lib.licenses.bsd3;
        }) {};
      snap-core = callPackage ({ HUnit, attoparsec, base, bytestring, bytestring-builder, case-insensitive, containers, directory, filepath, hashable, io-streams, lifted-base, mkDerivation, monad-control, mtl, network, network-uri, old-locale, random, readable, regex-posix, stdenv, text, time, transformers, transformers-base, unix-compat, unordered-containers, vector }:
      mkDerivation {
          pname = "snap-core";
          version = "1.0.2.0";
          sha256 = "0p5nwm8b85h1b4q8lr955vhyw7l8xcfpkqbdkicrr6qn4x3vm3p4";
          revision = "1";
          editedCabalFile = "01bbi94sqilh8wr5nqd29vp21b62b9crbc3hcrbf65w53aba0h7x";
          libraryHaskellDepends = [
            attoparsec
            base
            bytestring
            bytestring-builder
            case-insensitive
            containers
            directory
            filepath
            hashable
            HUnit
            io-streams
            lifted-base
            monad-control
            mtl
            network
            network-uri
            old-locale
            random
            readable
            regex-posix
            text
            time
            transformers
            transformers-base
            unix-compat
            unordered-containers
            vector
          ];
          doHaddock = false;
          doCheck = false;
          homepage = "http://snapframework.com/";
          description = "Snap: A Haskell Web Framework (core interfaces and types)";
          license = stdenv.lib.licenses.bsd3;
        }) {};
      snap-server = callPackage ({ attoparsec, base, blaze-builder, bytestring, bytestring-builder, case-insensitive, clock, containers, filepath, io-streams, io-streams-haproxy, lifted-base, mkDerivation, mtl, network, old-locale, snap-core, stdenv, text, time, unix, unix-compat, vector }:
      mkDerivation {
          pname = "snap-server";
          version = "1.0.2.0";
          sha256 = "0jfmbc6dx4jl1jvx89v5ghw3q298wbdkzgmvnn1fxbiiadcjjzv7";
          revision = "1";
          editedCabalFile = "0ls5k20qdjh3bym66piwg7gvdaa47m5wqkgkd1spvv0y3cd1c95w";
          isLibrary = true;
          isExecutable = true;
          libraryHaskellDepends = [
            attoparsec
            base
            blaze-builder
            bytestring
            bytestring-builder
            case-insensitive
            clock
            containers
            filepath
            io-streams
            io-streams-haproxy
            lifted-base
            mtl
            network
            old-locale
            snap-core
            text
            time
            unix
            unix-compat
            vector
          ];
          doHaddock = false;
          doCheck = false;
          homepage = "http://snapframework.com/";
          description = "A web server for the Snap Framework";
          license = stdenv.lib.licenses.bsd3;
        }) {};
      socket-io = callPackage ({ aeson, attoparsec, base, bytestring, engine-io, fetchgit, mkDerivation, mtl, stdenv, stm, text, transformers, unordered-containers, vector }:
      mkDerivation {
          pname = "socket-io";
          version = "1.3.7";
          src = fetchgit {
            url = "https://github.com/serokell/engine.io.git";
            sha256 = "0j2rxbw5g88ivmjzhmhnxk4cgkxdw97i2qlzw47gzyv56ciqfdny";
            rev = "a594e402fd450f11ad60d09ddbd93db500000632";
          };
          postUnpack = "sourceRoot+=/socket-io; echo source root reset to \$sourceRoot";
          libraryHaskellDepends = [
            aeson
            attoparsec
            base
            bytestring
            engine-io
            mtl
            stm
            text
            transformers
            unordered-containers
            vector
          ];
          doHaddock = false;
          doCheck = false;
          homepage = "http://github.com/ocharles/engine.io";
          license = stdenv.lib.licenses.bsd3;
        }) {};
      socks = callPackage ({ base, bytestring, cereal, mkDerivation, network, stdenv }:
      mkDerivation {
          pname = "socks";
          version = "0.5.5";
          sha256 = "0s689w1hh9g8ifl75xhzbv96ir07hwn04b4lgvbxzl8swa9ylir6";
          revision = "1";
          editedCabalFile = "0nz8q0xvd8y6f42bd1w3q8d8bg1qzl8ggx0a23kb3jb60g36dmvw";
          libraryHaskellDepends = [
            base
            bytestring
            cereal
            network
          ];
          doHaddock = false;
          doCheck = false;
          homepage = "http://github.com/vincenthz/hs-socks";
          description = "Socks proxy (version 5) implementation";
          license = stdenv.lib.licenses.bsd3;
        }) {};
      split = callPackage ({ base, mkDerivation, stdenv }:
      mkDerivation {
          pname = "split";
          version = "0.2.3.1";
          sha256 = "12660m16c6sib3laaxn6w9s453pyx1b49myrmzfij372vq5bc5bn";
          revision = "1";
          editedCabalFile = "1kbf588dpzivh8fzrfgs761i4pqzcnpn8di7zxnq0ir9lwhfk2b0";
          libraryHaskellDepends = [
            base
          ];
          doHaddock = false;
          doCheck = false;
          description = "Combinator library for splitting lists";
          license = stdenv.lib.licenses.bsd3;
        }) {};
      statistics = callPackage ({ aeson, base, binary, deepseq, erf, math-functions, mkDerivation, monad-par, mwc-random, primitive, stdenv, vector, vector-algorithms, vector-binary-instances }:
      mkDerivation {
          pname = "statistics";
          version = "0.13.3.0";
          sha256 = "1vc12c3mnpspbycwkl0b22jqrdbg9fpmr1fxdxlmqwl603qy0zvf";
          libraryHaskellDepends = [
            aeson
            base
            binary
            deepseq
            erf
            math-functions
            monad-par
            mwc-random
            primitive
            vector
            vector-algorithms
            vector-binary-instances
          ];
          doHaddock = false;
          doCheck = false;
          homepage = "https://github.com/bos/statistics";
          description = "A library of statistical types, data, and functions";
          license = stdenv.lib.licenses.bsd3;
        }) {};
      stm = callPackage ({ array, base, mkDerivation, stdenv }:
      mkDerivation {
          pname = "stm";
          version = "2.4.4.1";
          sha256 = "111kpy1d6f5c0bggh6hyfm86q5p8bq1qbqf6dw2x4l4dxnar16cg";
          revision = "1";
          editedCabalFile = "0kzw4rw9fgmc4qyxmm1lwifdyrx5r1356150xm14vy4mp86diks9";
          libraryHaskellDepends = [
            array
            base
          ];
          doHaddock = false;
          doCheck = false;
          description = "Software Transactional Memory";
          license = stdenv.lib.licenses.bsd3;
        }) {};
      stm-containers = callPackage ({ base, base-prelude, focus, hashable, list-t, mkDerivation, primitive, stdenv, transformers }:
      mkDerivation {
          pname = "stm-containers";
          version = "0.2.15";
          sha256 = "1q5jsrmvmqlw6xjh6gj94qz1l0a37iybcqx42v17a50kpsy86925";
          libraryHaskellDepends = [
            base
            base-prelude
            focus
            hashable
            list-t
            primitive
            transformers
          ];
          doHaddock = false;
          doCheck = false;
          homepage = "https://github.com/nikita-volkov/stm-containers";
          description = "Containers for STM";
          license = stdenv.lib.licenses.mit;
        }) {};
      stm-delay = callPackage ({ base, mkDerivation, stdenv, stm }:
      mkDerivation {
          pname = "stm-delay";
          version = "0.1.1.1";
          sha256 = "0cla21v89gcvmr1iwzibq13v1yq02xg4h6k9l6kcprj7mhd5hcmi";
          libraryHaskellDepends = [
            base
            stm
          ];
          doHaddock = false;
          doCheck = false;
          homepage = "https://github.com/joeyadams/haskell-stm-delay";
          description = "Updatable one-shot timer polled with STM";
          license = stdenv.lib.licenses.bsd3;
        }) {};
      streaming-commons = callPackage ({ array, async, base, blaze-builder, bytestring, directory, mkDerivation, network, process, random, stdenv, stm, text, transformers, unix, zlib }:
      mkDerivation {
          pname = "streaming-commons";
          version = "0.1.17";
          sha256 = "1abxyjkn8xc8d33yhqxy1ki01kpzf4hy55f167qg4vk2ig5kh2p5";
          libraryHaskellDepends = [
            array
            async
            base
            blaze-builder
            bytestring
            directory
            network
            process
            random
            stm
            text
            transformers
            unix
            zlib
          ];
          doHaddock = false;
          doCheck = false;
          homepage = "https://github.com/fpco/streaming-commons";
          description = "Common lower-level functions needed by various streaming data libraries";
          license = stdenv.lib.licenses.mit;
        }) {};
      string-conversions = callPackage ({ base, bytestring, mkDerivation, stdenv, text, utf8-string }:
      mkDerivation {
          pname = "string-conversions";
          version = "0.4.0.1";
          sha256 = "150rdank90h7v08x0wq4dffjbxv2daf5v9sqfs5mab76kinwxg26";
          libraryHaskellDepends = [
            base
            bytestring
            text
            utf8-string
          ];
          doHaddock = false;
          doCheck = false;
          homepage = "https://github.com/soenkehahn/string-conversions#readme";
          description = "Simplifies dealing with different types for strings";
          license = stdenv.lib.licenses.bsd3;
        }) {};
      string-qq = callPackage ({ base, mkDerivation, stdenv, template-haskell }:
      mkDerivation {
          pname = "string-qq";
          version = "0.0.2";
          sha256 = "0662m3i5xrdrr95w829bszkhp88mj9iy1zya54vk2sl5hz9wlmwp";
          libraryHaskellDepends = [
            base
            template-haskell
          ];
          doHaddock = false;
          doCheck = false;
          description = "QuasiQuoter for non-interpolated strings, texts and bytestrings";
          license = stdenv.lib.licenses.publicDomain;
        }) {};
      stringbuilder = callPackage ({ base, mkDerivation, stdenv }:
      mkDerivation {
          pname = "stringbuilder";
          version = "0.5.0";
          sha256 = "1ap95xphqnrhv64c2a137wqslkdmb2jjd9ldb17gs1pw48k8hrl9";
          libraryHaskellDepends = [
            base
          ];
          doHaddock = false;
          doCheck = false;
          description = "A writer monad for multi-line string literals";
          license = stdenv.lib.licenses.mit;
        }) {};
      stringsearch = callPackage ({ array, base, bytestring, containers, mkDerivation, stdenv }:
      mkDerivation {
          pname = "stringsearch";
          version = "0.3.6.6";
          sha256 = "0jpy9xjcjdbpi3wk6mg7xwd7wfi2mma70p97v1ij5i8bj9qijpr9";
          libraryHaskellDepends = [
            array
            base
            bytestring
            containers
          ];
          doHaddock = false;
          doCheck = false;
          homepage = "https://bitbucket.org/dafis/stringsearch";
          description = "Fast searching, splitting and replacing of ByteStrings";
          license = stdenv.lib.licenses.bsd3;
        }) {};
      swagger2 = callPackage ({ aeson, base, base-compat, bytestring, containers, fetchgit, generics-sop, hashable, http-media, insert-ordered-containers, lens, mkDerivation, mtl, network, scientific, stdenv, template-haskell, text, time, transformers, unordered-containers, uuid-types, vector }:
      mkDerivation {
          pname = "swagger2";
          version = "2.1.3";
          src = fetchgit {
            url = "https://github.com/serokell/swagger2";
            sha256 = "00icvfppinysv0ig4jclp7fxpj993ay3zb5ibkz43idcrxv3yaja";
            rev = "6cc2063e1c8da9e701f3ac95549b8a33be9605de";
          };
          libraryHaskellDepends = [
            aeson
            base
            base-compat
            bytestring
            containers
            generics-sop
            hashable
            http-media
            insert-ordered-containers
            lens
            mtl
            network
            scientific
            template-haskell
            text
            time
            transformers
            unordered-containers
            uuid-types
            vector
          ];
          doHaddock = false;
          doCheck = false;
          homepage = "https://github.com/GetShopTV/swagger2";
          description = "Swagger 2.0 data model";
          license = stdenv.lib.licenses.bsd3;
        }) {};
      syb = callPackage ({ base, mkDerivation, stdenv }:
      mkDerivation {
          pname = "syb";
          version = "0.6";
          sha256 = "1p3cnqjm13677r4a966zffzhi9b3a321aln8zs8ckqj0d9z1z3d3";
          revision = "1";
          editedCabalFile = "158ngdnlq9n1mil7cq2bzy4zkgx73zzms9q56wp6ll93m5mc4nlx";
          libraryHaskellDepends = [
            base
          ];
          doHaddock = false;
          doCheck = false;
          homepage = "http://www.cs.uu.nl/wiki/GenericProgramming/SYB";
          description = "Scrap Your Boilerplate";
          license = stdenv.lib.licenses.bsd3;
        }) {};
      system-filepath = callPackage ({ base, bytestring, deepseq, mkDerivation, stdenv, text }:
      mkDerivation {
          pname = "system-filepath";
          version = "0.4.13.4";
          sha256 = "1yy5zsmmimhg6iaw9fmpwrxvxrgi5s6bfyqfihdsnx4bjvn7sp9l";
          libraryHaskellDepends = [
            base
            bytestring
            deepseq
            text
          ];
          doHaddock = false;
          doCheck = false;
          homepage = "https://github.com/fpco/haskell-filesystem";
          description = "High-level, byte-based file and directory path manipulations (deprecated)";
          license = stdenv.lib.licenses.mit;
        }) {};
      tagged = callPackage ({ base, deepseq, mkDerivation, stdenv, template-haskell, transformers, transformers-compat }:
      mkDerivation {
          pname = "tagged";
          version = "0.8.5";
          sha256 = "16cdzh0bw16nvjnyyy5j9s60malhz4nnazw96vxb0xzdap4m2z74";
          revision = "1";
          editedCabalFile = "15mqdimbgrq5brqljjl7dbxkyrxppap06q53cp7ml7w3l08v5mx8";
          libraryHaskellDepends = [
            base
            deepseq
            template-haskell
            transformers
            transformers-compat
          ];
          doHaddock = false;
          doCheck = false;
          homepage = "http://github.com/ekmett/tagged";
          description = "Haskell 98 phantom types to avoid unsafely passing dummy arguments";
          license = stdenv.lib.licenses.bsd3;
        }) {};
      tar = callPackage ({ array, base, bytestring, containers, deepseq, directory, filepath, mkDerivation, stdenv, time }:
      mkDerivation {
          pname = "tar";
          version = "0.5.0.3";
          sha256 = "18qq94j9bm91iswnxq2dm5dws5c7wm4k01q2rpf8py35cf3svnfq";
          libraryHaskellDepends = [
            array
            base
            bytestring
            containers
            deepseq
            directory
            filepath
            time
          ];
          doHaddock = false;
          doCheck = false;
          description = "Reading, writing and manipulating \".tar\" archive files.";
          license = stdenv.lib.licenses.bsd3;
        }) {};
      template-haskell = callPackage ({ base, ghc-boot-th, mkDerivation, pretty, stdenv }:
      mkDerivation {
          pname = "template-haskell";
          version = "2.11.1.0";
          sha256 = "171ngdd93i9prp9d5a4ix0alp30ahw2dvdk7i8in9mzscnv41csz";
          libraryHaskellDepends = [
            base
            ghc-boot-th
            pretty
          ];
          doHaddock = false;
          doCheck = false;
          description = "Support library for Template Haskell";
          license = stdenv.lib.licenses.bsd3;
        }) {};
      text = callPackage ({ array, base, binary, bytestring, deepseq, ghc-prim, integer-gmp, mkDerivation, stdenv }:
      mkDerivation {
          pname = "text";
          version = "1.2.2.1";
          sha256 = "0nrrzx0ws7pv4dx9jbc6jm2734al1cr0m6iwcnbck4v2yfyv3p8s";
          libraryHaskellDepends = [
            array
            base
            binary
            bytestring
            deepseq
            ghc-prim
            integer-gmp
          ];
          doHaddock = false;
          doCheck = false;
          homepage = "https://github.com/bos/text";
          description = "An efficient packed Unicode text type";
          license = stdenv.lib.licenses.bsd3;
        }) {};
      text-format = callPackage ({ array, base, double-conversion, ghc-prim, integer-gmp, mkDerivation, old-locale, stdenv, text, time, transformers }:
      mkDerivation {
          pname = "text-format";
          version = "0.3.1.1";
          sha256 = "02zfgzfjvkaxbma1h2gr95h10c8q9gyaadag41q579j68iv15qbd";
          libraryHaskellDepends = [
            array
            base
            double-conversion
            ghc-prim
            integer-gmp
            old-locale
            text
            time
            transformers
          ];
          doHaddock = false;
          doCheck = false;
          homepage = "https://github.com/bos/text-format";
          description = "Text formatting";
          license = stdenv.lib.licenses.bsd3;
        }) {};
      tf-random = callPackage ({ base, mkDerivation, primitive, random, stdenv, time }:
      mkDerivation {
          pname = "tf-random";
          version = "0.5";
          sha256 = "0445r2nns6009fmq0xbfpyv7jpzwv0snccjdg7hwj4xk4z0cwc1f";
          libraryHaskellDepends = [
            base
            primitive
            random
            time
          ];
          doHaddock = false;
          doCheck = false;
          description = "High-quality splittable pseudorandom number generator";
          license = stdenv.lib.licenses.bsd3;
        }) {};
      th-abstraction = callPackage ({ base, containers, ghc-prim, mkDerivation, stdenv, template-haskell }:
      mkDerivation {
          pname = "th-abstraction";
          version = "0.2.2.0";
          sha256 = "00xnyknp1xgbr6rqbmdbpvxrnd3pw1wax46vv03g8bbjm0m4d7kd";
          libraryHaskellDepends = [
            base
            containers
            ghc-prim
            template-haskell
          ];
          doHaddock = false;
          doCheck = false;
          homepage = "https://github.com/glguy/th-abstraction";
          description = "Nicer interface for reified information about data types";
          license = stdenv.lib.licenses.isc;
        }) {};
      th-expand-syns = callPackage ({ base, containers, mkDerivation, stdenv, syb, template-haskell }:
      mkDerivation {
          pname = "th-expand-syns";
          version = "0.4.3.0";
          sha256 = "17b73q0d5r8xixhvdp0hv4ap96l7s3f2y0j5cknp81b1hyinivlz";
          libraryHaskellDepends = [
            base
            containers
            syb
            template-haskell
          ];
          doHaddock = false;
          doCheck = false;
          homepage = "https://github.com/DanielSchuessler/th-expand-syns";
          description = "Expands type synonyms in Template Haskell ASTs";
          license = stdenv.lib.licenses.bsd3;
        }) {};
      th-lift = callPackage ({ base, ghc-prim, mkDerivation, stdenv, template-haskell }:
      mkDerivation {
          pname = "th-lift";
          version = "0.7.7";
          sha256 = "1dfb0z42vrmdx579lkam07ic03d3v5y19339a3ca0bwpprpzmihn";
          libraryHaskellDepends = [
            base
            ghc-prim
            template-haskell
          ];
          doHaddock = false;
          doCheck = false;
          homepage = "http://github.com/mboes/th-lift";
          description = "Derive Template Haskell's Lift class for datatypes";
          license = stdenv.lib.licenses.bsd3;
        }) {};
      th-lift-instances = callPackage ({ base, bytestring, containers, mkDerivation, stdenv, template-haskell, text, th-lift, vector }:
      mkDerivation {
          pname = "th-lift-instances";
          version = "0.1.11";
          sha256 = "1f56cp6ckcalld5jchv0kxpjkwcsixd7smd0g7r8cg67ppx6m90x";
          libraryHaskellDepends = [
            base
            bytestring
            containers
            template-haskell
            text
            th-lift
            vector
          ];
          doHaddock = false;
          doCheck = false;
          homepage = "http://github.com/bennofs/th-lift-instances/";
          description = "Lift instances for template-haskell for common data types";
          license = stdenv.lib.licenses.bsd3;
        }) {};
      th-orphans = callPackage ({ base, mkDerivation, mtl, stdenv, template-haskell, th-lift, th-lift-instances, th-reify-many }:
      mkDerivation {
          pname = "th-orphans";
          version = "0.13.3";
          sha256 = "0vf4g2pwhgh242512cssbzsgbpfrnn1fj5kv7qw4wx8cdnvdb03k";
          libraryHaskellDepends = [
            base
            mtl
            template-haskell
            th-lift
            th-lift-instances
            th-reify-many
          ];
          doHaddock = false;
          doCheck = false;
          description = "Orphan instances for TH datatypes";
          license = stdenv.lib.licenses.bsd3;
        }) {};
      th-reify-many = callPackage ({ base, containers, mkDerivation, mtl, safe, stdenv, template-haskell, th-expand-syns }:
      mkDerivation {
          pname = "th-reify-many";
          version = "0.1.6";
          sha256 = "1b76zjxkj0v0n8zj9l0nwav2irm0c43rx6qjihfw8klmmxvx59df";
          libraryHaskellDepends = [
            base
            containers
            mtl
            safe
            template-haskell
            th-expand-syns
          ];
          doHaddock = false;
          doCheck = false;
          homepage = "http://github.com/mgsloan/th-reify-many";
          description = "Recurseively reify template haskell datatype info";
          license = stdenv.lib.licenses.bsd3;
        }) {};
      th-utilities = callPackage ({ base, bytestring, containers, directory, filepath, mkDerivation, primitive, stdenv, syb, template-haskell, text, th-orphans }:
      mkDerivation {
          pname = "th-utilities";
          version = "0.2.0.1";
          sha256 = "1mki2s821b1zpdn5463qz5vl3kvxxam90iax1n6vznf0d7p4rik5";
          libraryHaskellDepends = [
            base
            bytestring
            containers
            directory
            filepath
            primitive
            syb
            template-haskell
            text
            th-orphans
          ];
          doHaddock = false;
          doCheck = false;
          homepage = "https://github.com/fpco/th-utilities#readme";
          description = "Collection of useful functions for use with Template Haskell";
          license = stdenv.lib.licenses.mit;
        }) {};
      time = callPackage ({ base, deepseq, mkDerivation, stdenv }:
      mkDerivation {
          pname = "time";
          version = "1.6.0.1";
          sha256 = "1jvzgifkalfypbm479fzxb7yi8d5z00b4y6hf6qjdlpl71pv8sgz";
          libraryHaskellDepends = [
            base
            deepseq
          ];
          doHaddock = false;
          doCheck = false;
          homepage = "https://github.com/haskell/time";
          description = "A time library";
          license = stdenv.lib.licenses.bsd3;
        }) {};
      time-locale-compat = callPackage ({ base, mkDerivation, old-locale, stdenv, time }:
      mkDerivation {
          pname = "time-locale-compat";
          version = "0.1.1.3";
          sha256 = "1vdcfr2hp9qh3ag90x6ikbdf42wiqpdylnplffna54bpnilbyi4i";
          libraryHaskellDepends = [
            base
            old-locale
            time
          ];
          doHaddock = false;
          doCheck = false;
          homepage = "https://github.com/khibino/haskell-time-locale-compat";
          description = "Compatibility of TimeLocale between old-locale and time-1.5";
          license = stdenv.lib.licenses.bsd3;
        }) {};
      time-units = callPackage ({ base, fetchgit, mkDerivation, stdenv }:
      mkDerivation {
          pname = "time-units";
          version = "1.0.0";
          src = fetchgit {
            url = "https://github.com/serokell/time-units.git";
            sha256 = "0psdr1if0rgnn24698x3583m0603rwd3sd7yb9whj03hskmkwpgs";
            rev = "6c3747c1ac794f952de996dd7ba8a2f6d63bf132";
          };
          libraryHaskellDepends = [
            base
          ];
          doHaddock = false;
          doCheck = false;
          homepage = "http://github.com/acw/time-units";
          description = "A basic library for defining units of time as types";
          license = stdenv.lib.licenses.bsd3;
        }) {};
      tls = callPackage ({ asn1-encoding, asn1-types, async, base, bytestring, cereal, cryptonite, data-default-class, memory, mkDerivation, mtl, network, stdenv, transformers, x509, x509-store, x509-validation }:
      mkDerivation {
          pname = "tls";
          version = "1.3.10";
          sha256 = "0w81bv1khibp36mnqb2685y01s3v1032l3qf1y6wx9fx807ps1cz";
          revision = "2";
          editedCabalFile = "17734zs69kph9pv8zpk4fm58gfhzcwjwqlk71sqib5r2zi0lby9h";
          libraryHaskellDepends = [
            asn1-encoding
            asn1-types
            async
            base
            bytestring
            cereal
            cryptonite
            data-default-class
            memory
            mtl
            network
            transformers
            x509
            x509-store
            x509-validation
          ];
          doHaddock = false;
          doCheck = false;
          homepage = "http://github.com/vincenthz/hs-tls";
          description = "TLS/SSL protocol native implementation (Server and Client)";
          license = stdenv.lib.licenses.bsd3;
        }) {};
      transformers = callPackage ({ base, mkDerivation, stdenv }:
      mkDerivation {
          pname = "transformers";
          version = "0.5.2.0";
          sha256 = "1qkhi8ssf8c4jnmrw9dzym3igqbzq7h48iisaykdfzdsm09qfh3c";
          libraryHaskellDepends = [
            base
          ];
          doHaddock = false;
          doCheck = false;
          description = "Concrete functor and monad transformers";
          license = stdenv.lib.licenses.bsd3;
        }) {};
      transformers-base = callPackage ({ base, mkDerivation, stdenv, stm, transformers, transformers-compat }:
      mkDerivation {
          pname = "transformers-base";
          version = "0.4.4";
          sha256 = "11r3slgpgpra6zi2kjg3g60gvv17b1fh6qxipcpk8n86qx7lk8va";
          revision = "1";
          editedCabalFile = "196pr3a4lhgklyw6nq6rv1j9djwzmvx7xrpp58carxnb55gk06pv";
          libraryHaskellDepends = [
            base
            stm
            transformers
            transformers-compat
          ];
          doHaddock = false;
          doCheck = false;
          homepage = "https://github.com/mvv/transformers-base";
          description = "Lift computations from the bottom of a transformer stack";
          license = stdenv.lib.licenses.bsd3;
        }) {};
      transformers-compat = callPackage ({ base, ghc-prim, mkDerivation, stdenv, transformers }:
      mkDerivation {
          pname = "transformers-compat";
          version = "0.5.1.4";
          sha256 = "17yam0199fh9ndsn9n69jx9nvbsmymzzwbi23dck3dk4q57fz0fq";
          libraryHaskellDepends = [
            base
            ghc-prim
            transformers
          ];
          doHaddock = false;
          doCheck = false;
          homepage = "http://github.com/ekmett/transformers-compat/";
          description = "A small compatibility shim exposing the new types from transformers 0.3 and 0.4 to older Haskell platforms.";
          license = stdenv.lib.licenses.bsd3;
        }) {};
      transformers-lift = callPackage ({ base, mkDerivation, stdenv, transformers, writer-cps-transformers }:
      mkDerivation {
          pname = "transformers-lift";
          version = "0.2.0.1";
          sha256 = "17g03r5hpnygx0c9ybr9za6208ay0cjvz47rkyplv1r9zcivzn0b";
          libraryHaskellDepends = [
            base
            transformers
            writer-cps-transformers
          ];
          doHaddock = false;
          doCheck = false;
          description = "Ad-hoc type classes for lifting";
          license = stdenv.lib.licenses.bsd3;
        }) {};
      type-operators = callPackage ({ base, ghc-prim, mkDerivation, stdenv }:
      mkDerivation {
          pname = "type-operators";
          version = "0.1.0.4";
          sha256 = "0x0bshb13b7i4imn0pgpljcj109c9z5mgw84mjmlcg62d3ryvg6v";
          libraryHaskellDepends = [
            base
            ghc-prim
          ];
          doHaddock = false;
          doCheck = false;
          homepage = "https://github.com/Shou/type-operators#readme";
          description = "Various type-level operators";
          license = stdenv.lib.licenses.bsd3;
        }) {};
      unbounded-delays = callPackage ({ Cabal, base, mkDerivation, stdenv }:
      mkDerivation {
          pname = "unbounded-delays";
          version = "0.1.0.10";
          sha256 = "08x1kk32qj0d4hba020cx9pzzrxv6r8zhv5564r32zr6gi1j2dhw";
          revision = "1";
          editedCabalFile = "1ip5c46w8v8ddv4hzxpl6zl892xy6803z49a24w4dg8pi5r4qhlq";
          setupHaskellDepends = [
            base
            Cabal
          ];
          libraryHaskellDepends = [
            base
          ];
          doHaddock = false;
          doCheck = false;
          homepage = "https://github.com/basvandijk/unbounded-delays";
          description = "Unbounded thread delays and timeouts";
          license = stdenv.lib.licenses.bsd3;
        }) {};
      unexceptionalio = callPackage ({ base, mkDerivation, stdenv }:
      mkDerivation {
          pname = "unexceptionalio";
          version = "0.3.0";
          sha256 = "1f7h7zwky4scdcyjspg4ksfh7x6yra0wjybxq70p7vcwpgk2nzlj";
          libraryHaskellDepends = [
            base
          ];
          doHaddock = false;
          doCheck = false;
          homepage = "https://github.com/singpolyma/unexceptionalio";
          description = "IO without any non-error, synchronous exceptions";
          license = "unknown";
        }) {};
      universum = callPackage ({ base, bytestring, containers, deepseq, exceptions, ghc-prim, hashable, microlens, microlens-mtl, mkDerivation, mtl, safe, stdenv, stm, text, text-format, transformers, type-operators, unordered-containers, utf8-string, vector }:
      mkDerivation {
          pname = "universum";
          version = "0.4.3";
          sha256 = "17rrikfid54z8h95qns5q7bdxadnnggv1pl2d9ilz9pz9hi7a9g6";
          libraryHaskellDepends = [
            base
            bytestring
            containers
            deepseq
            exceptions
            ghc-prim
            hashable
            microlens
            microlens-mtl
            mtl
            safe
            stm
            text
            text-format
            transformers
            type-operators
            unordered-containers
            utf8-string
            vector
          ];
          doHaddock = false;
          doCheck = false;
          homepage = "https://github.com/serokell/universum";
          description = "Custom prelude used in Serokell";
          license = stdenv.lib.licenses.mit;
        }) {};
      unix = callPackage ({ base, bytestring, mkDerivation, stdenv, time }:
      mkDerivation {
          pname = "unix";
          version = "2.7.2.1";
          sha256 = "1709ip8k1vahy00zi7v7qccw6rr22qrf3vk54h97jxrnjiakc1gw";
          revision = "1";
          editedCabalFile = "1m6gvvsb7ds25qws07wn6v3icksmh9g09qbrz726z8rnvvlbdc9x";
          libraryHaskellDepends = [
            base
            bytestring
            time
          ];
          doHaddock = false;
          doCheck = false;
          homepage = "https://github.com/haskell/unix";
          description = "POSIX functionality";
          license = stdenv.lib.licenses.bsd3;
        }) {};
      unix-compat = callPackage ({ base, mkDerivation, stdenv, unix }:
      mkDerivation {
          pname = "unix-compat";
          version = "0.4.3.1";
          sha256 = "09vykw89x981fywy0w1pci2v8zy3ajyjwh9z2n610vjacmd1v03j";
          revision = "2";
          editedCabalFile = "0b5jicn8nm53yxxzwlvfcv4xp5rrqp98x5wwqh234wn9x44z54d2";
          libraryHaskellDepends = [
            base
            unix
          ];
          doHaddock = false;
          doCheck = false;
          homepage = "http://github.com/jystic/unix-compat";
          description = "Portable POSIX-compatibility layer";
          license = stdenv.lib.licenses.bsd3;
        }) {};
      unix-time = callPackage ({ base, binary, bytestring, mkDerivation, old-time, stdenv }:
      mkDerivation {
          pname = "unix-time";
          version = "0.3.7";
          sha256 = "1qdlc9raih8s0m3x8x3n7q3ngh4faw2alv9l78sp6gnx648k0c8i";
          libraryHaskellDepends = [
            base
            binary
            bytestring
            old-time
          ];
          doHaddock = false;
          doCheck = false;
          description = "Unix time parser/formatter and utilities";
          license = stdenv.lib.licenses.bsd3;
        }) {};
      unordered-containers = callPackage ({ base, deepseq, hashable, mkDerivation, stdenv }:
      mkDerivation {
          pname = "unordered-containers";
          version = "0.2.8.0";
          sha256 = "1a7flszhhgyjn0nm9w7cm26jbf6vyx9ij1iij4sl11pjkwsqi8d4";
          libraryHaskellDepends = [
            base
            deepseq
            hashable
          ];
          doHaddock = false;
          doCheck = false;
          homepage = "https://github.com/tibbe/unordered-containers";
          description = "Efficient hashing-based container types";
          license = stdenv.lib.licenses.bsd3;
        }) {};
      uri-bytestring = callPackage ({ attoparsec, base, blaze-builder, bytestring, containers, mkDerivation, stdenv, template-haskell, th-lift-instances }:
      mkDerivation {
          pname = "uri-bytestring";
          version = "0.2.3.1";
          sha256 = "0vdiy6z9r5idml6rjbf6h2y24as97j34spcrrwpvgj3nraw18a0x";
          libraryHaskellDepends = [
            attoparsec
            base
            blaze-builder
            bytestring
            containers
            template-haskell
            th-lift-instances
          ];
          doHaddock = false;
          doCheck = false;
          homepage = "https://github.com/Soostone/uri-bytestring";
          description = "Haskell URI parsing as ByteStrings";
          license = stdenv.lib.licenses.bsd3;
        }) {};
      utf8-string = callPackage ({ base, bytestring, mkDerivation, stdenv }:
      mkDerivation {
          pname = "utf8-string";
          version = "1.0.1.1";
          sha256 = "0h7imvxkahiy8pzr8cpsimifdfvv18lizrb33k6mnq70rcx9w2zv";
          revision = "2";
          editedCabalFile = "1b97s9picjl689hcz8scinv7c8k5iaal1livqr0l1l8yc4h0imhr";
          libraryHaskellDepends = [
            base
            bytestring
          ];
          doHaddock = false;
          doCheck = false;
          homepage = "http://github.com/glguy/utf8-string/";
          description = "Support for reading and writing UTF8 Strings";
          license = stdenv.lib.licenses.bsd3;
        }) {};
      uuid = callPackage ({ base, binary, bytestring, cryptohash-md5, cryptohash-sha1, entropy, mkDerivation, network-info, random, stdenv, text, time, uuid-types }:
      mkDerivation {
          pname = "uuid";
          version = "1.3.13";
          sha256 = "09xhk42yhxvqmka0iqrv3338asncz8cap3j0ic0ps896f2581b6z";
          revision = "1";
          editedCabalFile = "0yp01hzsw07d9ismqqkkzwqllfnyyhzhjmwhbhgmkb6v7y7iqrbm";
          libraryHaskellDepends = [
            base
            binary
            bytestring
            cryptohash-md5
            cryptohash-sha1
            entropy
            network-info
            random
            text
            time
            uuid-types
          ];
          doHaddock = false;
          doCheck = false;
          homepage = "https://github.com/hvr/uuid";
          description = "For creating, comparing, parsing and printing Universally Unique Identifiers";
          license = stdenv.lib.licenses.bsd3;
        }) {};
      uuid-types = callPackage ({ base, binary, bytestring, deepseq, hashable, mkDerivation, random, stdenv, text }:
      mkDerivation {
          pname = "uuid-types";
          version = "1.0.3";
          sha256 = "1zdka5jnm1h6k36w3nr647yf3b5lqb336g3fkprhd6san9x52xlj";
          revision = "1";
          editedCabalFile = "0iwwj07gp28g357hv76k4h8pvlzamvchnw003cv3qk778pcpx201";
          libraryHaskellDepends = [
            base
            binary
            bytestring
            deepseq
            hashable
            random
            text
          ];
          doHaddock = false;
          doCheck = false;
          homepage = "https://github.com/aslatter/uuid";
          description = "Type definitions for Universally Unique Identifiers";
          license = stdenv.lib.licenses.bsd3;
        }) {};
      vault = callPackage ({ base, containers, hashable, mkDerivation, stdenv, unordered-containers }:
      mkDerivation {
          pname = "vault";
          version = "0.3.0.7";
          sha256 = "1w36ldr5iv0yiqbvibm7b1c66hf1ps5rbassz348zmi113d8k4cy";
          libraryHaskellDepends = [
            base
            containers
            hashable
            unordered-containers
          ];
          doHaddock = false;
          doCheck = false;
          homepage = "https://github.com/HeinrichApfelmus/vault";
          description = "a persistent store for values of arbitrary types";
          license = stdenv.lib.licenses.bsd3;
        }) {};
      vector = callPackage ({ base, deepseq, ghc-prim, mkDerivation, primitive, stdenv }:
      mkDerivation {
          pname = "vector";
          version = "0.11.0.0";
          sha256 = "1r1jlksy7b0kb0fy00g64isk6nyd9wzzdq31gx5v1wn38knj0lqa";
          revision = "2";
          editedCabalFile = "1kjafhgsyjqlvrpfv2vj17hipyv0zw56a2kbl6khzn5li9szvyib";
          libraryHaskellDepends = [
            base
            deepseq
            ghc-prim
            primitive
          ];
          doHaddock = false;
          doCheck = false;
          homepage = "https://github.com/haskell/vector";
          description = "Efficient Arrays";
          license = stdenv.lib.licenses.bsd3;
        }) {};
      vector-algorithms = callPackage ({ base, bytestring, mkDerivation, primitive, stdenv, vector }:
      mkDerivation {
          pname = "vector-algorithms";
          version = "0.7.0.1";
          sha256 = "0w4hf598lpxfg58rnimcqxrbnpqq2jmpjx82qa5md3q6r90hlipd";
          revision = "1";
          editedCabalFile = "1996aj239vasr4hd5c0pi9i0bd08r6clzr76nqvf3hc5kjs7vml2";
          isLibrary = true;
          isExecutable = true;
          libraryHaskellDepends = [
            base
            bytestring
            primitive
            vector
          ];
          doHaddock = false;
          doCheck = false;
          homepage = "http://code.haskell.org/~dolio/";
          description = "Efficient algorithms for vector arrays";
          license = stdenv.lib.licenses.bsd3;
        }) {};
      vector-binary-instances = callPackage ({ base, binary, mkDerivation, stdenv, vector }:
      mkDerivation {
          pname = "vector-binary-instances";
          version = "0.2.3.5";
          sha256 = "0niad09lbxz3cj20qllyj92lwbc013ihw4lby8fv07x5xjx5a4p1";
          libraryHaskellDepends = [
            base
            binary
            vector
          ];
          doHaddock = false;
          doCheck = false;
          homepage = "https://github.com/bos/vector-binary-instances";
          description = "Instances of Data.Binary and Data.Serialize for vector";
          license = stdenv.lib.licenses.bsd3;
        }) {};
      vector-th-unbox = callPackage ({ base, mkDerivation, stdenv, template-haskell, vector }:
      mkDerivation {
          pname = "vector-th-unbox";
          version = "0.2.1.6";
          sha256 = "0d82x55f5vvr1jvaia382m23rs690lg55pvavv8f4ph0y6kd91xy";
          libraryHaskellDepends = [
            base
            template-haskell
            vector
          ];
          doHaddock = false;
          doCheck = false;
          description = "Deriver for Data.Vector.Unboxed using Template Haskell";
          license = stdenv.lib.licenses.bsd3;
        }) {};
      void = callPackage ({ base, mkDerivation, stdenv }:
      mkDerivation {
          pname = "void";
          version = "0.7.2";
          sha256 = "0aygw0yb1h3yhmfl3bkwh5d3h0l4mmsxz7j53vdm6jryl1kgxzyk";
          libraryHaskellDepends = [
            base
          ];
          doHaddock = false;
          doCheck = false;
          homepage = "http://github.com/ekmett/void";
          description = "A Haskell 98 logically uninhabited data type";
          license = stdenv.lib.licenses.bsd3;
        }) {};
      wai = callPackage ({ base, blaze-builder, bytestring, bytestring-builder, http-types, mkDerivation, network, stdenv, text, transformers, vault }:
      mkDerivation {
          pname = "wai";
          version = "3.2.1.1";
          sha256 = "08afasnirja21vr0bmzcywz4w29x736dmdv7h8nnh1l8bn7sd02x";
          libraryHaskellDepends = [
            base
            blaze-builder
            bytestring
            bytestring-builder
            http-types
            network
            text
            transformers
            vault
          ];
          doHaddock = false;
          doCheck = false;
          homepage = "https://github.com/yesodweb/wai";
          description = "Web Application Interface";
          license = stdenv.lib.licenses.mit;
        }) {};
      wai-app-static = callPackage ({ base, blaze-builder, blaze-html, blaze-markup, bytestring, containers, cryptonite, directory, file-embed, filepath, http-date, http-types, memory, mime-types, mkDerivation, old-locale, optparse-applicative, stdenv, template-haskell, text, time, transformers, unix-compat, unordered-containers, wai, wai-extra, warp, zlib }:
      mkDerivation {
          pname = "wai-app-static";
          version = "3.1.6.1";
          sha256 = "0s36i0ca440l78d35isaam98z9x0dc0llx0ry48r901f3vrsq65k";
          isLibrary = true;
          isExecutable = true;
          libraryHaskellDepends = [
            base
            blaze-builder
            blaze-html
            blaze-markup
            bytestring
            containers
            cryptonite
            directory
            file-embed
            filepath
            http-date
            http-types
            memory
            mime-types
            old-locale
            optparse-applicative
            template-haskell
            text
            time
            transformers
            unix-compat
            unordered-containers
            wai
            wai-extra
            warp
            zlib
          ];
          executableHaskellDepends = [
            base
            bytestring
            containers
            directory
            mime-types
            text
          ];
          doHaddock = false;
          doCheck = false;
          homepage = "http://www.yesodweb.com/book/web-application-interface";
          description = "WAI application for static serving";
          license = stdenv.lib.licenses.mit;
        }) {};
      wai-cors = callPackage ({ attoparsec, base, base-unicode-symbols, bytestring, case-insensitive, http-types, mkDerivation, mtl, stdenv, transformers, wai }:
      mkDerivation {
          pname = "wai-cors";
          version = "0.2.5";
          sha256 = "0vkn5nws9vcjn809qv2jfhf9ckfcgvfhs1v3xx1b03iy0j59n215";
          libraryHaskellDepends = [
            attoparsec
            base
            base-unicode-symbols
            bytestring
            case-insensitive
            http-types
            mtl
            transformers
            wai
          ];
          doHaddock = false;
          doCheck = false;
          homepage = "https://github.com/larskuhtz/wai-cors";
          description = "CORS for WAI";
          license = stdenv.lib.licenses.mit;
        }) {};
      wai-extra = callPackage ({ aeson, ansi-terminal, base, base64-bytestring, blaze-builder, bytestring, case-insensitive, containers, cookie, data-default-class, deepseq, directory, fast-logger, http-types, iproute, lifted-base, mkDerivation, network, old-locale, resourcet, stdenv, streaming-commons, stringsearch, text, time, transformers, unix, unix-compat, vault, void, wai, wai-logger, word8, zlib }:
      mkDerivation {
          pname = "wai-extra";
          version = "3.0.19.1";
          sha256 = "1xm744dmdajmvswr9wgzpkhb9jil2mkz4vzi96sqp1px692cmrzp";
          libraryHaskellDepends = [
            aeson
            ansi-terminal
            base
            base64-bytestring
            blaze-builder
            bytestring
            case-insensitive
            containers
            cookie
            data-default-class
            deepseq
            directory
            fast-logger
            http-types
            iproute
            lifted-base
            network
            old-locale
            resourcet
            streaming-commons
            stringsearch
            text
            time
            transformers
            unix
            unix-compat
            vault
            void
            wai
            wai-logger
            word8
            zlib
          ];
          doHaddock = false;
          doCheck = false;
          homepage = "http://github.com/yesodweb/wai";
          description = "Provides some basic WAI handlers and middleware";
          license = stdenv.lib.licenses.mit;
        }) {};
      wai-logger = callPackage ({ base, blaze-builder, byteorder, bytestring, case-insensitive, fast-logger, http-types, mkDerivation, network, stdenv, unix, unix-time, wai }:
      mkDerivation {
          pname = "wai-logger";
          version = "2.3.0";
          sha256 = "1w0b0vinsyqr37wciljkz8g5dcmfi2r210lq194a0wkycly9kkch";
          libraryHaskellDepends = [
            base
            blaze-builder
            byteorder
            bytestring
            case-insensitive
            fast-logger
            http-types
            network
            unix
            unix-time
            wai
          ];
          doHaddock = false;
          doCheck = false;
          description = "A logging system for WAI";
          license = stdenv.lib.licenses.bsd3;
        }) {};
      wai-websockets = callPackage ({ base, blaze-builder, bytestring, case-insensitive, file-embed, http-types, mkDerivation, network, stdenv, text, transformers, wai, wai-app-static, warp, websockets }:
      mkDerivation {
          pname = "wai-websockets";
          version = "3.0.1.1";
          sha256 = "0ccasczm9x8sx6bpywd8ga3qji2rqkz1l2fy856qz7jdazmazgka";
          isLibrary = true;
          isExecutable = true;
          libraryHaskellDepends = [
            base
            blaze-builder
            bytestring
            case-insensitive
            http-types
            network
            transformers
            wai
            websockets
          ];
          executableHaskellDepends = [
            base
            blaze-builder
            bytestring
            case-insensitive
            file-embed
            http-types
            network
            text
            transformers
            wai
            wai-app-static
            warp
            websockets
          ];
          doHaddock = false;
          doCheck = false;
          homepage = "http://github.com/yesodweb/wai";
          description = "Provide a bridge between WAI and the websockets package";
          license = stdenv.lib.licenses.mit;
        }) {};
      warp = callPackage ({ array, async, auto-update, base, blaze-builder, bytestring, bytestring-builder, case-insensitive, containers, ghc-prim, hashable, http-date, http-types, http2, iproute, mkDerivation, network, simple-sendfile, stdenv, stm, streaming-commons, text, unix, unix-compat, vault, wai, word8 }:
      mkDerivation {
          pname = "warp";
          version = "3.2.11.2";
          sha256 = "0sjb9w7bjcl0ndx0994xj8v6gd396i2h6x57s1yb0xvpg2mn1r7v";
          libraryHaskellDepends = [
            array
            async
            auto-update
            base
            blaze-builder
            bytestring
            bytestring-builder
            case-insensitive
            containers
            ghc-prim
            hashable
            http-date
            http-types
            http2
            iproute
            network
            simple-sendfile
            stm
            streaming-commons
            text
            unix
            unix-compat
            vault
            wai
            word8
          ];
          doHaddock = false;
          doCheck = false;
          homepage = "http://github.com/yesodweb/wai";
          description = "A fast, light-weight web server for WAI applications";
          license = stdenv.lib.licenses.mit;
        }) {};
      warp-tls = callPackage ({ base, bytestring, cryptonite, data-default-class, mkDerivation, network, stdenv, streaming-commons, tls, wai, warp }:
      mkDerivation {
          pname = "warp-tls";
          version = "3.2.3";
          sha256 = "14m2bzk5ivz9gdpxlcj6qnh46f2lycm1ybdjnfkj2876zrqwii7m";
          libraryHaskellDepends = [
            base
            bytestring
            cryptonite
            data-default-class
            network
            streaming-commons
            tls
            wai
            warp
          ];
          doHaddock = false;
          doCheck = false;
          homepage = "http://github.com/yesodweb/wai";
          description = "HTTP over TLS support for Warp via the TLS package";
          license = stdenv.lib.licenses.mit;
        }) {};
      websockets = callPackage ({ SHA, attoparsec, base, base64-bytestring, binary, blaze-builder, bytestring, case-insensitive, containers, entropy, mkDerivation, network, random, stdenv, text }:
      mkDerivation {
          pname = "websockets";
          version = "0.10.0.0";
          sha256 = "1sx27ys3zwxjp8nafnkv0f38i5748cf5jv9kgn5944ird2k6zr9y";
          isLibrary = true;
          isExecutable = true;
          libraryHaskellDepends = [
            attoparsec
            base
            base64-bytestring
            binary
            blaze-builder
            bytestring
            case-insensitive
            containers
            entropy
            network
            random
            SHA
            text
          ];
          doHaddock = false;
          doCheck = false;
          homepage = "http://jaspervdj.be/websockets";
          description = "A sensible and clean way to write WebSocket-capable servers in Haskell";
          license = stdenv.lib.licenses.bsd3;
        }) {};
      word8 = callPackage ({ base, mkDerivation, stdenv }:
      mkDerivation {
          pname = "word8";
          version = "0.1.2";
          sha256 = "1pbn8ra3qhwvw07p375cdmp7jzlg07hgdcr4cpscz3h7b9sy7fiw";
          libraryHaskellDepends = [
            base
          ];
          doHaddock = false;
          doCheck = false;
          description = "Word8 library";
          license = stdenv.lib.licenses.bsd3;
        }) {};
      writer-cps-mtl = callPackage ({ base, mkDerivation, mtl, stdenv, transformers, writer-cps-transformers }:
      mkDerivation {
          pname = "writer-cps-mtl";
          version = "0.1.1.4";
          sha256 = "0w2843z499d4nvx8jkq398rzp0zwqp4aydwqidpdrh2xdavv78v2";
          libraryHaskellDepends = [
            base
            mtl
            transformers
            writer-cps-transformers
          ];
          doHaddock = false;
          doCheck = false;
          homepage = "https://github.com/minad/writer-cps-mtl#readme";
          description = "MonadWriter orphan instances for writer-cps-transformers";
          license = stdenv.lib.licenses.bsd3;
        }) {};
      writer-cps-transformers = callPackage ({ base, mkDerivation, stdenv, transformers }:
      mkDerivation {
          pname = "writer-cps-transformers";
          version = "0.1.1.3";
          sha256 = "1bjarnjz4v07wnkaqn46mrhxvy2f9anq6aw6lq3cf4xlzlr2i8la";
          libraryHaskellDepends = [
            base
            transformers
          ];
          doHaddock = false;
          doCheck = false;
          homepage = "https://github.com/minad/writer-cps-transformers#readme";
          description = "WriteT and RWST monad transformers";
          license = stdenv.lib.licenses.bsd3;
        }) {};
      x509 = callPackage ({ asn1-encoding, asn1-parse, asn1-types, base, bytestring, containers, cryptonite, hourglass, memory, mkDerivation, mtl, pem, stdenv }:
      mkDerivation {
          pname = "x509";
          version = "1.6.5";
          sha256 = "10s77746vq3w06q66dy0pcis4dbvwf2wix59yaajgar39qhr8f5m";
          libraryHaskellDepends = [
            asn1-encoding
            asn1-parse
            asn1-types
            base
            bytestring
            containers
            cryptonite
            hourglass
            memory
            mtl
            pem
          ];
          doHaddock = false;
          doCheck = false;
          homepage = "http://github.com/vincenthz/hs-certificate";
          description = "X509 reader and writer";
          license = stdenv.lib.licenses.bsd3;
        }) {};
      x509-store = callPackage ({ asn1-encoding, asn1-types, base, bytestring, containers, cryptonite, directory, filepath, mkDerivation, mtl, pem, stdenv, x509 }:
      mkDerivation {
          pname = "x509-store";
          version = "1.6.2";
          sha256 = "0yw09nwkvr324qz4sc27c0p28bz2h6gns6lkaz9mz92mgqf2dza9";
          libraryHaskellDepends = [
            asn1-encoding
            asn1-types
            base
            bytestring
            containers
            cryptonite
            directory
            filepath
            mtl
            pem
            x509
          ];
          doHaddock = false;
          doCheck = false;
          homepage = "http://github.com/vincenthz/hs-certificate";
          description = "X.509 collection accessing and storing methods";
          license = stdenv.lib.licenses.bsd3;
        }) {};
      x509-system = callPackage ({ base, bytestring, containers, directory, filepath, mkDerivation, mtl, pem, process, stdenv, x509, x509-store }:
      mkDerivation {
          pname = "x509-system";
          version = "1.6.4";
          sha256 = "0k7zc0xp7r6kqmi39rpiicvq78xb0pr2cq6q5s3kmmsshllg13nr";
          libraryHaskellDepends = [
            base
            bytestring
            containers
            directory
            filepath
            mtl
            pem
            process
            x509
            x509-store
          ];
          doHaddock = false;
          doCheck = false;
          homepage = "http://github.com/vincenthz/hs-certificate";
          description = "Handle per-operating-system X.509 accessors and storage";
          license = stdenv.lib.licenses.bsd3;
        }) {};
      x509-validation = callPackage ({ asn1-encoding, asn1-types, base, byteable, bytestring, containers, cryptonite, data-default-class, hourglass, memory, mkDerivation, mtl, pem, stdenv, x509, x509-store }:
      mkDerivation {
          pname = "x509-validation";
          version = "1.6.5";
          sha256 = "190w1sr3w6w49v3yvqz4grb0v09ym4gll3n8bxwijvbvcybk3xyi";
          libraryHaskellDepends = [
            asn1-encoding
            asn1-types
            base
            byteable
            bytestring
            containers
            cryptonite
            data-default-class
            hourglass
            memory
            mtl
            pem
            x509
            x509-store
          ];
          doHaddock = false;
          doCheck = false;
          homepage = "http://github.com/vincenthz/hs-certificate";
          description = "X.509 Certificate and CRL validation";
          license = stdenv.lib.licenses.bsd3;
        }) {};
      yaml = callPackage ({ aeson, attoparsec, base, bytestring, conduit, containers, directory, filepath, mkDerivation, resourcet, scientific, semigroups, stdenv, template-haskell, text, transformers, unordered-containers, vector }:
      mkDerivation {
          pname = "yaml";
          version = "0.8.22";
          sha256 = "18xmv55v5vb6y6bnqgbkkyzybf33lzsbgz90vk5xmjh4mpnrlhkn";
          isLibrary = true;
          isExecutable = true;
          libraryHaskellDepends = [
            aeson
            attoparsec
            base
            bytestring
            conduit
            containers
            directory
            filepath
            resourcet
            scientific
            semigroups
            template-haskell
            text
            transformers
            unordered-containers
            vector
          ];
          executableHaskellDepends = [
            aeson
            base
            bytestring
          ];
          doHaddock = false;
          doCheck = false;
          homepage = "http://github.com/snoyberg/yaml/";
          description = "Support for parsing and rendering YAML documents";
          license = stdenv.lib.licenses.bsd3;
        }) {};
      zlib = callPackage ({ base, bytestring, mkDerivation, stdenv, zlib }:
      mkDerivation {
          pname = "zlib";
          version = "0.6.1.2";
          sha256 = "1fx2k2qmgm2dj3fkxx2ry945fpdn02d4dkihjxma21xgdiilxsz4";
          libraryHaskellDepends = [
            base
            bytestring
          ];
          librarySystemDepends = [ zlib ];
          doHaddock = false;
          doCheck = false;
          description = "Compression and decompression in the gzip and zlib formats";
          license = stdenv.lib.licenses.bsd3;
        }) { zlib = pkgs.zlib; };
      zlib-bindings = callPackage ({ base, bytestring, mkDerivation, stdenv, zlib }:
      mkDerivation {
          pname = "zlib-bindings";
          version = "0.1.1.5";
          sha256 = "02ciywlz4wdlymgc3jsnicz9kzvymjw1www2163gxidnz4wb8fy8";
          revision = "2";
          editedCabalFile = "0fq49694gqkab8m0vq4i879blswczwd66n7xh4r4gwiahf0ryvqc";
          libraryHaskellDepends = [
            base
            bytestring
            zlib
          ];
          doHaddock = false;
          doCheck = false;
          homepage = "http://github.com/snapframework/zlib-bindings";
          description = "Low-level bindings to the zlib package";
          license = stdenv.lib.licenses.bsd3;
        }) {};
    };
in
compiler.override {
  initialPackages = stackPackages;
  configurationCommon = { ... }: self: super: {};
}
<|MERGE_RESOLUTION|>--- conflicted
+++ resolved
@@ -1534,11 +1534,7 @@
           description = "Cardano SL - the SSC class";
           license = stdenv.lib.licenses.mit;
         }) {};
-<<<<<<< HEAD
-      cardano-sl-tools = callPackage ({ Glob, MonadRandom, QuickCheck, aeson, ansi-wl-pprint, array, async, attoparsec, base, bytestring, cardano-report-server, cardano-sl, cardano-sl-core, cardano-sl-db, cardano-sl-infra, cardano-sl-lrc, cardano-sl-ssc, cardano-sl-txp, containers, cpphs, cryptonite, data-default, directory, ed25519, ether, filepath, formatting, kademlia, lens, log-warper, mkDerivation, mtl, neat-interpolation, node-sketch, optparse-applicative, parsec, process, purescript-bridge, random, random-shuffle, serokell-util, servant, servant-multipart, servant-server, servant-swagger, servant-swagger-ui, stdenv, stm, swagger2, system-filepath, tar, text, text-format, time, time-units, universum, unix-compat, unordered-containers, vector }:
-=======
       cardano-sl-tools = callPackage ({ Chart, Chart-diagrams, Glob, MonadRandom, QuickCheck, aeson, ansi-wl-pprint, array, async, attoparsec, base, bytestring, cardano-report-server, cardano-sl, cardano-sl-core, cardano-sl-db, cardano-sl-infra, cardano-sl-lrc, cardano-sl-ssc, cardano-sl-txp, containers, cpphs, cryptonite, data-default, directory, ed25519, ether, fgl, filepath, foldl, formatting, graphviz, kademlia, lens, log-warper, mkDerivation, mtl, neat-interpolation, node-sketch, optparse-applicative, parsec, pipes, pipes-bytestring, pipes-interleave, pipes-safe, process, random, random-shuffle, serokell-util, stdenv, stm, system-filepath, tar, text, text-format, time, time-units, universum, unix-compat, unordered-containers, vector }:
->>>>>>> 464e4b32
       mkDerivation {
           pname = "cardano-sl-tools";
           version = "0.5.1";
@@ -1561,15 +1557,20 @@
             cardano-sl-lrc
             cardano-sl-ssc
             cardano-sl-txp
+            Chart
+            Chart-diagrams
             containers
             cryptonite
             data-default
             directory
             ed25519
             ether
+            fgl
             filepath
+            foldl
             formatting
             Glob
+            graphviz
             kademlia
             lens
             log-warper
@@ -1579,6 +1580,10 @@
             node-sketch
             optparse-applicative
             parsec
+            pipes
+            pipes-bytestring
+            pipes-interleave
+            pipes-safe
             process
             QuickCheck
             random
@@ -1915,34 +1920,6 @@
           description = "Command line argument processing";
           license = stdenv.lib.licenses.bsd3;
         }) {};
-<<<<<<< HEAD
-      code-page = callPackage ({ base, mkDerivation, stdenv }:
-      mkDerivation {
-          pname = "code-page";
-          version = "0.1.3";
-          sha256 = "1491frk4jx6dlhifky9dvcxbsbcfssrz979a5hp5zn061rh8cp76";
-=======
-      colour = callPackage ({ base, mkDerivation, stdenv }:
-      mkDerivation {
-          pname = "colour";
-          version = "2.3.3";
-          sha256 = "1qmn1778xzg07jg9nx4k1spdz2llivpblf6wwrps1qpqjhsac5cd";
->>>>>>> 464e4b32
-          libraryHaskellDepends = [
-            base
-          ];
-          doHaddock = false;
-          doCheck = false;
-<<<<<<< HEAD
-          homepage = "https://github.com/RyanGlScott/code-page";
-          description = "Windows code page library for Haskell";
-          license = stdenv.lib.licenses.bsd3;
-=======
-          homepage = "http://www.haskell.org/haskellwiki/Colour";
-          description = "A model for human colour/color perception";
-          license = stdenv.lib.licenses.mit;
->>>>>>> 464e4b32
-        }) {};
       comonad = callPackage ({ Cabal, base, cabal-doctest, containers, contravariant, distributive, mkDerivation, semigroups, stdenv, tagged, transformers, transformers-compat }:
       mkDerivation {
           pname = "comonad";
@@ -3125,68 +3102,6 @@
           doCheck = false;
           homepage = "http://github.com/tibbe/hashable";
           description = "A class for types that can be converted to a hash value";
-          license = stdenv.lib.licenses.bsd3;
-        }) {};
-<<<<<<< HEAD
-      hastache = callPackage ({ base, blaze-builder, bytestring, containers, directory, filepath, ieee754, mkDerivation, mtl, process, stdenv, syb, text, transformers }:
-      mkDerivation {
-          pname = "hastache";
-          version = "0.6.1";
-          sha256 = "0r5l8k157pgvz1ck4lfid5x05f2s0nlmwf33f4fj09b1kmk8k3wc";
-          revision = "5";
-          editedCabalFile = "0fwd1jd6sqkscmy2yq1w3dcl4va4w9n8mhs6ldrilh1cj6b54r3f";
-          isLibrary = true;
-          isExecutable = true;
-          libraryHaskellDepends = [
-            base
-            blaze-builder
-            bytestring
-            containers
-            directory
-            filepath
-            ieee754
-            mtl
-            syb
-            text
-            transformers
-          ];
-          executableHaskellDepends = [
-            base
-            blaze-builder
-            bytestring
-            containers
-            directory
-            filepath
-            ieee754
-            mtl
-            process
-            syb
-            text
-            transformers
-          ];
-          doHaddock = false;
-          doCheck = false;
-          homepage = "http://github.com/lymar/hastache";
-          description = "Haskell implementation of Mustache templates";
-=======
-      heaps = callPackage ({ Cabal, base, cabal-doctest, mkDerivation, stdenv }:
-      mkDerivation {
-          pname = "heaps";
-          version = "0.3.4.1";
-          sha256 = "1y9g3hkwxqy38js24954yprbhryv7bpa7xhxwv7fhnc4bc4nf9bw";
-          setupHaskellDepends = [
-            base
-            Cabal
-            cabal-doctest
-          ];
-          libraryHaskellDepends = [
-            base
-          ];
-          doHaddock = false;
-          doCheck = false;
-          homepage = "http://github.com/ekmett/heaps/";
-          description = "Asymptotically optimal Brodal/Okasaki heaps";
->>>>>>> 464e4b32
           license = stdenv.lib.licenses.bsd3;
         }) {};
       hex = callPackage ({ base, bytestring, mkDerivation, stdenv }:
@@ -4259,24 +4174,7 @@
           description = "URI manipulation";
           license = stdenv.lib.licenses.bsd3;
         }) {};
-<<<<<<< HEAD
-      node-sketch = callPackage ({ aeson, async, attoparsec, base, binary, bytestring, containers, criterion, cryptonite, data-default, deepseq, ekg, ekg-core, exceptions, fetchgit, formatting, hashable, kademlia, lens, lifted-base, log-warper, mkDerivation, mmorph, monad-control, mtl, mwc-random, network, network-transport, network-transport-tcp, random, resourcet, semigroups, serokell-util, statistics, stdenv, stm, tagged, text, text-format, time, time-units, transformers, transformers-base, transformers-lift, universum, unordered-containers, vector }:
-=======
-      newtype = callPackage ({ base, mkDerivation, stdenv }:
-      mkDerivation {
-          pname = "newtype";
-          version = "0.2";
-          sha256 = "0ng4i5r73256gzwl6bw57h0abqixj783c3ggph1hk2wsplx0655p";
-          libraryHaskellDepends = [
-            base
-          ];
-          doHaddock = false;
-          doCheck = false;
-          description = "A typeclass and set of functions for working with newtypes";
-          license = stdenv.lib.licenses.bsd3;
-        }) {};
       node-sketch = callPackage ({ aeson, async, attoparsec, base, binary, bytestring, containers, cryptonite, data-default, deepseq, ekg, ekg-core, exceptions, fetchgit, formatting, hashable, kademlia, lens, lifted-base, log-warper, mkDerivation, mmorph, monad-control, mtl, mwc-random, network, network-transport, network-transport-tcp, random, resourcet, semigroups, serokell-util, statistics, stdenv, stm, tagged, text, text-format, time, time-units, transformers, transformers-base, transformers-lift, universum, unordered-containers, vector }:
->>>>>>> 464e4b32
       mkDerivation {
           pname = "node-sketch";
           version = "0.2.0.0";
