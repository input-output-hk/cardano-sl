--- conflicted
+++ resolved
@@ -75,8 +75,6 @@
           description = "A unit testing framework for Haskell";
           license = stdenv.lib.licenses.bsd3;
         }) {};
-<<<<<<< HEAD
-=======
       JuicyPixels = callPackage ({ base, binary, bytestring, containers, deepseq, mkDerivation, mtl, primitive, stdenv, transformers, vector, zlib }:
       mkDerivation {
           pname = "JuicyPixels";
@@ -100,7 +98,6 @@
           description = "Picture loading/serialization (in png, jpeg, bitmap, gif, tga, tiff and radiance)";
           license = stdenv.lib.licenses.bsd3;
         }) {};
->>>>>>> f43c4725
       MonadRandom = callPackage ({ base, fail, mkDerivation, mtl, primitive, random, stdenv, transformers, transformers-compat }:
       mkDerivation {
           pname = "MonadRandom";
@@ -2358,8 +2355,6 @@
           description = "Backports of GHC deriving extensions";
           license = stdenv.lib.licenses.bsd3;
         }) {};
-<<<<<<< HEAD
-=======
       diagrams-core = callPackage ({ adjunctions, base, containers, distributive, dual-tree, lens, linear, mkDerivation, monoid-extras, mtl, profunctors, semigroups, stdenv, unordered-containers }:
       mkDerivation {
           pname = "diagrams-core";
@@ -2507,7 +2502,6 @@
           description = "SVG backend for diagrams drawing EDSL";
           license = stdenv.lib.licenses.bsd3;
         }) {};
->>>>>>> f43c4725
       digest = callPackage ({ base, bytestring, mkDerivation, stdenv, zlib }:
       mkDerivation {
           pname = "digest";
@@ -2622,8 +2616,6 @@
           description = "Fast conversion between double precision floating point and text";
           license = stdenv.lib.licenses.bsd3;
         }) {};
-<<<<<<< HEAD
-=======
       dual-tree = callPackage ({ base, mkDerivation, monoid-extras, newtype-generics, semigroups, stdenv }:
       mkDerivation {
           pname = "dual-tree";
@@ -2640,7 +2632,6 @@
           description = "Rose trees with cached and accumulating monoidal annotations";
           license = stdenv.lib.licenses.bsd3;
         }) {};
->>>>>>> f43c4725
       easy-file = callPackage ({ base, directory, filepath, mkDerivation, stdenv, time, unix }:
       mkDerivation {
           pname = "easy-file";
@@ -3027,8 +3018,6 @@
           description = "A fast logging system";
           license = stdenv.lib.licenses.bsd3;
         }) {};
-<<<<<<< HEAD
-=======
       fgl = callPackage ({ array, base, containers, deepseq, mkDerivation, stdenv, transformers }:
       mkDerivation {
           pname = "fgl";
@@ -3046,7 +3035,6 @@
           description = "Martin Erwig's Functional Graph Library";
           license = stdenv.lib.licenses.bsd3;
         }) {};
->>>>>>> f43c4725
       file-embed = callPackage ({ base, bytestring, directory, filepath, mkDerivation, stdenv, template-haskell }:
       mkDerivation {
           pname = "file-embed";
@@ -3108,8 +3096,6 @@
           description = "A general abstraction for manipulating elements of container data structures";
           license = stdenv.lib.licenses.mit;
         }) {};
-<<<<<<< HEAD
-=======
       foldl = callPackage ({ base, bytestring, comonad, containers, contravariant, hashable, mkDerivation, mwc-random, primitive, profunctors, stdenv, text, transformers, unordered-containers, vector }:
       mkDerivation {
           pname = "foldl";
@@ -3135,7 +3121,6 @@
           description = "Composable, streaming, and efficient left folds";
           license = stdenv.lib.licenses.bsd3;
         }) {};
->>>>>>> f43c4725
       formatting = callPackage ({ base, clock, mkDerivation, old-locale, scientific, stdenv, text, text-format, time }:
       mkDerivation {
           pname = "formatting";
@@ -3197,8 +3182,6 @@
           description = "Monads for free";
           license = stdenv.lib.licenses.bsd3;
         }) {};
-<<<<<<< HEAD
-=======
       fsnotify = callPackage ({ async, base, containers, directory, filepath, hinotify, mkDerivation, stdenv, text, time, unix-compat }:
       mkDerivation {
           pname = "fsnotify";
@@ -3221,7 +3204,6 @@
           description = "Cross platform library for file change notification";
           license = stdenv.lib.licenses.bsd3;
         }) {};
->>>>>>> f43c4725
       generic-arbitrary = callPackage ({ QuickCheck, base, mkDerivation, stdenv }:
       mkDerivation {
           pname = "generic-arbitrary";
@@ -3376,8 +3358,6 @@
           description = "A class for types that can be converted to a hash value";
           license = stdenv.lib.licenses.bsd3;
         }) {};
-<<<<<<< HEAD
-=======
       heaps = callPackage ({ Cabal, base, cabal-doctest, mkDerivation, stdenv }:
       mkDerivation {
           pname = "heaps";
@@ -3399,7 +3379,6 @@
           description = "Asymptotically optimal Brodal/Okasaki heaps";
           license = stdenv.lib.licenses.bsd3;
         }) {};
->>>>>>> f43c4725
       hex = callPackage ({ base, bytestring, mkDerivation, stdenv }:
       mkDerivation {
           pname = "hex";
@@ -3793,8 +3772,6 @@
           description = "Integer logarithms";
           license = stdenv.lib.licenses.mit;
         }) {};
-<<<<<<< HEAD
-=======
       intervals = callPackage ({ Cabal, array, base, cabal-doctest, distributive, ghc-prim, mkDerivation, stdenv }:
       mkDerivation {
           pname = "intervals";
@@ -3819,7 +3796,6 @@
           description = "Interval Arithmetic";
           license = stdenv.lib.licenses.bsd3;
         }) {};
->>>>>>> f43c4725
       io-streams = callPackage ({ attoparsec, base, bytestring, bytestring-builder, mkDerivation, network, primitive, process, stdenv, text, time, transformers, vector, zlib-bindings }:
       mkDerivation {
           pname = "io-streams";
@@ -4041,8 +4017,6 @@
           description = "lifted IO operations from the base library";
           license = stdenv.lib.licenses.bsd3;
         }) {};
-<<<<<<< HEAD
-=======
       linear = callPackage ({ Cabal, adjunctions, base, base-orphans, binary, bytes, cabal-doctest, cereal, containers, deepseq, distributive, ghc-prim, hashable, lens, mkDerivation, reflection, semigroupoids, semigroups, stdenv, tagged, template-haskell, transformers, transformers-compat, unordered-containers, vector, void }:
       mkDerivation {
           pname = "linear";
@@ -4085,7 +4059,6 @@
           description = "Linear Algebra";
           license = stdenv.lib.licenses.bsd3;
         }) {};
->>>>>>> f43c4725
       list-t = callPackage ({ base, base-prelude, mkDerivation, mmorph, monad-control, mtl, stdenv, transformers, transformers-base }:
       mkDerivation {
           pname = "list-t";
@@ -4539,8 +4512,6 @@
           description = "URI manipulation";
           license = stdenv.lib.licenses.bsd3;
         }) {};
-<<<<<<< HEAD
-=======
       newtype-generics = callPackage ({ base, mkDerivation, stdenv }:
       mkDerivation {
           pname = "newtype-generics";
@@ -4554,7 +4525,6 @@
           description = "A typeclass and set of functions for working with newtypes, with generics support";
           license = stdenv.lib.licenses.bsd3;
         }) {};
->>>>>>> f43c4725
       node-sketch = callPackage ({ aeson, async, attoparsec, base, binary, bytestring, containers, cryptonite, data-default, deepseq, ekg, ekg-core, exceptions, fetchgit, formatting, hashable, kademlia, lens, lifted-base, log-warper, mkDerivation, mmorph, monad-control, mtl, mwc-random, network, network-transport, network-transport-tcp, random, resourcet, semigroups, serokell-util, statistics, stdenv, stm, tagged, text, text-format, time, time-units, transformers, transformers-base, transformers-lift, universum, unordered-containers, vector }:
       mkDerivation {
           pname = "node-sketch";
@@ -4764,8 +4734,6 @@
           description = "Privacy Enhanced Mail (PEM) format reader and writer";
           license = stdenv.lib.licenses.bsd3;
         }) {};
-<<<<<<< HEAD
-=======
       pipes = callPackage ({ base, exceptions, mkDerivation, mmorph, mtl, stdenv, transformers, void }:
       mkDerivation {
           pname = "pipes";
@@ -4872,7 +4840,6 @@
           description = "Safety for the pipes ecosystem";
           license = stdenv.lib.licenses.bsd3;
         }) {};
->>>>>>> f43c4725
       plutus-prototype = callPackage ({ base, bifunctors, binary, bytestring, cardano-crypto, cryptonite, ed25519, either, fetchgit, filepath, lens, memory, mkDerivation, mtl, operational, parsec, stdenv, transformers }:
       mkDerivation {
           pname = "plutus-prototype";
@@ -6024,9 +5991,6 @@
           description = "Fast searching, splitting and replacing of ByteStrings";
           license = stdenv.lib.licenses.bsd3;
         }) {};
-<<<<<<< HEAD
-      swagger2 = callPackage ({ aeson, base, base-compat, bytestring, containers, fetchgit, generics-sop, hashable, http-media, insert-ordered-containers, lens, mkDerivation, mtl, network, scientific, stdenv, template-haskell, text, time, transformers, unordered-containers, uuid-types, vector }:
-=======
       svg-builder = callPackage ({ base, blaze-builder, bytestring, hashable, mkDerivation, stdenv, text, unordered-containers }:
       mkDerivation {
           pname = "svg-builder";
@@ -6049,7 +6013,6 @@
           license = stdenv.lib.licenses.bsd3;
         }) {};
       swagger2 = callPackage ({ Cabal, aeson, base, base-compat, bytestring, cabal-doctest, containers, fetchgit, generics-sop, hashable, http-media, insert-ordered-containers, lens, mkDerivation, mtl, network, scientific, stdenv, template-haskell, text, time, transformers, transformers-compat, unordered-containers, uuid-types, vector }:
->>>>>>> f43c4725
       mkDerivation {
           pname = "swagger2";
           version = "2.1.4.1";
@@ -6196,8 +6159,6 @@
           description = "Support library for Template Haskell";
           license = stdenv.lib.licenses.bsd3;
         }) {};
-<<<<<<< HEAD
-=======
       temporary = callPackage ({ base, directory, exceptions, filepath, mkDerivation, stdenv, transformers, unix }:
       mkDerivation {
           pname = "temporary";
@@ -6217,7 +6178,6 @@
           description = "Portable temporary file and directory support";
           license = stdenv.lib.licenses.bsd3;
         }) {};
->>>>>>> f43c4725
       text = callPackage ({ array, base, binary, bytestring, deepseq, ghc-prim, integer-gmp, mkDerivation, stdenv }:
       mkDerivation {
           pname = "text";
