{-# LANGUAGE UndecidableInstances #-}

-- | Types describing protocol messages related to Blocks.

module Pos.Block.Network.Types
       ( MsgGetHeaders (..)
       , MsgGetBlocks (..)
       , MsgHeaders (..)
       , MsgBlock (..)
       ) where

import           Universum

import           Pos.Ssc.Class.Types (Ssc (SscPayload))
import           Pos.Types           (Block, BlockHeader, HeaderHash)
import           Pos.Util            (NE, NewestFirst)

-- | 'GetHeaders' message (see protocol specification).
data MsgGetHeaders = MsgGetHeaders
    { -- not guaranteed to be in any particular order
      mghFrom :: ![HeaderHash]
    , mghTo   :: !(Maybe HeaderHash)
    } deriving (Generic, Show, Eq)

-- | 'GetHeaders' message (see protocol specification).
data MsgGetBlocks = MsgGetBlocks
    { mgbFrom :: !HeaderHash
    , mgbTo   :: !HeaderHash
    } deriving (Generic, Show, Eq)
-- | 'Headers' message (see protocol specification).
newtype MsgHeaders ssc =
    MsgHeaders (NewestFirst NE (BlockHeader ssc))
    deriving (Generic, Show, Eq)

-- | 'Block' message (see protocol specification).
--
-- The @s@ parameter is used for passing block size limit to deserialization
-- instances (using "Data.Reflection"). Grep for 'reify' and 'reflect' to see
-- usage examples.
newtype MsgBlock s ssc =
    MsgBlock (Block ssc)
    deriving (Generic, Show)

<<<<<<< HEAD
deriving instance (Ssc ssc, Eq (SscPayload ssc)) => Eq (MsgBlock ssc)
=======
deriving instance (Ssc ssc, Eq (SscPayload ssc)) => Eq (MsgBlock s ssc)

instance Message (MsgBlock s ssc) where
    messageName _ = MessageName $ BC.pack "Block"
    formatMessage _ = "Block"
>>>>>>> a0314fad
<|MERGE_RESOLUTION|>--- conflicted
+++ resolved
@@ -41,12 +41,4 @@
     MsgBlock (Block ssc)
     deriving (Generic, Show)
 
-<<<<<<< HEAD
-deriving instance (Ssc ssc, Eq (SscPayload ssc)) => Eq (MsgBlock ssc)
-=======
-deriving instance (Ssc ssc, Eq (SscPayload ssc)) => Eq (MsgBlock s ssc)
-
-instance Message (MsgBlock s ssc) where
-    messageName _ = MessageName $ BC.pack "Block"
-    formatMessage _ = "Block"
->>>>>>> a0314fad
+deriving instance (Ssc ssc, Eq (SscPayload ssc)) => Eq (MsgBlock s ssc)