-- | Getter params from Args

module Pos.Client.CLI.Params
       ( loggingParams
       , getBaseParams
       , getKeyfilePath
       , getNodeParams
       , getTransportParams
       , gtSscParams
       ) where

import           Universum

import qualified Data.ByteString.Char8 as BS8 (unpack)
import           Mockable              (Fork, Mockable, Catch)
import qualified Network.Transport.TCP as TCP (TCPAddr (..), TCPAddrInfo (..))
import           System.Wlog           (LoggerName, WithLogger)

import           Pos.Constants         (isDevelopment)
import           Pos.Core.Types        (Timestamp (..))
import           Pos.Crypto            (VssKeyPair)
import           Pos.Genesis           (GenesisContext (..), devAddrDistr, devStakesDistr,
                                        genesisContextProduction, genesisUtxo)
import           Pos.Launcher          (BaseParams (..), LoggingParams (..),
                                        NodeParams (..), TransportParams (..))
import           Pos.Network.CLI       (intNetworkConfigOpts)
import           Pos.Network.Types     (NetworkConfig (..), Topology (..))
import           Pos.Security          (SecurityParams (..))
import           Pos.Ssc.GodTossing    (GtParams (..))
import           Pos.Update.Params     (UpdateParams (..))
import           Pos.Util.UserSecret   (peekUserSecret)

import           Pos.Client.CLI.NodeOptions  (CommonNodeArgs (..), NodeArgs (..),
                                              maliciousEmulationAttacks, maliciousEmulationTargets)
import           Pos.Client.CLI.Secrets (updateUserSecretVSS, userSecretWithGenesisKey)
import           Pos.Client.CLI.Options (CommonArgs(..))


loggingParams :: LoggerName -> CommonNodeArgs -> LoggingParams
loggingParams tag CommonNodeArgs{..} =
    LoggingParams
    { lpHandlerPrefix = logPrefix commonArgs
    , lpConfigPath    = logConfig commonArgs
    , lpRunnerTag     = tag
    }

getBaseParams :: LoggerName -> CommonNodeArgs -> BaseParams
getBaseParams loggingTag args@CommonNodeArgs {..} =
    BaseParams { bpLoggingParams = loggingParams loggingTag args }

gtSscParams :: CommonNodeArgs -> VssKeyPair -> GtParams
gtSscParams CommonNodeArgs {..} vssSK =
    GtParams
    { gtpSscEnabled = True
    , gtpVssKeyPair = vssSK
    }

getKeyfilePath :: CommonNodeArgs -> FilePath
getKeyfilePath CommonNodeArgs {..}
    | isDevelopment = case devSpendingGenesisI of
          Nothing -> keyfilePath
          Just i  -> "node-" ++ show i ++ "." ++ keyfilePath
    | otherwise = keyfilePath

<<<<<<< HEAD
getNodeParams ::
       (MonadIO m, WithLogger m, Mockable Fork m)
    => CommonNodeArgs
    -> NodeArgs
=======
getSimpleNodeParams ::
       (MonadIO m, WithLogger m, Mockable Fork m, Mockable Catch m)
    => SimpleNodeArgs
>>>>>>> 5cf87403
    -> Timestamp
    -> m NodeParams
getNodeParams cArgs@CommonNodeArgs{..} NodeArgs{..} systemStart = do
    (primarySK, userSecret) <-
        userSecretWithGenesisKey cArgs =<<
            updateUserSecretVSS cArgs =<<
                peekUserSecret (getKeyfilePath cArgs)
    npNetworkConfig <- intNetworkConfigOpts networkConfigOpts
    let npTransport = getTransportParams cArgs npNetworkConfig
        devStakeDistr =
            devStakesDistr
                (flatDistr commonArgs)
                (bitcoinDistr commonArgs)
                (richPoorDistr commonArgs)
                (expDistr commonArgs)
    let npGenesisCtx
            | isDevelopment =
              let (aDistr,bootStakeholders) = devAddrDistr devStakeDistr
              in GenesisContext (genesisUtxo bootStakeholders aDistr)
                                bootStakeholders
            | otherwise = genesisContextProduction
    pure NodeParams
        { npDbPathM = dbPath
        , npRebuildDb = rebuildDB
        , npSecretKey = primarySK
        , npUserSecret = userSecret
        , npSystemStart = systemStart
        , npBaseParams = getBaseParams "node" cArgs
        , npJLFile = jlPath
        , npReportServers = reportServers commonArgs
        , npUpdateParams = UpdateParams
            { upUpdatePath    = updateLatestPath
            , upUpdateWithPkg = updateWithPackage
            , upUpdateServers = updateServers commonArgs
            }
        , npSecurityParams = SecurityParams
            { spAttackTypes   = maliciousEmulationAttacks
            , spAttackTargets = maliciousEmulationTargets
            }
        , npUseNTP = not noNTP
        , npEnableMetrics = enableMetrics
        , npEkgParams = ekgParams
        , npStatsdParams = statsdParams
        , ..
        }

getTransportParams :: CommonNodeArgs -> NetworkConfig kademlia -> TransportParams
getTransportParams args networkConfig = TransportParams { tpTcpAddr = tcpAddr }
  where
    tcpAddr = case ncTopology networkConfig of
        TopologyBehindNAT{} -> TCP.Unaddressable
        _ -> let (bindHost, bindPort) = bindAddress args
                 (externalHost, externalPort) = externalAddress args
                 tcpHost = BS8.unpack bindHost
                 tcpPort = show bindPort
                 tcpMkExternal = const (BS8.unpack externalHost, show externalPort)
             in  TCP.Addressable $ TCP.TCPAddrInfo tcpHost tcpPort tcpMkExternal<|MERGE_RESOLUTION|>--- conflicted
+++ resolved
@@ -62,16 +62,10 @@
           Just i  -> "node-" ++ show i ++ "." ++ keyfilePath
     | otherwise = keyfilePath
 
-<<<<<<< HEAD
 getNodeParams ::
-       (MonadIO m, WithLogger m, Mockable Fork m)
+       (MonadIO m, WithLogger m, Mockable Fork m, Mockable Catch m)
     => CommonNodeArgs
     -> NodeArgs
-=======
-getSimpleNodeParams ::
-       (MonadIO m, WithLogger m, Mockable Fork m, Mockable Catch m)
-    => SimpleNodeArgs
->>>>>>> 5cf87403
     -> Timestamp
     -> m NodeParams
 getNodeParams cArgs@CommonNodeArgs{..} NodeArgs{..} systemStart = do
