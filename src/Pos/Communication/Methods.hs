-- | Wrappers on top of communication methods.

module Pos.Communication.Methods
       ( announceBlock
       , announceTx
       , announceTxs
       , sendTx
       , announceCommitment
       , announceOpening
       , announceShares
       , announceVssCertificate
       ) where

import           Control.TimeWarp.Logging (logDebug)
import           Control.TimeWarp.Rpc     (NetworkAddress)
import           Data.List.NonEmpty       (NonEmpty ((:|)))
import           Formatting               (build, sformat, (%))
import           Serokell.Util.Text       (listBuilderJSON, mapJson)
import           Universum

import           Pos.Communication.Types  (SendBlockHeader (..), SendCommitment (..),
                                           SendOpening (..), SendShares (..), SendTx (..),
                                           SendTxs (..), SendVssCertificate (..))
import           Pos.Crypto               (PublicKey, Share)
import           Pos.DHT                  (sendToNeighbors, sendToNode)
<<<<<<< HEAD
import           Pos.Ssc.Class.Types      (SscTypes)
import           Pos.Statistics           (statlogSentBlockHeader, statlogSentTx)
import           Pos.Types                (MainBlockHeader, Tx)
=======
import           Pos.Statistics           (statlogSentBlockHeader, statlogSentTx)
import           Pos.Types                (MainBlockHeader, Opening, SignedCommitment, Tx,
                                           VssCertificate)
>>>>>>> 9169a701
import           Pos.WorkMode             (WorkMode)

-- | Announce new block to all known peers. Intended to be used when
-- block is created.
announceBlock
    :: (SscTypes ssc, WorkMode m)
    => MainBlockHeader ssc -> m ()
announceBlock header = do
    logDebug $ sformat ("Announcing header to others:\n"%build) header
    statlogSentBlockHeader $ Right header
    void . sendToNeighbors . SendBlockHeader $ header

-- | Announce new transaction to all known peers. Intended to be used when
-- tx is created.
announceTx :: WorkMode m => Tx -> m ()
announceTx tx = do
    logDebug $ sformat ("Announcing tx to others:\n"%build) tx
    statlogSentTx tx
    void . sendToNeighbors . SendTx $ tx

-- | Announce known transactions to all known peers. Intended to be used
-- to relay transactions.
announceTxs :: WorkMode m => [Tx] -> m ()
announceTxs [] = pure ()
announceTxs txs@(tx:txs') = do
    logDebug $
        sformat ("Announcing txs to others:\n" %build) $ listBuilderJSON txs
    mapM_ statlogSentTx txs
    void . sendToNeighbors . SendTxs $ tx :| txs'

-- | Send Tx to given address.
sendTx :: WorkMode m => NetworkAddress -> Tx -> m ()
sendTx addr = sendToNode addr . SendTx

----------------------------------------------------------------------------
-- Relaying MPC messages
----------------------------------------------------------------------------

-- TODO: add statlogging for everything, see e.g. announceTxs

announceCommitment :: WorkMode m => PublicKey -> SignedCommitment -> m ()
announceCommitment pk comm = do
    -- TODO: show the commitment
    logDebug $ sformat
        ("Announcing "%build%"'s commitment to others: <TODO SHOW COMM>") pk
    void . sendToNeighbors $ SendCommitment pk comm

announceOpening :: WorkMode m => PublicKey -> Opening -> m ()
announceOpening pk open = do
    logDebug $ sformat
        ("Announcing "%build%"'s opening to others: "%build) pk open
    void . sendToNeighbors $ SendOpening pk open

announceShares :: WorkMode m => PublicKey -> HashMap PublicKey Share -> m ()
announceShares pk shares = do
    logDebug $ sformat
        ("Announcing "%build%"'s shares to others:\n"%mapJson) pk shares
    void . sendToNeighbors $ SendShares pk shares

announceVssCertificate :: WorkMode m => PublicKey -> VssCertificate -> m ()
announceVssCertificate pk cert = do
    -- TODO: show the certificate
    logDebug $ sformat
        ("Announcing "%build%"'s VSS certificate to others: <TODO SHOW CERT>") pk
    void . sendToNeighbors $ SendVssCertificate pk cert

----------------------------------------------------------------------------
-- Legacy
--
----------------------------------------------------------------------------

-- {- |
-- Run something at the beginning of every slot. The first parameter is epoch
-- number (starting from 0) and the second parameter is slot number in the epoch
-- (from 0 to epochLen-1).

-- The 'Bool' parameter says whether a delay should be introduced. It's useful
-- for nodes (so that node logging messages would come after “EPOCH n” logging
-- messages).
-- -}
-- inSlot :: WorkMode m => Bool -> (Int -> Int -> m ()) -> m ()
-- inSlot extraDelay f = fork_ $ do
--     start <- liftIO $ readIORef systemStart
--     let getAbsoluteSlot :: WorkMode m => m Int
--         getAbsoluteSlot = do
--             now <- virtualTime
--             return (div' (now - start) slotDuration)
--     -- Wait until the next slot begins
--     nextSlotStart <- do
--         absoluteSlot <- getAbsoluteSlot
--         return (start + fromIntegral (absoluteSlot + 1) * slotDuration)
--     -- Now that we're synchronised with slots, start repeating
--     -- forever. 'repeatForever' has slight precision problems, so we delay
--     -- everything by 50ms.
--     wait (till nextSlotStart)
--     repeatForever slotDuration handler $ do
--         wait (for 50 ms)
--         when extraDelay $ wait (for 50 ms)
--         absoluteSlot <- getAbsoluteSlot
--         let (epoch, slot) = absoluteSlot `divMod` epochSlots
--         f epoch slot
--   where
--     handler e = do
--         logError $ sformat
--             ("error was caught, restarting in 5 seconds: "%build) e
--         return $ sec 5

-- {- ==================== TODO ====================

-- Timing issues
-- ~~~~~~~~~~~~~~~~~~~~~~~~~~~~~~~~~~~~~~~~

-- * What to do about blocks delivered a bit late? E.g. let's assume that a
--   block was generated in slot X, but received by another node in slot Y. What
--   are the conditions on Y under which the block should (and shouldn't) be
--   accepted?

-- * Let's say that we receive a transaction, and then we receive a block
--   containing that transaction. We remove the transaction from our list of
--   pending transactions. Later (before K slots pass) it turns out that that
--   block was bad, and we discard it; then we should add the transaction
--   back. Right? If this is how it works, then it means that somebody can
--   prevent the transaction from being included into the blockchain for the
--   duration of K−1 slots – right? How easy/probable/important is it in
--   practice?

-- Other issues
-- ~~~~~~~~~~~~~~~~~~~~~~~~~~~~~~~~~~~~~~~~

-- * We should exclude extremely delayed entries that are the same as ones we
--   already received before, but already included into one of the previous
--   blocks.

-- -}

-- {-
-- If some node becomes inactive, other nodes will be able to recover its U by
-- exchanging decrypted pieces of secret-shared U they've been sent.

-- After K slots all nodes are guaranteed to have a common prefix; each node
-- computes the random satoshi index from all available Us to find out who has
-- won the leader election and can generate the next block.
-- -}

-- -- | Set up logger, open state.
-- fullNodeWrapper :: WorkMode m => (NodeState -> Node m) -> Node m
-- fullNodeWrapper nf =
--     \self key n pkeys sendTo ->
--         setLoggerName (LoggerName (toS (sformat nodeF self))) $ do
--             st <- openMemState
--             nf st self key n pkeys sendTo

-- fullNode :: WorkMode m => Node m
-- fullNode = fullNodeWrapper $ \_ _ _ _ _ _ -> do
--     This will run at the beginning of each slot:
--     inSlot True $ \epoch slot -> do
--         -- For now we just send messages to everyone instead of letting them
--         -- propagate, implementing peers, etc.
--         let sendEveryone x = for_ [NodeId 0 .. NodeId (n - 1)] $ \i ->
--                                  sendTo i x

--         -- Create a block and send it to everyone
--         let createAndSendBlock = do
--                 blk <- update st CreateBlock
--                 sendEveryone (MBlock blk)
--                 if null blk then
--                     logInfo "created an empty block"
--                 else
--                     logInfo $ T.intercalate "\n" $
--                         "created a block:" :
--                         map (\e -> "  * " <> displayEntry e) blk

--         -- If this is the first epoch ever, we haven't agreed on who will
--         -- mine blocks in this epoch, so let's just say that the 0th node is
--         -- the master node. In slot 0, node 0 will announce who will mine
--         -- blocks in the next epoch; in other slots it will just mine new
--         -- blocks.
--         when (self == NodeId 0 && epoch == 0) $ do
--             when (slot == 0) $ do
--                 leaders <- liftIO $ map NodeId <$>
--                            replicateM epochSlots (randomRIO (0, n - 1))
--                 update st $ AddLeaders epoch leaders
--                 logInfo "generated random leaders for epoch 1 \
--                         \(as master node)"
--             createAndSendBlock

--         -- When the epoch starts, we do the following:
--         --   * generate U, a random bitvector that will be used as a seed to
--         --     the PRNG that will choose leaders (nodes who will mine each
--         --     block in the next epoch). For now the seed is actually just a
--         --     Word64.
--         --   * secret-share U and encrypt each piece with corresponding
--         --     node's pubkey; the secret can be recovered with at least
--         --     N−T available pieces
--         --   * post encrypted shares and a commitment to U to the blockchain
--         --     (so that later on we wouldn't be able to cheat by using
--         --     a different U)
--         when (slot == 0) $ do
--             -- u <- liftIO (randomIO :: IO Word64)
--             return ()
--             -- let pk = VssPublicKey ()
--             -- let (_, shares) = shareSecret (replicate n pk) t (Secret $ toS (Bin.encode u))
--             -- for_ (zip shares [NodeId 0..]) $ \(share, i) -> do
--             --     encShare <- pure share
--             --     sendEveryone (MEntry (EUShare self i encShare))
--             -- sendEveryone (MEntry $ EUHash self $ hashRaw $ toS $ Bin.encode u)

--         -- If we are the epoch leader, we should generate a block
--         do leader <- query st $ GetLeader epoch slot
--            when (leader == Just self) $
--                createAndSendBlock<|MERGE_RESOLUTION|>--- conflicted
+++ resolved
@@ -23,15 +23,10 @@
                                            SendTxs (..), SendVssCertificate (..))
 import           Pos.Crypto               (PublicKey, Share)
 import           Pos.DHT                  (sendToNeighbors, sendToNode)
-<<<<<<< HEAD
 import           Pos.Ssc.Class.Types      (SscTypes)
-import           Pos.Statistics           (statlogSentBlockHeader, statlogSentTx)
-import           Pos.Types                (MainBlockHeader, Tx)
-=======
 import           Pos.Statistics           (statlogSentBlockHeader, statlogSentTx)
 import           Pos.Types                (MainBlockHeader, Opening, SignedCommitment, Tx,
                                            VssCertificate)
->>>>>>> 9169a701
 import           Pos.WorkMode             (WorkMode)
 
 -- | Announce new block to all known peers. Intended to be used when
