{-# LANGUAGE FlexibleContexts      #-}
{-# LANGUAGE MultiParamTypeClasses #-}

-- | Wrappers on top of communication methods.

module Pos.Communication.Methods
       ( announceBlock
       , sendToNeighborsSafe
       , sendTx

       -- * Blockchain part queries
       , queryBlockchainPart
       , queryBlockchainUntil
       , queryBlockchainFresh
       ) where

import           Control.TimeWarp.Rpc        (Message, NetworkAddress)
import           Control.TimeWarp.Timed      (fork_)
import           Formatting                  (build, sformat, (%))
import           Pos.State                   (getHeadBlock)
import           System.Wlog                 (logDebug)
import           Universum

import           Pos.Binary.Class            (Bi)
import           Pos.Communication.Types     (RequestBlockchainPart (..),
                                              SendBlockHeader (..))
<<<<<<< HEAD
import           Pos.Context                 (getNodeContext, ncMalicious')
import           Pos.DHT                     (sendToNeighbors, sendToNode, defaultSendToNeighbors)
=======
import           Pos.DHT                     (MonadMessageDHT, sendToNeighbors,
                                              sendToNode)
>>>>>>> 7bfdddec
import           Pos.Txp.Types.Communication (TxDataMsg (..))
import           Pos.Types                   (HeaderHash, MainBlockHeader, Tx, TxWitness,
                                              headerHash)
import           Pos.Util                    (logWarningWaitLinear, messageName')
import           Pos.WorkMode                (WorkMode)

-- | Wrapper on top of sendToNeighbors which does it in separate
-- thread and controls how much time action takes.
sendToNeighborsSafe :: (Bi r, Message r, WorkMode ssc m) => r -> m ()
sendToNeighborsSafe msg = do
    let msgName = messageName' msg
    -- let action = () <$ sendToNeighbors msg
    -- TODO(voit): sendToNeighbors should be done using seqConcurrentlyK
    let action = () <$ defaultSendToNeighbors sequence mySendToNode msg
    fork_ $
        logWarningWaitLinear 10 ("Sending " <> msgName <> " to neighbors") action
  where
    mySendToNode addr msg = do
        malicious <- ncMalicious' <$> getNodeContext
        when (addr `notElem` malicious) $
            sendToNode addr msg

-- | Announce new block to all known peers. Intended to be used when
-- block is created.
announceBlock
    :: (WorkMode ssc m, Bi (SendBlockHeader ssc))
    => MainBlockHeader ssc -> m ()
announceBlock header = do
    logDebug $ sformat ("Announcing header to others:\n"%build) header
    sendToNeighborsSafe . SendBlockHeader $ header

-- | Query the blockchain part. Generic method.
queryBlockchainPart
    :: (WorkMode ssc m, Bi (RequestBlockchainPart ssc))
    => Maybe (HeaderHash ssc) -> Maybe (HeaderHash ssc) -> Maybe Word
    -> m ()
queryBlockchainPart fromH toH mLen = do
    logDebug $ sformat ("Querying blockchain part "%build%".."%build%
                        " (maxlen "%build%")") fromH toH mLen
    sendToNeighborsSafe $ RequestBlockchainPart fromH toH mLen

-- | Query for all the newest blocks until some given hash
queryBlockchainUntil
    :: (WorkMode ssc m, Bi (RequestBlockchainPart ssc))
    => HeaderHash ssc -> m ()
queryBlockchainUntil hash = queryBlockchainPart Nothing (Just hash) Nothing

-- | Query for possible new blocks on top of new blockchain.
queryBlockchainFresh
    :: (WorkMode ssc m, Bi (RequestBlockchainPart ssc))
    => m ()
queryBlockchainFresh = queryBlockchainUntil . headerHash =<< getHeadBlock

-- | Send Tx to given address.
sendTx
    :: (MonadMessageDHT s m, Bi TxDataMsg)
    => NetworkAddress -> (Tx, TxWitness) -> m ()
sendTx addr (tx,w) = sendToNode addr $ TxDataMsg tx w<|MERGE_RESOLUTION|>--- conflicted
+++ resolved
@@ -24,13 +24,9 @@
 import           Pos.Binary.Class            (Bi)
 import           Pos.Communication.Types     (RequestBlockchainPart (..),
                                               SendBlockHeader (..))
-<<<<<<< HEAD
 import           Pos.Context                 (getNodeContext, ncMalicious')
-import           Pos.DHT                     (sendToNeighbors, sendToNode, defaultSendToNeighbors)
-=======
 import           Pos.DHT                     (MonadMessageDHT, sendToNeighbors,
-                                              sendToNode)
->>>>>>> 7bfdddec
+                                              sendToNode, defaultSendToNeighbors)
 import           Pos.Txp.Types.Communication (TxDataMsg (..))
 import           Pos.Types                   (HeaderHash, MainBlockHeader, Tx, TxWitness,
                                               headerHash)
