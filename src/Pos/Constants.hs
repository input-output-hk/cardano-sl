--- conflicted
+++ resolved
@@ -52,17 +52,10 @@
 import           System.Environment           (lookupEnv)
 import qualified Text.Parsec                  as P
 
-<<<<<<< HEAD
-import           Pos.CompileConfig           (CompileConfig (..), compileConfig)
-import           Pos.Update.Core             (SystemTag, mkSystemTag)
-import           Pos.Util                    ()
-import           Pos.Util.TimeWarp           (NetworkAddress, addrParser)
-=======
 import           Pos.CompileConfig            (CompileConfig (..), compileConfig)
-import           Pos.DHT.Model.Types          (DHTNode, dhtNodeParser)
 import           Pos.Update.Core              (SystemTag, mkSystemTag)
 import           Pos.Util                     ()
->>>>>>> 1bab05d8
+import           Pos.Util.TimeWarp            (NetworkAddress, addrParser)
 
 -- Reexports
 import           Pos.Communication.Constants
