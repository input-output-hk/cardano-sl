{-# LANGUAGE TemplateHaskell #-}

-- | Runtime context of node.

module Pos.Context.Context
       ( NodeContext (..)

       , ncPublicKey
       , ncPubKeyAddress

       , ProxyCaches (..)
       , ncProxyMsgCache
       , ncProxyConfCache
       , defaultProxyCaches
       ) where

import           Control.Lens        (makeLenses)
import qualified Data.HashMap.Strict as HM
import           Data.Time.Clock     (UTCTime)
import           Universum

<<<<<<< HEAD
import           Pos.Crypto          (ProxySecretKey, PublicKey, SecretKey, toPublic)
import           Pos.Ssc.Class.Types (Ssc (SscNodeContext))
import           Pos.Types           (Address, EpochIndex, HeaderHash, Participants,
                                      SlotLeaders, Timestamp (..), makePubKeyAddress)
import           Pos.Security.Types   (AttackType, AttackTarget)
=======
import           Pos.Crypto          (PublicKey, SecretKey, toPublic)
import           Pos.Security.Types  (AttackTarget, AttackType)
import           Pos.Ssc.Class.Types (Ssc (SscNodeContext))
import           Pos.Types           (Address, HeaderHash, ProxySKEpoch, Timestamp (..),
                                      makePubKeyAddress)

>>>>>>> 2925ef7b

---------------------------------------------------------------------------
-- Delegation in-memory data
----------------------------------------------------------------------------

-- TODO FIXME HALP HALP!!
--
-- These caches should be moved to in-memory storage. Probably
-- NodeContext isn't the worst candidate for it, but this should be
-- thought about in more details anyway.
--
-- I won't move it anywhere out from NodeContext in order for this
-- hack not to settle. I still don't understand how to build up a
-- proper in-memory storage: I've tried to move all ProxyCached logic
-- to Context.Delegation but it appeared i can't use it because
-- WorkMode imports Context so i get import loop. I tried to use
-- classy lenses -- failed to: they don't cover MVar itself.

-- | Proxy cache storage. Is used to:
-- * Synchronize on rocks database
-- * Store caches needed to do propagation correctly
--   and answer confirmation requests
--
-- Maybe ncProxyCache should be LRU instead of hashmap, but that's not
-- urgent optimization idea.
data ProxyCaches = ProxyCaches
    { _ncProxyMsgCache  :: HashMap ProxySKEpoch UTCTime -- ^ PSK cache
    , _ncProxyConfCache :: HashMap ProxySKEpoch UTCTime -- ^ Confirmation cache
    } deriving Show

makeLenses ''ProxyCaches

defaultProxyCaches :: ProxyCaches
defaultProxyCaches = ProxyCaches HM.empty HM.empty

----------------------------------------------------------------------------
-- NodeContext
----------------------------------------------------------------------------

-- | NodeContext contains runtime context of node.
data NodeContext ssc = NodeContext
    { ncSystemStart   :: !Timestamp -- ^ Time when system started working.
    , ncSecretKey     :: !SecretKey -- ^ Secret key used for blocks creation.
    , ncTimeLord      :: !Bool      -- ^ Is time lord
    , ncJLFile        :: !(Maybe (MVar FilePath))
    , ncDbPath        :: !(Maybe FilePath) -- ^ Path to the database
    , ncSscContext    :: !(SscNodeContext ssc)
    , ncProxyCaches   :: !(MVar ProxyCaches) -- ^ Holds proxy caches
    , ncAttackTypes   :: ![AttackType] -- ^ Attack types used by malicious emulation
    , ncAttackTargets :: ![AttackTarget] -- ^ Attack targets used by malicious emulation
    , ncPropagation   :: !Bool -- ^ Whether to propagate txs, ssc data, blocks to neighbors
      -- | Semaphore which manages access to block application.
      -- Stored hash is a hash of last applied block.
    , ncBlkSemaphore    :: !(MVar (HeaderHash ssc))
    , ncSscLeaders      :: !(MVar SlotLeaders)
    , ncSscParticipants :: !(MVar Participants)
    }

-- | Generate 'PublicKey' from 'SecretKey' of 'NodeContext'.
ncPublicKey :: NodeContext ssc -> PublicKey
ncPublicKey = toPublic . ncSecretKey

-- | Generate 'Address' from 'SecretKey' of 'NodeContext'
ncPubKeyAddress :: NodeContext ssc -> Address
ncPubKeyAddress = makePubKeyAddress . ncPublicKey<|MERGE_RESOLUTION|>--- conflicted
+++ resolved
@@ -19,20 +19,12 @@
 import           Data.Time.Clock     (UTCTime)
 import           Universum
 
-<<<<<<< HEAD
 import           Pos.Crypto          (ProxySecretKey, PublicKey, SecretKey, toPublic)
+import           Pos.Security.Types  (AttackTarget, AttackType)
 import           Pos.Ssc.Class.Types (Ssc (SscNodeContext))
 import           Pos.Types           (Address, EpochIndex, HeaderHash, Participants,
-                                      SlotLeaders, Timestamp (..), makePubKeyAddress)
-import           Pos.Security.Types   (AttackType, AttackTarget)
-=======
-import           Pos.Crypto          (PublicKey, SecretKey, toPublic)
-import           Pos.Security.Types  (AttackTarget, AttackType)
-import           Pos.Ssc.Class.Types (Ssc (SscNodeContext))
-import           Pos.Types           (Address, HeaderHash, ProxySKEpoch, Timestamp (..),
+                                      ProxySKEpoch, SlotLeaders, Timestamp (..),
                                       makePubKeyAddress)
-
->>>>>>> 2925ef7b
 
 ---------------------------------------------------------------------------
 -- Delegation in-memory data
@@ -74,16 +66,16 @@
 
 -- | NodeContext contains runtime context of node.
 data NodeContext ssc = NodeContext
-    { ncSystemStart   :: !Timestamp -- ^ Time when system started working.
-    , ncSecretKey     :: !SecretKey -- ^ Secret key used for blocks creation.
-    , ncTimeLord      :: !Bool      -- ^ Is time lord
-    , ncJLFile        :: !(Maybe (MVar FilePath))
-    , ncDbPath        :: !(Maybe FilePath) -- ^ Path to the database
-    , ncSscContext    :: !(SscNodeContext ssc)
-    , ncProxyCaches   :: !(MVar ProxyCaches) -- ^ Holds proxy caches
-    , ncAttackTypes   :: ![AttackType] -- ^ Attack types used by malicious emulation
-    , ncAttackTargets :: ![AttackTarget] -- ^ Attack targets used by malicious emulation
-    , ncPropagation   :: !Bool -- ^ Whether to propagate txs, ssc data, blocks to neighbors
+    { ncSystemStart     :: !Timestamp -- ^ Time when system started working.
+    , ncSecretKey       :: !SecretKey -- ^ Secret key used for blocks creation.
+    , ncTimeLord        :: !Bool      -- ^ Is time lord
+    , ncJLFile          :: !(Maybe (MVar FilePath))
+    , ncDbPath          :: !(Maybe FilePath) -- ^ Path to the database
+    , ncSscContext      :: !(SscNodeContext ssc)
+    , ncProxyCaches     :: !(MVar ProxyCaches) -- ^ Holds proxy caches
+    , ncAttackTypes     :: ![AttackType] -- ^ Attack types used by malicious emulation
+    , ncAttackTargets   :: ![AttackTarget] -- ^ Attack targets used by malicious emulation
+    , ncPropagation     :: !Bool -- ^ Whether to propagate txs, ssc data, blocks to neighbors
       -- | Semaphore which manages access to block application.
       -- Stored hash is a hash of last applied block.
     , ncBlkSemaphore    :: !(MVar (HeaderHash ssc))
