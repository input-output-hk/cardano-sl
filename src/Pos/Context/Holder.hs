--- conflicted
+++ resolved
@@ -9,45 +9,6 @@
        , runContextHolder
        ) where
 
-<<<<<<< HEAD
-import           Control.Concurrent.MVar     (withMVar)
-import           Control.Lens                (iso)
-import           Control.Monad.Base          (MonadBase (..))
-import           Control.Monad.Catch         (MonadCatch, MonadMask, MonadThrow)
-import           Control.Monad.Fix           (MonadFix)
-import           Control.Monad.Reader        (ReaderT (ReaderT), ask)
-import           Control.Monad.Trans.Class   (MonadTrans)
-import           Control.Monad.Trans.Control (ComposeSt, MonadBaseControl (..),
-                                              MonadTransControl (..), defaultLiftBaseWith,
-                                              defaultLiftWith, defaultRestoreM,
-                                              defaultRestoreT)
-import           Formatting                  (sformat, shown, (%))
-import           Mockable                    (Catch, ChannelT, Counter, Distribution,
-                                              Gauge, MFunctor', Mockable (liftMockable),
-                                              Promise, SharedAtomicT, SharedExclusiveT,
-                                              ThreadId, catchAll, liftMockableWrappedM)
-import           Serokell.Util.Lens          (WrappedM (..))
-import           System.Wlog                 (CanLog, HasLoggerName, WithLogger,
-                                              logWarning)
-import           Universum                   hiding (catchAll)
-
-import           Pos.Communication.Relay     (MonadRelayMem (..), RelayContext (..))
-import           Pos.Context.Class           (WithNodeContext (..))
-import           Pos.Context.Context         (NodeContext (..))
-import           Pos.DB.Class                (MonadDB, MonadDBCore)
-import           Pos.DB.Limits               (MonadDBLimits)
-import           Pos.DHT.MemState            (DhtContext (..), MonadDhtMem (..))
-import           Pos.Launcher.Param          (bpKademliaDump, npBaseParams, npPropagation,
-                                              npReportServers)
-import           Pos.Reporting               (MonadReportingMem (..),
-                                              ReportingContext (..))
-import           Pos.Shutdown                (MonadShutdownMem (..), ShutdownContext (..))
-import           Pos.Slotting.Class          (MonadSlots)
-import           Pos.Slotting.MemState       (MonadSlotsData)
-import           Pos.Txp.MemState.Class      (MonadTxpMem)
-import           Pos.Util.Context            (MonadContext (..))
-import           Pos.Util.JsonLog            (MonadJL (..), appendJL)
-=======
 import           Control.Concurrent.MVar (withMVar)
 import qualified Control.Monad.Ether     as Ether.E
 import           Formatting              (sformat, shown, (%))
@@ -59,7 +20,6 @@
 import           Pos.Util.Context        (ContextHolder', ContextTagK (..))
 import           Pos.Util.JsonLog        (MonadJL (..), appendJL)
 import           Pos.Util.Util           (ether)
->>>>>>> 7b145d5b
 
 -- | Wrapper for monadic action which brings 'NodeContext'.
 type ContextHolder ssc = ContextHolder' (ContextHolderTrans ssc)
@@ -68,43 +28,7 @@
 
 -- | Run 'ContextHolder' action.
 runContextHolder :: NodeContext ssc -> ContextHolder ssc m a -> m a
-<<<<<<< HEAD
-runContextHolder ctx = flip runReaderT ctx . getContextHolder
-
-instance Monad m => WrappedM (ContextHolder ssc m) where
-    type UnwrappedM (ContextHolder ssc m) = ReaderT (NodeContext ssc) m
-    _WrappedM = iso getContextHolder ContextHolder
-
-instance MonadBase IO m => MonadBase IO (ContextHolder ssc m) where
-    liftBase = lift . liftBase
-
-instance MonadTransControl (ContextHolder ssc) where
-    type StT (ContextHolder ssc) a = StT (ReaderT (NodeContext ssc)) a
-    liftWith = defaultLiftWith ContextHolder getContextHolder
-    restoreT = defaultRestoreT ContextHolder
-
-instance MonadBaseControl IO m => MonadBaseControl IO (ContextHolder ssc m) where
-    type StM (ContextHolder ssc m) a = ComposeSt (ContextHolder ssc) m a
-    liftBaseWith     = defaultLiftBaseWith
-    restoreM         = defaultRestoreM
-
-type instance ThreadId (ContextHolder ssc m) = ThreadId m
-type instance Promise (ContextHolder ssc m) = Promise m
-type instance SharedAtomicT (ContextHolder ssc m) = SharedAtomicT m
-type instance Counter (ContextHolder ssc m) = Counter m
-type instance Distribution (ContextHolder ssc m) = Distribution m
-type instance SharedExclusiveT (ContextHolder ssc m) = SharedExclusiveT m
-type instance Gauge (ContextHolder ssc m) = Gauge m
-type instance ChannelT (ContextHolder ssc m) = ChannelT m
-
-instance ( Mockable d m
-         , MFunctor' d (ReaderT (NodeContext ssc) m) m
-         , MFunctor' d (ContextHolder ssc m) (ReaderT (NodeContext ssc) m)
-         ) => Mockable d (ContextHolder ssc m) where
-    liftMockable = liftMockableWrappedM
-=======
 runContextHolder = flip (Ether.E.runReaderT (Proxy @'ContextTag))
->>>>>>> 7b145d5b
 
 instance
     (MonadIO m, Mockable Catch m, WithLogger m, ContextHolderTrans ssc ~ t) =>
