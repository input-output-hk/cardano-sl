--- conflicted
+++ resolved
@@ -19,12 +19,8 @@
 import           Pos.Discovery.Class        (MonadDiscovery)
 import           Pos.Reporting              (HasReportingContext)
 import           Pos.Reporting.Methods      (reportingFatal)
-<<<<<<< HEAD
 import           Pos.Shutdown               (HasShutdownContext)
-=======
-import           Pos.Shutdown               (HasShutdownContext, runIfNotShutdown)
 import           Pos.Util                   (microsecondsToUTC)
->>>>>>> dd24a0a4
 import           Pos.WorkMode.Class         (WorkMode)
 
 -- | All workers specific to proxy sertificates processing.
