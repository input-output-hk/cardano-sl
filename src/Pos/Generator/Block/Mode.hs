--- conflicted
+++ resolved
@@ -159,11 +159,7 @@
     let bgcSlotId = Nothing
     let bgcTxpGlobalSettings = txpGlobalSettings
     let bgcReportingContext = emptyReportingContext
-<<<<<<< HEAD
-    let bgcDiscoveryContext = DCStatic mempty
     let bgcGenStakeholders = _bgpGenStakeholders
-=======
->>>>>>> 49e3805a
     let initCtx =
             InitBlockGenContext
                 (bgcGState ^. GS.gscDB)
