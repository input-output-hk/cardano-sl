--- conflicted
+++ resolved
@@ -210,24 +210,9 @@
                 let outputAddrs = map ((cycle utxoAddresses) !!) outputsIxs
                 -- We operate small coins values so any input sum mush be less
                 -- than coin maxbound.
-<<<<<<< HEAD
-                coins <-
-                    suchThat randomAttempts (all moreThanDust) $
-                    splitCoins outputsN (unsafeIntegerToCoin outputsSum)
-                let txOuts :: NonEmpty TxOut
-                    txOuts = NE.fromList $ zipWith TxOut outputAddrs coins
-                let txOutToOutAux txOut@(TxOut addr coin) = do
-                        sk <- addrToSk addr
-                        let sId :: StakeholderId
-                            sId = addressHash (toPublic sk)
-                        let distr = one (sId, coin)
-                        return TxOutAux { toaOut = txOut, toaDistr = distr }
-                txOutAuxsPre <- mapM txOutToOutAux txOuts
-=======
                 coins <- splitCoins outputsN (unsafeIntegerToCoin outputsSum)
                 let txOuts = NE.fromList $ zipWith TxOut outputAddrs coins
                 let txOutAuxsPre = map (\o -> TxOutAux o []) txOuts
->>>>>>> d9d26e5c
                 either (lift . throwM . BGFailedToCreate . unTxError) pure =<<
                     runTxCreator (overrideTxDistrBoot txOutAuxsPre)
 
