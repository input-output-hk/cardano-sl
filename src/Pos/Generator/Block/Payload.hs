--- conflicted
+++ resolved
@@ -211,10 +211,6 @@
                 -- We operate small coins values so any input sum mush be less
                 -- than coin maxbound.
                 coins <- splitCoins outputsN (unsafeIntegerToCoin outputsSum)
-<<<<<<< HEAD
-                let txOuts = NE.fromList $ zipWith TxOut outputAddrs coins
-                let txOutAuxsPre = map (\o -> TxOutAux o []) txOuts
-=======
                 let txOuts :: NonEmpty TxOut
                     txOuts = NE.fromList $ zipWith TxOut outputAddrs coins
                 let txOutToOutAux txOut@(TxOut addr coin) = do
@@ -224,7 +220,6 @@
                         let distr = one (sId, coin)
                         return TxOutAux { toaOut = txOut, toaDistr = distr }
                 txOutAuxsPre <- mapM txOutToOutAux txOuts
->>>>>>> 38033f68
                 either (lift . throwM . BGFailedToCreate . unTxError) pure =<<
                     runTxCreator (overrideTxDistrBoot txOutAuxsPre)
 
