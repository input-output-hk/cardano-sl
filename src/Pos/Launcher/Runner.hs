--- conflicted
+++ resolved
@@ -33,23 +33,6 @@
 import qualified System.Remote.Monitoring.Statsd as Monitoring
 import           System.Wlog                     (WithLogger, logInfo)
 
-<<<<<<< HEAD
-import           Pos.Binary                 ()
-import           Pos.Communication          (ActionSpec (..), BiP (..), InSpecs (..),
-                                             MkListeners (..), OutSpecs (..),
-                                             VerInfo (..), allListeners, hoistMkListeners)
-import qualified Pos.Constants              as Const
-import           Pos.Context                (NodeContext (..))
-import           Pos.DHT.Real               (foreverRejoinNetwork)
-import           Pos.Discovery              (DiscoveryContextSum (..))
-import           Pos.Launcher.Param         (BaseParams (..), LoggingParams (..),
-                                             NodeParams (..))
-import           Pos.Launcher.Resource      (NodeResources (..), hoistNodeResources)
-import           Pos.Security               (SecurityWorkersClass)
-import           Pos.Ssc.Class              (SscConstraint)
-import           Pos.Util.JsonLog           (JsonLogConfig (..), jsonLogConfigFromHandle)
-import           Pos.WorkMode               (RealMode, RealModeContext (..), WorkMode)
-=======
 import           Pos.Binary                      ()
 import           Pos.Communication               (ActionSpec (..), BiP (..), InSpecs (..),
                                                   MkListeners (..), OutSpecs (..),
@@ -68,8 +51,7 @@
 import           Pos.Util.JsonLog                (JsonLogConfig (..),
                                                   jsonLogConfigFromHandle)
 import           Pos.WorkMode                    (RealMode, RealModeContext (..),
-                                                  WorkMode, unRealMode)
->>>>>>> b72d626d
+                                                  WorkMode)
 
 ----------------------------------------------------------------------------
 -- High level runners
