--- conflicted
+++ resolved
@@ -25,16 +25,10 @@
 import           Pos.Communication   (ActionSpec (..), OutSpecs, WorkerSpec,
                                       wrapActionSpec)
 import qualified Pos.Constants       as Const
-<<<<<<< HEAD
+import           Pos.DHT.Real        (kademliaJoinNetwork, KademliaDHTInstance (..))
 import           Pos.Context         (BlkSemaphore (..), HasNodeContext (..),
-                                      getOurPubKeyAddress, getOurPublicKey,
-                                      NodeContext (..))
-import           Pos.DHT.Real        (kademliaJoinNetwork, KademliaDHTInstance (..))
-=======
-import           Pos.Context         (BlkSemaphore (..), HasNodeContext (..), NodeContext,
                                       genesisStakeholdersM, getOurPubKeyAddress,
-                                      getOurPublicKey)
->>>>>>> 79b0351a
+                                      getOurPublicKey, NodeContext (..))
 import qualified Pos.GState          as GS
 import           Pos.Launcher.Resource (NodeResources (..))
 import           Pos.Lrc.DB          as LrcDB
@@ -77,17 +71,15 @@
                         ", address: "%build%
                         ", pk hash: "%build) pk addr pkHash
 
-<<<<<<< HEAD
     -- Synchronously join the Kademlia network before doing any more.
     -- If we can't join the network, an exception is raised and the program
     -- stops.
     case topologyRunKademlia (ncTopology (ncNetworkConfig nrContext)) of
         Nothing -> return ()
         Just kInst -> kademliaJoinNetwork kInst (kdiInitialPeers kInst)
-=======
+
     genesisStakeholders <- genesisStakeholdersM
     logInfo $ sformat ("Genesis stakeholders: " %listJson) genesisStakeholders
->>>>>>> 79b0351a
 
     lastKnownEpoch <- LrcDB.getEpoch
     let onNoLeaders = logWarning "Couldn't retrieve last known leaders list"
