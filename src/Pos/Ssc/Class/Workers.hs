-- | General purpose workers for @SSC@ storage.

module Pos.Ssc.Class.Workers
       ( SscWorkersClass(..)
       ) where

import           Data.Tagged           (Tagged)
import           Node                  (SendActions)

<<<<<<< HEAD
import           Pos.Communication.BiP (BiP)
import           Pos.Ssc.Class.Types   (Ssc (..))
import           Pos.WorkMode          (NewWorkMode)
=======
import           Pos.Lrc.Types       (LrcConsumer)
import           Pos.Ssc.Class.Types (Ssc (..))
import           Pos.WorkMode        (WorkMode)
>>>>>>> 7c77d063

-- | Class for @SSC@ workers.
class Ssc ssc => SscWorkersClass ssc where
    -- | All workers specific to SSC.
<<<<<<< HEAD
    sscWorkers :: NewWorkMode ssc m => Tagged ssc [SendActions BiP m -> m ()]
=======
    sscWorkers :: WorkMode ssc m => Tagged ssc [m ()]

    sscLrcConsumers :: WorkMode ssc m => Tagged ssc [LrcConsumer m]
>>>>>>> 7c77d063
<|MERGE_RESOLUTION|>--- conflicted
+++ resolved
@@ -7,23 +7,13 @@
 import           Data.Tagged           (Tagged)
 import           Node                  (SendActions)
 
-<<<<<<< HEAD
 import           Pos.Communication.BiP (BiP)
+import           Pos.Lrc.Types         (LrcConsumer)
 import           Pos.Ssc.Class.Types   (Ssc (..))
 import           Pos.WorkMode          (NewWorkMode)
-=======
-import           Pos.Lrc.Types       (LrcConsumer)
-import           Pos.Ssc.Class.Types (Ssc (..))
-import           Pos.WorkMode        (WorkMode)
->>>>>>> 7c77d063
 
 -- | Class for @SSC@ workers.
 class Ssc ssc => SscWorkersClass ssc where
     -- | All workers specific to SSC.
-<<<<<<< HEAD
     sscWorkers :: NewWorkMode ssc m => Tagged ssc [SendActions BiP m -> m ()]
-=======
-    sscWorkers :: WorkMode ssc m => Tagged ssc [m ()]
-
-    sscLrcConsumers :: WorkMode ssc m => Tagged ssc [LrcConsumer m]
->>>>>>> 7c77d063
+    sscLrcConsumers :: WorkMode ssc m => Tagged ssc [LrcConsumer m]