--- conflicted
+++ resolved
@@ -37,13 +37,9 @@
 import           Pos.Constants                    (mpcSendInterval, slotSecurityParam,
                                                    vssMaxTTL)
 import           Pos.Context                      (SscContextTag, lrcActionOnEpochReason,
-<<<<<<< HEAD
                                                    npPublicKey, npSecretKey,
                                                    recoveryCommGuard)
-=======
-                                                   npPublicKey, npSecretKey)
 import           Pos.Core                         (mkLocalSlotIndex)
->>>>>>> b4b2c282
 import           Pos.Crypto                       (SecretKey, VssKeyPair, VssPublicKey,
                                                    randomNumber, runSecureRandom)
 import           Pos.Crypto.SecretSharing         (toVssPublicKey)
