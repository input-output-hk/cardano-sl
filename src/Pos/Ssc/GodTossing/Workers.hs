{-# LANGUAGE ScopedTypeVariables  #-}
{-# LANGUAGE UndecidableInstances #-}

-- | Instance of SscWorkersClass.

module Pos.Ssc.GodTossing.Workers
       ( -- * Instances
         -- ** instance SscWorkersClass SscGodTossing
       ) where

import           Control.Concurrent.STM           (readTVar)
import           Control.Lens                     (at)
import           Control.Monad.Trans.Maybe        (runMaybeT)
import qualified Data.HashMap.Strict              as HM
import qualified Data.HashSet                     as HS
import qualified Data.List.NonEmpty               as NE
import           Data.Tagged                      (Tagged (..))
import           Data.Time.Units                  (Microsecond, Millisecond, convertUnit)
import           Formatting                       (build, ords, sformat, shown, (%))
import           Mockable                         (currentTime, delay)
import           Node                             (SendActions, Worker)
import           Serokell.Util.Exceptions         ()
import           Serokell.Util.Text               (listJson)
import           System.Wlog                      (logDebug, logError, logInfo,
                                                   logWarning)
import           Universum

import           Pos.Binary.Class                 (Bi)
import           Pos.Binary.Communication         ()
import           Pos.Binary.Relay                 ()
import           Pos.Binary.Ssc                   ()
import           Pos.Communication.BiP            (BiP)
import           Pos.Communication.Message        ()
import           Pos.Communication.Relay          (DataMsg (..), InvMsg (..))
import           Pos.Communication.Types.Protocol (VerInfo)
import           Pos.Constants                    (mpcSendInterval, slotSecurityParam,
                                                   vssMaxTTL)
import           Pos.Context                      (getNodeContext, lrcActionOnEpochReason,
                                                   ncPublicKey, ncSecretKey, ncSscContext)
import           Pos.Crypto                       (SecretKey, VssKeyPair, VssPublicKey,
                                                   randomNumber, runSecureRandom)
import           Pos.Crypto.SecretSharing         (toVssPublicKey)
import           Pos.Crypto.Signing               (PublicKey)
import           Pos.DB.Lrc                       (getRichmenSsc)
import           Pos.DHT.Model                    (sendToNeighbors)
import           Pos.Slotting                     (getCurrentSlot, getSlotStart,
                                                   onNewSlot)
import           Pos.Ssc.Class.Workers            (SscWorkersClass (..))
import           Pos.Ssc.Extra.MonadLD            (sscRunLocalQuery)
import           Pos.Ssc.GodTossing.Functions     (computeParticipants,
                                                   genCommitmentAndOpening, hasCommitment,
                                                   hasOpening, hasShares, isCommitmentIdx,
                                                   isOpeningIdx, isSharesIdx,
                                                   mkSignedCommitment, vssThreshold)
import           Pos.Ssc.GodTossing.LocalData     (getLocalPayload, localOnNewSlot,
                                                   sscProcessMessage)
import           Pos.Ssc.GodTossing.Richmen       (gtLrcConsumer)
import qualified Pos.Ssc.GodTossing.SecretStorage as SS
import           Pos.Ssc.GodTossing.Shares        (getOurShares)
import           Pos.Ssc.GodTossing.Storage       (getGlobalCerts, getStableCerts,
                                                   gtGetGlobalState)
import           Pos.Ssc.GodTossing.Types         (Commitment, SignedCommitment,
                                                   SscGodTossing, VssCertificate (..),
                                                   VssCertificatesMap, gsCommitments,
                                                   gtcParticipateSsc, gtcVssKeyPair,
                                                   mkVssCertificate, _gpCertificates)
import           Pos.Ssc.GodTossing.Types.Message (GtMsgContents (..), GtMsgTag (..))
import           Pos.Types                        (EpochIndex, LocalSlotIndex,
                                                   SlotId (..), StakeholderId,
                                                   StakeholderId, Timestamp (..),
                                                   addressHash)
import           Pos.Util                         (AsBinary, asBinary, inAssertMode)
import           Pos.WorkMode                     (WorkMode)

instance SscWorkersClass SscGodTossing where
    sscWorkers = Tagged [onNewSlotSsc]
    sscLrcConsumers = Tagged [gtLrcConsumer]

-- CHECK: @onNewSlotSsc
-- #checkNSendOurCert
<<<<<<< HEAD
onStart :: forall m. (WorkMode SscGodTossing m) => Worker BiP VerInfo m
onStart = checkNSendOurCert
=======
onNewSlotSsc
    :: (WorkMode SscGodTossing m)
    => SendActions BiP m
    -> m ()
onNewSlotSsc sendActions = onNewSlot True $ \slotId -> do
    richmen <- HS.fromList . NE.toList <$>
        lrcActionOnEpochReason (siEpoch slotId)
            "couldn't get SSC richmen"
            getRichmenSsc
    localOnNewSlot richmen slotId
    participationEnabled <- getNodeContext >>=
        atomically . readTVar . gtcParticipateSsc . ncSscContext
    ourId <- addressHash . ncPublicKey <$> getNodeContext
    let enoughStake = ourId `HS.member` richmen
    when (participationEnabled && not enoughStake) $
        logDebug "Not enough stake to participate in MPC"
    when (participationEnabled && enoughStake) $ do
        checkNSendOurCert sendActions
        onNewSlotCommitment sendActions slotId
        onNewSlotOpening sendActions slotId
        onNewSlotShares sendActions slotId
>>>>>>> fd5cd2ec

-- CHECK: @checkNSendOurCert
-- Checks whether 'our' VSS certificate has been announced
checkNSendOurCert :: forall m . (WorkMode SscGodTossing m) => Worker BiP VerInfo m
checkNSendOurCert sendActions = do
    (_, ourId) <- getOurPkAndId
    sl@SlotId {..} <- getCurrentSlot
    certts <- getGlobalCerts sl
    let ourCertMB = HM.lookup ourId certts
    case ourCertMB of
        Just ourCert
            | vcExpiryEpoch ourCert >= siEpoch ->
                logDebug "Our VssCertificate has been already announced."
            | otherwise -> sendCert siEpoch True ourId
        Nothing -> sendCert siEpoch False ourId
  where
    sendCert epoch resend ourId = do
        if resend then
            logError "Our VSS certificate is in global state, but it has already expired, \
                     \apparently it's a bug, but we are announcing it just in case."
        else
            logInfo "Our VssCertificate hasn't been announced yet or TTL has expired, \
                     \we will announce it now."
        ourVssCertificate <- getOurVssCertificate
        let contents = MCVssCertificate ourVssCertificate
        sscProcessOurMessage epoch contents ourId
        let msg = DataMsg contents ourId
    -- [CSL-245]: do not catch all, catch something more concrete.
        (sendToNeighbors sendActions msg >>
         logDebug "Announced our VssCertificate.")
        `catchAll` \e ->
            logError $ sformat ("Error announcing our VssCertificate: " % shown) e
    getOurVssCertificate :: m VssCertificate
    getOurVssCertificate = do
        localCerts <- _gpCertificates . snd <$> sscRunLocalQuery getLocalPayload
        getOurVssCertificateDo localCerts
    getOurVssCertificateDo :: VssCertificatesMap -> m VssCertificate
    getOurVssCertificateDo certs = do
        (_, ourId) <- getOurPkAndId
        case HM.lookup ourId certs of
            Just c -> return c
            Nothing -> do
                ourSk <- ncSecretKey <$> getNodeContext
                ourVssKeyPair <- getOurVssKeyPair
                let vssKey = asBinary $ toVssPublicKey ourVssKeyPair
                    createOurCert =
                        mkVssCertificate ourSk vssKey .
                        (+) (vssMaxTTL - 1) . siEpoch -- TODO fix max ttl on random
                createOurCert <$> getCurrentSlot

getOurPkAndId
    :: WorkMode SscGodTossing m
    => m (PublicKey, StakeholderId)
getOurPkAndId = do
    ourPk <- ncPublicKey <$> getNodeContext
    return (ourPk, addressHash ourPk)

getOurVssKeyPair :: WorkMode SscGodTossing m => m VssKeyPair
getOurVssKeyPair = gtcVssKeyPair . ncSscContext <$> getNodeContext

<<<<<<< HEAD
-- CHECK: @onNewSlotSsc
-- #checkNSendOurCert
onNewSlotSsc
    :: (WorkMode SscGodTossing m)
    => Worker BiP VerInfo m
onNewSlotSsc sendActions = onNewSlot True $ \slotId -> do
    richmen <- HS.fromList . NE.toList <$>
        lrcActionOnEpochReason (siEpoch slotId)
            "couldn't get SSC richmen"
            getRichmenSsc
    localOnNewSlot richmen slotId
    SS.ssSetNewEpoch $ siEpoch slotId
    participationEnabled <- getNodeContext >>=
        atomically . readTVar . gtcParticipateSsc . ncSscContext
    ourId <- addressHash . ncPublicKey <$> getNodeContext
    let enoughStake = ourId `HS.member` richmen
    when (participationEnabled && not enoughStake) $
        logDebug "Not enough stake to participate in MPC"
    when (participationEnabled && enoughStake) $ do
        checkNSendOurCert sendActions
        onNewSlotCommitment sendActions slotId
        onNewSlotOpening sendActions slotId
        onNewSlotShares sendActions slotId

=======
>>>>>>> fd5cd2ec
-- Commitments-related part of new slot processing
onNewSlotCommitment
    :: (WorkMode SscGodTossing m)
    => SendActions BiP VerInfo m -> SlotId -> m ()
onNewSlotCommitment sendActions slotId@SlotId {..}
    | not (isCommitmentIdx siSlot) = pass
    | otherwise = do
        ourId <- addressHash . ncPublicKey <$> getNodeContext
        shouldSendCommitment <- andM
            [ not . hasCommitment siEpoch ourId <$> gtGetGlobalState
            , HM.member ourId <$> getStableCerts siEpoch]
        logDebug $ sformat ("shouldSendCommitment: "%shown) shouldSendCommitment
        when shouldSendCommitment $ do
            ourCommitment <- SS.getOurCommitment siEpoch
            let stillValidMsg = "We shouldn't generate secret, because we have already generated it"
            case ourCommitment of
                Just comm -> logDebug stillValidMsg >> sendOurCommitment comm ourId
                Nothing   -> onNewSlotCommDo ourId
  where
    onNewSlotCommDo ourId = do
        ourSk <- ncSecretKey <$> getNodeContext
        logDebug $ sformat ("Generating secret for "%ords%" epoch") siEpoch
        generated <- generateAndSetNewSecret ourSk slotId
        case generated of
            Nothing -> logWarning "I failed to generate secret for GodTossing"
            Just comm -> do
              logInfo (sformat ("Generated secret for "%ords%" epoch") siEpoch)
              sendOurCommitment comm ourId

    sendOurCommitment comm ourId = do
        sscProcessOurMessage siEpoch (MCCommitment comm) ourId
        sendOurData sendActions CommitmentMsg siEpoch 0 ourId

-- Openings-related part of new slot processing
onNewSlotOpening
    :: WorkMode SscGodTossing m
    => SendActions BiP VerInfo m -> SlotId -> m ()
onNewSlotOpening sendActions SlotId {..}
    | not $ isOpeningIdx siSlot = pass
    | otherwise = do
        ourId <- addressHash . ncPublicKey <$> getNodeContext
        globalData <- gtGetGlobalState
        unless (hasOpening ourId globalData) $
            case globalData ^. gsCommitments . at ourId of
                Nothing -> logDebug noCommMsg
                Just _  -> onNewSlotOpeningDo ourId
  where
    noCommMsg =
        "We're not sending opening, because there is no commitment from us in global state"
    onNewSlotOpeningDo ourId = do
        mbOpen <- SS.getOurOpening siEpoch
        case mbOpen of
            Just open -> do
                sscProcessOurMessage siEpoch (MCOpening open) ourId
                sendOurData sendActions OpeningMsg siEpoch 2 ourId
            Nothing -> logWarning "We don't know our opening, maybe we started recently"

-- Shares-related part of new slot processing
onNewSlotShares
    :: (WorkMode SscGodTossing m)
    => SendActions BiP VerInfo m -> SlotId -> m ()
onNewSlotShares sendActions SlotId {..} = do
    ourId <- addressHash . ncPublicKey <$> getNodeContext
    -- Send decrypted shares that others have sent us
    shouldSendShares <- do
        sharesInBlockchain <- hasShares ourId <$> gtGetGlobalState
        return $ isSharesIdx siSlot && not sharesInBlockchain
    when shouldSendShares $ do
        ourVss <- gtcVssKeyPair . ncSscContext <$> getNodeContext
        shares <- getOurShares ourVss
        let lShares = fmap asBinary shares
        unless (HM.null shares) $ do
            sscProcessOurMessage siEpoch (MCShares lShares) ourId
            sendOurData sendActions SharesMsg siEpoch 4 ourId

sscProcessOurMessage
    :: WorkMode SscGodTossing m
    => EpochIndex -> GtMsgContents -> StakeholderId -> m ()
sscProcessOurMessage epoch msg ourId = do
    richmen <- getRichmenSsc epoch
    case richmen of
        Nothing ->
            logWarning
                "We are processing our SSC message and don't know richmen"
        Just r -> sscProcessMessage r msg ourId >>= logResult
  where
    logResult True = logDebug "We have accepted our message"
    logResult False =
        logWarning
            "We have rejected our message, probably we already have it in local data"

sendOurData
    :: (WorkMode SscGodTossing m)
    => SendActions BiP VerInfo m -> GtMsgTag -> EpochIndex -> LocalSlotIndex -> StakeholderId -> m ()
sendOurData sendActions msgTag epoch slMultiplier ourId = do
    -- Note: it's not necessary to create a new thread here, because
    -- in one invocation of onNewSlot we can't process more than one
    -- type of message.
    waitUntilSend msgTag epoch slMultiplier
    logInfo $ sformat ("Announcing our "%build) msgTag
    let msg = InvMsg {imTag = msgTag, imKeys = one ourId}
    -- [CSL-514] TODO Log long acting sends
    sendToNeighbors sendActions msg
    logDebug $ sformat ("Sent our " %build%" to neighbors") msgTag

-- Generate new commitment and opening and use them for the current
-- epoch. It is also saved in persistent storage.
--
-- Nothing is returned if node is not ready (usually it means that
-- node doesn't have recent enough blocks and needs to be
-- synchronized).
generateAndSetNewSecret
    :: forall m.
       (WorkMode SscGodTossing m, Bi Commitment)
    => SecretKey
    -> SlotId -- ^ Current slot
    -> m (Maybe SignedCommitment)
generateAndSetNewSecret sk SlotId {..} = do
    richmen <-
        lrcActionOnEpochReason siEpoch "couldn't get SSC richmen" getRichmenSsc
    certs <- getStableCerts siEpoch
    inAssertMode $ do
        let participantIds =
                map (addressHash . vcSigningKey) $
                computeParticipants richmen certs
        logDebug $
            sformat ("generating secret for: " %listJson) $ participantIds
    let participants =
            nonEmpty . map vcVssKey . toList $
            computeParticipants richmen certs
    maybe (Nothing <$ warnNoPs) generateAndSetNewSecretDo participants
  where
    warnNoPs =
        logWarning "generateAndSetNewSecret: can't generate, no participants"
    reportDeserFail = logError "Wrong participants list: can't deserialize"
    generateAndSetNewSecretDo :: NonEmpty (AsBinary VssPublicKey)
                              -> m (Maybe SignedCommitment)
    generateAndSetNewSecretDo ps = do
        let threshold = vssThreshold $ length ps
        mPair <- runMaybeT (genCommitmentAndOpening threshold ps)
        case mPair of
            Just (mkSignedCommitment sk siEpoch -> comm, op) ->
                Just comm <$ SS.putOurSecret comm op siEpoch
            _ -> Nothing <$ reportDeserFail

randomTimeInInterval
    :: WorkMode SscGodTossing m
    => Microsecond -> m Microsecond
randomTimeInInterval interval =
    -- Type applications here ensure that the same time units are used.
    (fromInteger @Microsecond) <$>
    liftIO (runSecureRandom (randomNumber n))
  where
    n = toInteger @Microsecond interval

waitUntilSend
    :: WorkMode SscGodTossing m
    => GtMsgTag -> EpochIndex -> LocalSlotIndex -> m ()
waitUntilSend msgTag epoch slMultiplier = do
    Timestamp beginning <-
        getSlotStart $
        SlotId {siEpoch = epoch, siSlot = slMultiplier * slotSecurityParam}
    curTime <- currentTime
    let minToSend = curTime
    let maxToSend = beginning + mpcSendInterval
    when (minToSend < maxToSend) $ do
        let delta = maxToSend - minToSend
        timeToWait <- randomTimeInInterval delta
        let ttwMillisecond :: Millisecond
            ttwMillisecond = convertUnit timeToWait
        logDebug $
            sformat
                ("Waiting for " %shown % " before sending " %build)
                ttwMillisecond
                msgTag
        delay timeToWait<|MERGE_RESOLUTION|>--- conflicted
+++ resolved
@@ -78,14 +78,9 @@
 
 -- CHECK: @onNewSlotSsc
 -- #checkNSendOurCert
-<<<<<<< HEAD
-onStart :: forall m. (WorkMode SscGodTossing m) => Worker BiP VerInfo m
-onStart = checkNSendOurCert
-=======
 onNewSlotSsc
     :: (WorkMode SscGodTossing m)
-    => SendActions BiP m
-    -> m ()
+    => Worker BiP VerInfo m
 onNewSlotSsc sendActions = onNewSlot True $ \slotId -> do
     richmen <- HS.fromList . NE.toList <$>
         lrcActionOnEpochReason (siEpoch slotId)
@@ -103,7 +98,6 @@
         onNewSlotCommitment sendActions slotId
         onNewSlotOpening sendActions slotId
         onNewSlotShares sendActions slotId
->>>>>>> fd5cd2ec
 
 -- CHECK: @checkNSendOurCert
 -- Checks whether 'our' VSS certificate has been announced
@@ -164,33 +158,6 @@
 getOurVssKeyPair :: WorkMode SscGodTossing m => m VssKeyPair
 getOurVssKeyPair = gtcVssKeyPair . ncSscContext <$> getNodeContext
 
-<<<<<<< HEAD
--- CHECK: @onNewSlotSsc
--- #checkNSendOurCert
-onNewSlotSsc
-    :: (WorkMode SscGodTossing m)
-    => Worker BiP VerInfo m
-onNewSlotSsc sendActions = onNewSlot True $ \slotId -> do
-    richmen <- HS.fromList . NE.toList <$>
-        lrcActionOnEpochReason (siEpoch slotId)
-            "couldn't get SSC richmen"
-            getRichmenSsc
-    localOnNewSlot richmen slotId
-    SS.ssSetNewEpoch $ siEpoch slotId
-    participationEnabled <- getNodeContext >>=
-        atomically . readTVar . gtcParticipateSsc . ncSscContext
-    ourId <- addressHash . ncPublicKey <$> getNodeContext
-    let enoughStake = ourId `HS.member` richmen
-    when (participationEnabled && not enoughStake) $
-        logDebug "Not enough stake to participate in MPC"
-    when (participationEnabled && enoughStake) $ do
-        checkNSendOurCert sendActions
-        onNewSlotCommitment sendActions slotId
-        onNewSlotOpening sendActions slotId
-        onNewSlotShares sendActions slotId
-
-=======
->>>>>>> fd5cd2ec
 -- Commitments-related part of new slot processing
 onNewSlotCommitment
     :: (WorkMode SscGodTossing m)
