{-# LANGUAGE AllowAmbiguousTypes #-}
{-# LANGUAGE RankNTypes          #-}
{-# LANGUAGE ScopedTypeVariables #-}
{-# LANGUAGE TemplateHaskell     #-}
{-# LANGUAGE TypeOperators       #-}

-- | Wallet web server.

module Pos.Wallet.Web.Server.Methods
       ( WalletWebHandler
       , walletApplication
       , walletServer
       , walletServeImpl
       , walletServerOuts

       , bracketWalletWebDB
       , bracketWalletWS

       , addInitialRichAccount
       ) where

import           Universum

import           Control.Concurrent               (forkFinally)
import           Control.Lens                     (each, ix, makeLenses, traversed, (.=))
import           Control.Monad.Catch              (SomeException, try)
import qualified Control.Monad.Catch              as E
import           Control.Monad.State              (runStateT)
import qualified Data.Aeson                       as A
import           Data.ByteString.Base58           (bitcoinAlphabet, decodeBase58)
import qualified Data.ByteString.Lazy             as BSL
import           Data.Default                     (Default (def))
import qualified Data.DList                       as DL
import qualified Data.HashMap.Strict              as HM
import           Data.List                        (findIndex, notElem)
import qualified Data.List.NonEmpty               as NE
import qualified Data.Set                         as S
import qualified Data.Text.Buildable
import           Data.Time.Clock.POSIX            (getPOSIXTime)
import           Data.Time.Units                  (Microsecond, Second)
import qualified Ether
import           Formatting                       (bprint, build, sformat, shown, stext,
                                                   (%))
import qualified Formatting                       as F
import           Network.Wai                      (Application)
import           Paths_cardano_sl                 (version)
import           Pos.ReportServer.Report          (ReportType (RInfo))
import           Serokell.AcidState.ExtendedState (ExtendedState)
import           Serokell.Util                    (threadDelay)
import qualified Serokell.Util.Base64             as B64
import           Serokell.Util.Text               (listJson)
import           Servant.API                      ((:<|>) ((:<|>)),
                                                   FromHttpApiData (parseUrlPiece))
import           Servant.Multipart                (fdFilePath)
import           Servant.Server                   (Handler, Server, ServerT, runHandler,
                                                   serve)
import           Servant.Utils.Enter              ((:~>) (..), enter)
import           System.IO.Error                  (isDoesNotExistError)
import           System.Wlog                      (logDebug, logError, logInfo,
                                                   logWarning)

import           Pos.Aeson.ClientTypes            ()
import           Pos.Aeson.WalletBackup           ()
import           Pos.Client.Txp.History           (TxHistoryEntry (..))
import           Pos.Communication                (OutSpecs, SendActions, sendTxOuts,
                                                   submitMTx, submitRedemptionTx)
import           Pos.Constants                    (curSoftwareVersion, isDevelopment)
import           Pos.Context                      (GenesisUtxo)
import           Pos.Core                         (Address (..), Coin, addressF,
                                                   decodeTextAddress, getCurrentTimestamp,
                                                   getTimestamp, makeRedeemAddress,
                                                   mkCoin, sumCoins, unsafeAddCoin,
                                                   unsafeIntegerToCoin, unsafeSubCoin)
import           Pos.Crypto                       (EncryptedSecretKey, PassPhrase,
                                                   aesDecrypt, changeEncPassphrase,
                                                   checkPassMatches, deriveAesKeyBS,
                                                   emptyPassphrase, hash,
                                                   redeemDeterministicKeyGen,
                                                   redeemToPublic, withSafeSigner,
                                                   withSafeSigner)
import           Pos.DB.Class                     (MonadGState)
import           Pos.Discovery                    (getPeers)
import           Pos.Genesis                      (genesisDevHdwSecretKeys)
import           Pos.Reporting.MemState           (MonadReportingMem, rcReportServers)
import           Pos.Reporting.Methods            (sendReport, sendReportNodeNologs)
import           Pos.Txp.Core                     (TxAux (..), TxOut (..), TxOutAux (..))
import           Pos.Util                         (maybeThrow)
import           Pos.Util.BackupPhrase            (toSeed)
import qualified Pos.Util.Modifier                as MM
import           Pos.Util.Servant                 (decodeCType, encodeCType)
import           Pos.Util.UserSecret              (UserSecret,
                                                   UserSecretDecodingError (..),
                                                   readUserSecret, usWalletSet)
import           Pos.Wallet.KeyStorage            (addSecretKey, deleteSecretKey,
                                                   getSecretKeys)
import           Pos.Wallet.Redirect              (WalletRedirects)
import           Pos.Wallet.SscType               (WalletSscType)
import           Pos.Wallet.WalletMode            (WalletMode, applyLastUpdate,
                                                   blockchainSlotDuration, connectedPeers,
                                                   getBalance, getLocalHistory,
                                                   localChainDifficulty,
                                                   networkChainDifficulty, waitForUpdate)
import           Pos.Wallet.Web.Account           (AddrGenSeed, GenSeed (..),
                                                   genSaveRootKey,
                                                   genUniqueAccountAddress,
                                                   genUniqueAccountId, getAddrIdx,
                                                   getSKByAccAddr, getSKByAddr,
                                                   myRootAddresses)
import           Pos.Wallet.Web.Api               (WalletApi, walletApi)
import           Pos.Wallet.Web.Backup            (AccountMetaBackup (..),
                                                   StateBackup (..), WalletBackup (..),
                                                   WalletMetaBackup (..), getStateBackup)
import           Pos.Wallet.Web.ClientTypes       (AccountId (..), Addr, CAccount (..),
                                                   CAccountId (..), CAccountInit (..),
                                                   CAccountMeta (..), CAddress (..),
                                                   CCoin, CElectronCrashReport (..), CId,
                                                   CInitialized,
                                                   CPaperVendWalletRedeem (..),
                                                   CPassPhrase (..), CProfile,
                                                   CProfile (..), CTx (..), CTxId,
                                                   CTxMeta (..), CTxs (..),
                                                   CUpdateInfo (..), CWAddressMeta (..),
                                                   CWallet (..), CWalletInit (..),
                                                   CWalletMeta (..), CWalletRedeem (..),
                                                   NotifyEvent (..), SyncProgress (..),
                                                   Wal, addrMetaToAccount, addressToCId,
                                                   cIdToAddress, coinFromCCoin, encToCId,
                                                   mkCCoin, mkCTxId, mkCTxs,
                                                   toCUpdateInfo, txIdToCTxId)
import           Pos.Wallet.Web.Error             (WalletError (..), rewrapToWalletError)
import           Pos.Wallet.Web.Secret            (WalletUserSecret (..),
                                                   mkGenesisWalletUserSecret, wusAccounts,
                                                   wusWalletName)
import           Pos.Wallet.Web.Server.Sockets    (ConnectionsVar, MonadWalletWebSockets,
                                                   WalletWebSockets, closeWSConnections,
                                                   getWalletWebSockets, initWSConnections,
                                                   notifyAll, upgradeApplicationWS)
import           Pos.Wallet.Web.State             (AddressLookupMode (Ever, Existing), CustomAddressType (ChangeAddr, UsedAddr),
                                                   WalletWebDB, WebWalletModeDB,
                                                   addOnlyNewTxMeta, addUpdate,
                                                   addWAddress, closeState, createAccount,
                                                   createWallet, getAccountMeta,
                                                   getAccountWAddresses, getHistoryCache,
                                                   getNextUpdate, getProfile, getTxMeta,
                                                   getWAddressIds, getWalletAddresses,
                                                   getWalletMeta, getWalletPassLU,
                                                   isCustomAddress, openState,
                                                   removeAccount, removeHistoryCache,
                                                   removeNextUpdate, removeTxMetas,
                                                   removeWallet, setAccountMeta,
                                                   setProfile, setWalletMeta,
                                                   setWalletPassLU, setWalletTxMeta,
                                                   testReset, updateHistoryCache)
import           Pos.Wallet.Web.State.Storage     (WalletStorage)
import           Pos.Wallet.Web.Tracking          (BlockLockMode, CAccModifier (..),
                                                   MonadWalletTracking, sortedInsertions,
                                                   syncWalletOnImport,
                                                   syncWalletsWithGState,
                                                   txMempoolToModifier)
import           Pos.Wallet.Web.Util              (getWalletAccountIds)
import           Pos.Web.Server                   (serveImpl)

----------------------------------------------------------------------------
-- Top level functionality
----------------------------------------------------------------------------

type WalletWebHandler m =
    WalletRedirects (
    WalletWebSockets (
    WalletWebDB (
    m
    )))

type WalletWebMode m
    = ( WalletMode m
      , WebWalletModeDB m
      , MonadGState m
      , MonadWalletWebSockets m
      , MonadReportingMem m
      , MonadWalletTracking m
      , BlockLockMode WalletSscType m
      )

makeLenses ''SyncProgress

walletServeImpl
    :: ( MonadIO m
       , MonadMask m
       , WalletWebMode (WalletWebHandler m))
    => WalletWebHandler m Application     -- ^ Application getter
    -> Word16                             -- ^ Port to listen
<<<<<<< HEAD
    -> FilePath                           -- ^ TLS Certificate path
    -> FilePath                           -- ^ TLS Key file
    -> FilePath                           -- ^ TLS ca file
    -> m ()
walletServeImpl app daedalusDbPath dbRebuild port tlsCert tlsKey tlsCA =
    bracket pre post $ \(db, conn) ->
        serveImpl
            (runWalletWebDB db $ runWalletWS conn app)
            "127.0.0.1"
            port
            tlsCert
            tlsKey
            tlsCA
  where
    pre = (,) <$> openDB <*> initWS
    post (db, conn) = closeDB db >> closeWS conn
    openDB = openState dbRebuild daedalusDbPath
    closeDB = closeState
    initWS = putText "walletServeImpl initWsConnection" >> initWSConnection
    closeWS = closeWSConnection
=======
    -> WalletWebHandler m ()
walletServeImpl app port =
    serveImpl app "127.0.0.1" port
>>>>>>> 45db0e4d

walletApplication
    :: WalletWebMode m
    => m (Server WalletApi)
    -> m Application
walletApplication serv = do
    wsConn <- getWalletWebSockets
    upgradeApplicationWS wsConn . serve walletApi <$> serv

walletServer
    :: ( MonadIO m
       , WalletWebMode (WalletWebHandler m)
       , Ether.MonadReader (TVar UserSecret) (TVar UserSecret) m
       , Ether.MonadReader' GenesisUtxo m)
    => SendActions (WalletWebHandler m)
    -> WalletWebHandler m (WalletWebHandler m :~> Handler)
    -> WalletWebHandler m (Server WalletApi)
walletServer sendActions nat = do
    syncWalletsWithGState @WalletSscType =<< mapM getSKByAddr =<< myRootAddresses
    nat >>= launchNotifier
    (`enter` servantHandlers sendActions) <$> nat

bracketWalletWebDB
    :: ( MonadIO m
       , MonadMask m
       )
    => FilePath  -- ^ Path to wallet acid-state
    -> Bool      -- ^ Rebuild flag for acid-state
    -> (ExtendedState WalletStorage -> m a)
    -> m a
bracketWalletWebDB daedalusDbPath dbRebuild =
    bracket (openState dbRebuild daedalusDbPath)
            closeState

bracketWalletWS
    :: ( MonadIO m
       , MonadMask m
       )
    => (ConnectionsVar -> m a)
    -> m a
bracketWalletWS = bracket initWS closeWSConnections
  where
    initWS = putText "walletServeImpl initWsConnection" >> initWSConnections

----------------------------------------------------------------------------
-- Notifier
----------------------------------------------------------------------------

-- FIXME: this is really inefficient. Temporary solution
launchNotifier :: WalletWebMode m => (m :~> Handler) -> m ()
launchNotifier nat =
    void . liftIO $ mapM startForking
        [ dificultyNotifier
        , updateNotifier
        ]
  where
    cooldownPeriod :: Second
    cooldownPeriod = 5

    difficultyNotifyPeriod :: Microsecond
    difficultyNotifyPeriod = 500000  -- 0.5 sec

    -- networkResendPeriod = 10         -- in delay periods
    forkForever action = forkFinally action $ const $ do
        -- TODO: log error
        -- cooldown
        threadDelay cooldownPeriod
        void $ forkForever action
    -- TODO: use Servant.enter here
    -- FIXME: don't ignore errors, send error msg to the socket
    startForking = forkForever . void . runHandler . ($$) nat
    notifier period action = forever $ do
        liftIO $ threadDelay period
        action
    dificultyNotifier = void . flip runStateT def $ notifier difficultyNotifyPeriod $ do
        whenJustM networkChainDifficulty $
            \networkDifficulty -> do
                oldNetworkDifficulty <- use spNetworkCD
                when (Just networkDifficulty /= oldNetworkDifficulty) $ do
                    lift $ notifyAll $ NetworkDifficultyChanged networkDifficulty
                    spNetworkCD .= Just networkDifficulty

        localDifficulty <- localChainDifficulty
        oldLocalDifficulty <- use spLocalCD
        when (localDifficulty /= oldLocalDifficulty) $ do
            lift $ notifyAll $ LocalDifficultyChanged localDifficulty
            spLocalCD .= localDifficulty

        peers <- connectedPeers
        oldPeers <- use spPeers
        when (peers /= oldPeers) $ do
            lift $ notifyAll $ ConnectedPeersChanged peers
            spPeers .= peers

    updateNotifier = do
        cps <- waitForUpdate
        addUpdate $ toCUpdateInfo cps
        logDebug "Added update to wallet storage"
        notifyAll UpdateAvailable

    -- historyNotifier :: WalletWebMode m => m ()
    -- historyNotifier = do
    --     cAddresses <- myCIds
    --     for_ cAddresses $ \cAddress -> do
    --         -- TODO: is reading from acid RAM only (not reading from disk?)
    --         oldHistoryLength <- length . fromMaybe mempty <$> getAccountHistory cAddress
    --         newHistoryLength <- length <$> getHistory cAddress
    --         when (oldHistoryLength /= newHistoryLength) .
    --             notifyAll $ NewWalletTransaction cAddress

walletServerOuts :: OutSpecs
walletServerOuts = sendTxOuts

----------------------------------------------------------------------------
-- Handlers
----------------------------------------------------------------------------

servantHandlers
    :: WalletWebMode m
    => SendActions m
    -> ServerT WalletApi m
servantHandlers sendActions =
     testResetAll
    :<|>

     getWallet
    :<|>
     getWallets
    :<|>
     newWallet
    :<|>
     updateWallet
    :<|>
     restoreWallet
    :<|>
     renameWSet
    :<|>
     deleteWallet
    :<|>
     importWallet
    :<|>
     changeWalletPassphrase
    :<|>

     getAccount
    :<|>
     getAccounts
    :<|>
     updateAccount
    :<|>
     newAccount RandomSeed
    :<|>
     deleteAccount
    :<|>

     newAddress RandomSeed
    :<|>

     isValidAddress
    :<|>

     getUserProfile
    :<|>
     updateUserProfile
    :<|>

     newPayment sendActions
    :<|>
     updateTransaction
    :<|>
     getHistoryLimited
    :<|>

     nextUpdate
    :<|>
     applyUpdate
    :<|>

     redeemAda sendActions
    :<|>
     redeemAdaPaperVend sendActions
    :<|>

     reportingInitialized
    :<|>
     reportingElectroncrash
    :<|>

     (blockchainSlotDuration <&> fromIntegral)
    :<|>
     pure curSoftwareVersion
    :<|>
     syncProgress
    :<|>
     importStateJSON
    :<|>
     exportStateJSON

-- getAddresses :: WalletWebMode m => m [CId]
-- getAddresses = map addressToCId <$> myAddresses

-- getBalances :: WalletWebMode m => m [(CId, Coin)]
-- getBalances = join $ mapM gb <$> myAddresses
--   where gb addr = (,) (addressToCId addr) <$> getBalance addr

getUserProfile :: WalletWebMode m => m CProfile
getUserProfile = getProfile

updateUserProfile :: WalletWebMode m => CProfile -> m CProfile
updateUserProfile profile = setProfile profile >> getUserProfile

getWAddressBalance :: WalletWebMode m => CWAddressMeta -> m Coin
getWAddressBalance addr =
    getBalance <=< decodeCIdOrFail $ cwamId addr

getWAddress :: WalletWebMode m => CWAddressMeta -> m CAddress
getWAddress cAddr = do
    let aId = cwamId cAddr
    balance <- getWAddressBalance cAddr

    -- get info about flags which came from mempool
    cAccMod <- txMempoolToModifier =<< getSKByAddr (cwamWId cAddr)

    let getFlag customType accessMod = do
            checkDB <- isCustomAddress customType (cwamId cAddr)
            let checkMempool = elem aId . map (fst . fst) . toList $
                               MM.insertions $ accessMod cAccMod
            return (checkDB || checkMempool)
    isUsed   <- getFlag UsedAddr camUsed
    isChange <- getFlag ChangeAddr camChange
    return $ CAddress aId (mkCCoin balance) isUsed isChange

getAccountAddrsOrThrow
    :: (WebWalletModeDB m, MonadThrow m)
    => AddressLookupMode -> AccountId -> m [CWAddressMeta]
getAccountAddrsOrThrow mode accId =
    getAccountWAddresses mode accId >>= maybeThrow noWallet
  where
    noWallet =
        RequestError $
        sformat ("No account with address "%build%" found") accId

getAccount :: WalletWebMode m => AccountId -> m CAccount
getAccount accId = do
    encSK      <- getSKByAddr (aiWId accId)
    dbAddrs    <- getAccountAddrsOrThrow Existing accId
    modifier   <- camAddresses <$> txMempoolToModifier encSK
    let allAddrIds = gatherAddresses modifier dbAddrs
    allAddrs <- mapM getWAddress allAddrIds
    balance  <- mkCCoin . unsafeIntegerToCoin . sumCoins <$>
                mapM getWAddressBalance allAddrIds
    meta <- getAccountMeta accId >>= maybeThrow noWallet
    pure $ CAccount (encodeCType accId) meta allAddrs balance
  where
    noWallet =
        RequestError $ sformat ("No account with address "%build%" found") accId
    gatherAddresses modifier dbAddrs = do
        let memAddrs = sortedInsertions modifier
            relatedMemAddrs = filter ((== accId) . addrMetaToAccount) memAddrs
            -- @|relatedMemAddrs|@ is O(1) while @dbAddrs@ is large
            unknownMemAddrs = filter (`notElem` dbAddrs) relatedMemAddrs
        dbAddrs <> unknownMemAddrs

getWallet :: WalletWebMode m => CId Wal -> m CWallet
getWallet cAddr = do
    meta       <- getWalletMeta cAddr >>= maybeThrow noWSet
    wallets    <- getAccounts (Just cAddr)
    let walletsNum = length wallets
    balance    <- mkCCoin . unsafeIntegerToCoin . sumCoins <$>
                     mapM (decodeCCoinOrFail . caAmount) wallets
    hasPass    <- isNothing . checkPassMatches emptyPassphrase <$> getSKByAddr cAddr
    passLU     <- getWalletPassLU cAddr >>= maybeThrow noWSet
    pure $ CWallet cAddr meta walletsNum balance hasPass passLU
  where
    noWSet = RequestError $
        sformat ("No wallet with address "%build%" found") cAddr

-- TODO: probably poor naming
decodeCIdOrFail :: MonadThrow m => CId w -> m Address
decodeCIdOrFail = either wrongAddress pure . cIdToAddress
  where wrongAddress err = throwM . DecodeError $
            sformat ("Error while decoding CId: "%stext) err

-- TODO: these two could be removed if we decide to encode endpoint result
-- to CType automatically
decodeCAccountIdOrFail :: MonadThrow m => CAccountId -> m AccountId
decodeCAccountIdOrFail = either wrongAddress pure . decodeCType
  where wrongAddress err = throwM . DecodeError $
            sformat ("Error while decoding CAccountId: "%stext) err

decodeCCoinOrFail :: MonadThrow m => CCoin -> m Coin
decodeCCoinOrFail c =
    coinFromCCoin c `whenNothing` throwM (DecodeError "Wrong coin format")

getWalletAddrMetas
    :: (WalletWebMode m, MonadThrow m)
    => AddressLookupMode -> CId Wal -> m [CWAddressMeta]
getWalletAddrMetas lookupMode cWalId =
    concatMapM (getAccountAddrsOrThrow lookupMode) =<<
    getWalletAccountIds cWalId

getWalletAddrs
    :: (WalletWebMode m, MonadThrow m)
    => AddressLookupMode -> CId Wal -> m [CId Addr]
getWalletAddrs = (cwamId <<$>>) ... getWalletAddrMetas

getAccounts :: WalletWebMode m => Maybe (CId Wal) -> m [CAccount]
getAccounts mCAddr = do
    whenJust mCAddr $ \cAddr -> getWalletMeta cAddr `whenNothingM_` noWSet cAddr
    mapM getAccount =<< maybe getWAddressIds getWalletAccountIds mCAddr
  where
    noWSet cAddr = throwM . RequestError $
        sformat ("No account with address "%build%" found") cAddr

getWallets :: WalletWebMode m => m [CWallet]
getWallets = getWalletAddresses >>= mapM getWallet

newPayment
    :: WalletWebMode m
    => SendActions m
    -> PassPhrase
    -> AccountId
    -> CId Addr
    -> Coin
    -> m CTx
newPayment sa passphrase srcAccount dstAccount coin =
    sendMoney
        sa
        passphrase
        (AccountMoneySource srcAccount)
        (one (dstAccount, coin))

data MoneySource
    = WalletMoneySource (CId Wal)
    | AccountMoneySource AccountId
    | AddressMoneySource CWAddressMeta
    deriving (Show, Eq)

getMoneySourceAddresses :: WalletWebMode m => MoneySource -> m [CWAddressMeta]
getMoneySourceAddresses (AddressMoneySource addrId) = return $ one addrId
getMoneySourceAddresses (AccountMoneySource accId) =
    getAccountAddrsOrThrow Existing accId
getMoneySourceAddresses (WalletMoneySource wid) =
    getWalletAccountIds wid >>=
    concatMapM (getMoneySourceAddresses . AccountMoneySource)

getSomeMoneySourceAccount :: WalletWebMode m => MoneySource -> m AccountId
getSomeMoneySourceAccount (AddressMoneySource addrId) =
    return $ addrMetaToAccount addrId
getSomeMoneySourceAccount (AccountMoneySource accId) = return accId
getSomeMoneySourceAccount (WalletMoneySource wid) = do
    wAddr <- (head <$> getWalletAccountIds wid) >>= maybeThrow noWallets
    getSomeMoneySourceAccount (AccountMoneySource wAddr)
  where
    noWallets = InternalError "Wallet has no accounts"

getMoneySourceWallet :: MoneySource -> CId Wal
getMoneySourceWallet (AddressMoneySource addrId) = cwamWId addrId
getMoneySourceWallet (AccountMoneySource accId)  = aiWId accId
getMoneySourceWallet (WalletMoneySource wid)     = wid

sendMoney
    :: WalletWebMode m
    => SendActions m
    -> PassPhrase
    -> MoneySource
    -> NonEmpty (CId Addr, Coin)
    -> m CTx
sendMoney sendActions passphrase moneySource dstDistr = do
    allAddrs <- getMoneySourceAddresses moneySource
    let dstAccAddrsSet = S.fromList $ map fst $ toList dstDistr
        notDstAccounts = filter (\a -> not $ cwamId a `S.member` dstAccAddrsSet) allAddrs
        coins = foldr1 unsafeAddCoin $ snd <$> dstDistr
    distr@(remaining, spendings) <- selectSrcAccounts coins notDstAccounts
    logDebug $ buildDistribution distr
    mRemTx <- mkRemainingTx remaining
    txOuts <- forM dstDistr $ \(cAddr, coin) -> do
        addr <- decodeCIdOrFail cAddr
        return $ TxOutAux (TxOut addr coin) []
    let txOutsWithRem = maybe txOuts (\remTx -> remTx :| toList txOuts) mRemTx
    srcTxOuts <- forM (toList spendings) $ \(cAddr, c) -> do
        addr <- decodeCIdOrFail $ cwamId cAddr
        return (TxOut addr c)
    sendDo (fst <$> spendings) txOutsWithRem srcTxOuts
  where
    selectSrcAccounts
        :: WalletWebMode m
        => Coin
        -> [CWAddressMeta]
        -> m (Coin, NonEmpty (CWAddressMeta, Coin))
    selectSrcAccounts reqCoins accounts
        | reqCoins == mkCoin 0 =
            throwM $ RequestError "Spending non-positive amount of money!"
        | [] <- accounts =
            throwM . RequestError $
            sformat ("Not enough money (need " %build % " more)") reqCoins
        | acc:accs <- accounts = do
            balance <- getWAddressBalance acc
            if | balance == mkCoin 0 ->
                   selectSrcAccounts reqCoins accs
               | balance < reqCoins ->
                   do let remCoins = reqCoins `unsafeSubCoin` balance
                      ((acc, balance) :|) . toList <<$>>
                          selectSrcAccounts remCoins accs
               | otherwise ->
                   return
                       (balance `unsafeSubCoin` reqCoins, (acc, reqCoins) :| [])

    mkRemainingTx remaining
        | remaining == mkCoin 0 = return Nothing
        | otherwise = do
            relatedWallet <- getSomeMoneySourceAccount moneySource
            account       <- newAddress RandomSeed passphrase relatedWallet
            remAddr       <- decodeCIdOrFail (cadId account)
            let remTx = TxOutAux (TxOut remAddr remaining) []
            return $ Just remTx

    withSafeSigners (sk :| sks) action =
        withSafeSigner sk (return passphrase) $ \mss -> do
            ss <- maybeThrow (RequestError "Passphrase doesn't match") mss
            case nonEmpty sks of
                Nothing -> action (ss :| [])
                Just sks' -> do
                    let action' = action . (ss :|) . toList
                    withSafeSigners sks' action'

    sendDo srcAddrMetas txs srcTxOuts = do
        na <- getPeers
        sks <- forM srcAddrMetas $ getSKByAccAddr passphrase
        srcAddrs <- forM srcAddrMetas $ decodeCIdOrFail . cwamId
        let dstAddrs = txOutAddress . toaOut <$> toList txs
        withSafeSigners sks $ \ss -> do
            let hdwSigner = NE.zip ss srcAddrs
            etx <- submitMTx sendActions hdwSigner (toList na) txs
            case etx of
                Left err ->
                    throwM . RequestError $
                    sformat ("Cannot send transaction: " %stext) err
                Right (TxAux {taTx = tx}) -> do
                    logInfo $
                        sformat ("Successfully spent money from "%
                                 listF ", " addressF % " addresses on " %
                                 listF ", " addressF)
                        (toList srcAddrs)
                        dstAddrs
                    -- TODO: this should be removed in production
                    let txHash    = hash tx
                        srcWallet = getMoneySourceWallet moneySource
                    ts <- Just <$> liftIO getCurrentTimestamp
                    ctxs <- addHistoryTx srcWallet False $
                        THEntry txHash tx srcTxOuts Nothing (toList srcAddrs) dstAddrs ts
                    ctsOutgoing ctxs `whenNothing` throwM noOutgoingTx

    noOutgoingTx = InternalError "Can't report outgoing transaction"

    listF separator formatter =
        F.later $ fold . intersperse separator . fmap (F.bprint formatter)

    buildDistribution (remaining, spendings) =
        let entries =
                spendings <&> \(CWAddressMeta {..}, c) ->
                    F.bprint (build % ": " %build) c cwamId
            remains = F.bprint ("Remaining: " %build) remaining
        in sformat
               ("Transaction input distribution:\n" %listF "\n" build %
                "\n" %build)
               (toList entries)
               remains

getFullWalletHistory :: WalletWebMode m => CId Wal -> m ([CTx], Word)
getFullWalletHistory cWalId = do
    addrs <- mapM decodeCIdOrFail =<< getWalletAddrs Ever cWalId

    blockHistory <- getHistoryCache cWalId >>= \case
        Just hist -> pure $ DL.fromList hist
        Nothing -> do
            logWarning $
                sformat ("getFullWalletHistory: history cache is empty for wallet #"%build)
                cWalId
            pure mempty

    localHistory <- getLocalHistory addrs

    let fullHistory = DL.toList $ localHistory <> blockHistory
    ctxs <- forM fullHistory $ addHistoryTx cWalId False
    let cHistory = concatMap toList ctxs
    pure (cHistory, fromIntegral $ length cHistory)

getHistory
    :: WalletWebMode m
    => Maybe (CId Wal)
    -> Maybe AccountId
    -> Maybe (CId Addr)
    -> m ([CTx], Word)
getHistory mCWalId mAccountId mAddrId = do
    -- FIXME: searching when only AddrId is provided is not supported yet.
    (cWalId, accIds) <- case (mCWalId, mAccountId) of
        (Nothing, Nothing)      -> throwM errorSpecifySomething
        (Just _, Just _)        -> throwM errorDontSpecifyBoth
        (Just cWalId', Nothing) -> do
            accIds' <- getWalletAccountIds cWalId'
            pure (cWalId', accIds')
        (Nothing, Just accId)   -> pure (aiWId accId, [accId])
    accAddrs <- map cwamId <$> concatMapM (getAccountAddrsOrThrow Ever) accIds
    addrs <- case mAddrId of
        Nothing -> pure accAddrs
        Just addr ->
            if addr `elem` accAddrs then pure [addr] else throwM errorBadAddress
    first (filter (fits addrs)) <$> getFullWalletHistory cWalId
  where
    fits :: [CId Addr] -> CTx -> Bool
    fits addrs ctx = any (relatesToAddr ctx) addrs
    relatesToAddr CTx {..} = (`elem` (ctInputAddrs ++ ctOutputAddrs))
    errorSpecifySomething = RequestError $
        "Please specify either walletId or accountId"
    errorDontSpecifyBoth = RequestError $
        "Please do not specify both walletId and accountId at the same time"
    errorBadAddress = RequestError $
        "Specified wallet/account does not contain specified address"

getHistoryLimited
    :: WalletWebMode m
    => Maybe (CId Wal)
    -> Maybe AccountId
    -> Maybe (CId Addr)
    -> Maybe Word
    -> Maybe Word
    -> m ([CTx], Word)
getHistoryLimited mCWalId mAccId mAddrId mSkip mLimit =
    first applySkipLimit <$> getHistory mCWalId mAccId mAddrId
  where
    applySkipLimit = take limit . drop skip
    limit = (fromIntegral $ fromMaybe defaultLimit mLimit)
    skip = (fromIntegral $ fromMaybe defaultSkip mSkip)
    defaultLimit = 100
    defaultSkip = 0

addHistoryTx
    :: WalletWebMode m
    => CId Wal
    -> Bool            -- ^ Workaround for redemption txs (introduced in CSM-330)
    -> TxHistoryEntry
    -> m CTxs
addHistoryTx cWalId isRedemptionTx wtx@THEntry{..} = do
    -- TODO: this should be removed in production
    diff <- maybe localChainDifficulty pure =<<
            networkChainDifficulty
    meta <- CTxMeta <$> case _thTimestamp of
      Nothing -> liftIO $ getPOSIXTime
      Just ts -> return $ fromIntegral (getTimestamp ts) / 1000000
    let cId = txIdToCTxId _thTxId
    addOnlyNewTxMeta cWalId cId meta
    meta' <- fromMaybe meta <$> getTxMeta cWalId cId
    walAddrMetas <- getWalletAddrMetas Ever cWalId
    mkCTxs diff wtx meta' walAddrMetas isRedemptionTx & either (throwM . InternalError) pure

newAddress
    :: WalletWebMode m
    => AddrGenSeed
    -> PassPhrase
    -> AccountId
    -> m CAddress
newAddress addGenSeed passphrase accId = do
    -- check whether account exists
    _ <- getAccount accId

    cAccAddr <- genUniqueAccountAddress addGenSeed passphrase accId
    addWAddress cAccAddr
    getWAddress cAccAddr

newAccount :: WalletWebMode m => AddrGenSeed -> PassPhrase -> CAccountInit -> m CAccount
newAccount addGenSeed passphrase CAccountInit {..} = do
    -- check wallet exists
    _ <- getWallet caInitWId

    cAddr <- genUniqueAccountId addGenSeed caInitWId
    createAccount cAddr caInitMeta
    () <$ newAddress addGenSeed passphrase cAddr
    getAccount cAddr

createWalletSafe
    :: WalletWebMode m
    => CId Wal -> CWalletMeta -> m CWallet
createWalletSafe cid wsMeta = do
    wSetExists <- isJust <$> getWalletMeta cid
    when wSetExists $
        throwM $ RequestError "Wallet with that mnemonics already exists"
    curTime <- liftIO getPOSIXTime
    createWallet cid wsMeta curTime
    getWallet cid

-- | Which index to use to create initial account and address on new wallet
-- creation
initialAccAddrIdxs :: Word32
initialAccAddrIdxs = 0

newWalletFromBackupPhrase
    :: WalletWebMode m
    => PassPhrase -> CWalletInit -> m (EncryptedSecretKey, CId Wal)
newWalletFromBackupPhrase passphrase CWalletInit {..} = do
    let CWalletMeta {..} = cwInitMeta

    skey <- genSaveRootKey passphrase cwBackupPhrase
    let cAddr = encToCId skey

    CWallet{..} <- createWalletSafe cAddr cwInitMeta
    -- can't return this result, since balances can change

    let accMeta = CAccountMeta { caName = "Initial account" }
        accInit = CAccountInit { caInitWId = cwId, caInitMeta = accMeta }
    () <$ newAccount (DeterminedSeed initialAccAddrIdxs) passphrase accInit

    return (skey, cAddr)

newWallet :: WalletWebMode m => PassPhrase -> CWalletInit -> m CWallet
newWallet passphrase cwInit = do
    (_, wId) <- newWalletFromBackupPhrase passphrase cwInit
    updateHistoryCache wId []
    getWallet wId

restoreWallet :: WalletWebMode m => PassPhrase -> CWalletInit -> m CWallet
restoreWallet passphrase cwInit = do
    (sk, wId) <- newWalletFromBackupPhrase passphrase cwInit
    syncWalletOnImport sk
    getWallet wId

updateWallet :: WalletWebMode m => CId Wal -> CWalletMeta -> m CWallet
updateWallet wId wMeta = do
    setWalletMeta wId wMeta
    getWallet wId

updateAccount :: WalletWebMode m => AccountId -> CAccountMeta -> m CAccount
updateAccount accId wMeta = do
    setAccountMeta accId wMeta
    getAccount accId

updateTransaction :: WalletWebMode m => AccountId -> CTxId -> CTxMeta -> m ()
updateTransaction accId txId txMeta = do
    setWalletTxMeta (aiWId accId) txId txMeta

deleteWallet :: WalletWebMode m => CId Wal -> m ()
deleteWallet wid = do
    accounts <- getAccounts (Just wid)
    mapM_ (\acc -> deleteAccount =<< decodeCAccountIdOrFail (caId acc)) accounts
    removeWallet wid
    removeTxMetas wid
    removeHistoryCache wid
    deleteSecretKey . fromIntegral =<< getAddrIdx wid

deleteAccount :: WalletWebMode m => AccountId -> m ()
deleteAccount = removeAccount

-- TODO: to add when necessary
-- deleteWAddress :: WalletWebMode m => CWAddressMeta -> m ()
-- deleteWAddress = removeWAddress

renameWSet :: WalletWebMode m => CId Wal -> Text -> m CWallet
renameWSet cid newName = do
    meta <- getWalletMeta cid >>= maybeThrow (RequestError "No such wallet")
    setWalletMeta cid meta{ cwName = newName }
    getWallet cid

data AccountsSnapshot = AccountsSnapshot
    { asExisting :: [CWAddressMeta]
    , asDeleted  :: [CWAddressMeta]
    }

instance Monoid AccountsSnapshot where
    mempty = AccountsSnapshot mempty mempty
    AccountsSnapshot a1 b1 `mappend` AccountsSnapshot a2 b2 =
        AccountsSnapshot (a1 <> a2) (b1 <> b2)

instance Buildable AccountsSnapshot where
    build AccountsSnapshot {..} =
        bprint
            ("{ existing: "%listJson% ", deleted: "%listJson)
            asExisting
            asDeleted

changeWalletPassphrase
    :: WalletWebMode m
    => CId Wal -> PassPhrase -> PassPhrase -> m ()
changeWalletPassphrase wid oldPass newPass = do
    oldSK <- getSKByAddr wid

    unless (isJust $ checkPassMatches newPass oldSK) $ do
        newSK <- maybeThrow badPass $ changeEncPassphrase oldPass newPass oldSK
        deleteSK oldPass
        addSecretKey newSK
        setWalletPassLU wid =<< liftIO getPOSIXTime
  where
    badPass = RequestError "Invalid old passphrase given"
    deleteSK passphrase = do
        let nice k = encToCId k == wid && isJust (checkPassMatches passphrase k)
        midx <- findIndex nice <$> getSecretKeys
        idx  <- RequestError "No key with such address and pass found"
                `maybeThrow` midx
        deleteSecretKey (fromIntegral idx)

-- NOTE: later we will have `isValidAddress :: CId -> m Bool` which should work for arbitrary crypto
isValidAddress :: WalletWebMode m => Text -> m Bool
isValidAddress sAddr =
    pure . isRight $ decodeTextAddress sAddr

-- | Get last update info
nextUpdate :: WalletWebMode m => m CUpdateInfo
nextUpdate = getNextUpdate >>=
             maybeThrow (RequestError "No updates available")

applyUpdate :: WalletWebMode m => m ()
applyUpdate = removeNextUpdate >> applyLastUpdate

redeemAda :: WalletWebMode m => SendActions m -> PassPhrase -> CWalletRedeem -> m CTx
redeemAda sendActions passphrase CWalletRedeem {..} = do
    seedBs <- maybe invalidBase64 pure
        -- NOTE: this is just safety measure
        $ rightToMaybe (B64.decode crSeed) <|> rightToMaybe (B64.decodeUrl crSeed)
    redeemAdaInternal sendActions passphrase crWalletId seedBs
  where
    invalidBase64 =
        throwM . RequestError $ "Seed is invalid base64(url) string: " <> crSeed

-- Decrypts certificate based on:
--  * https://github.com/input-output-hk/postvend-app/blob/master/src/CertGen.hs#L205
--  * https://github.com/input-output-hk/postvend-app/blob/master/src/CertGen.hs#L160
redeemAdaPaperVend
    :: WalletWebMode m
    => SendActions m
    -> PassPhrase
    -> CPaperVendWalletRedeem
    -> m CTx
redeemAdaPaperVend sendActions passphrase CPaperVendWalletRedeem {..} = do
    seedEncBs <- maybe invalidBase58 pure
        $ decodeBase58 bitcoinAlphabet $ encodeUtf8 pvSeed
    aesKey <- either invalidMnemonic pure
        $ deriveAesKeyBS <$> toSeed pvBackupPhrase
    seedDecBs <- either decryptionFailed pure
        $ aesDecrypt seedEncBs aesKey
    redeemAdaInternal sendActions passphrase pvWalletId seedDecBs
  where
    invalidBase58 =
        throwM . RequestError $ "Seed is invalid base58 string: " <> pvSeed
    invalidMnemonic e =
        throwM . RequestError $ "Invalid mnemonic: " <> toText e
    decryptionFailed e =
        throwM . RequestError $ "Decryption failed: " <> show e

redeemAdaInternal
    :: WalletWebMode m
    => SendActions m
    -> PassPhrase
    -> CAccountId
    -> ByteString
    -> m CTx
redeemAdaInternal sendActions passphrase cAccId seedBs = do
    (_, redeemSK) <- maybeThrow (RequestError "Seed is not 32-byte long") $
                     redeemDeterministicKeyGen seedBs
    accId <- decodeCAccountIdOrFail cAccId
    -- new redemption wallet
    _ <- getAccount accId

    let srcAddr = makeRedeemAddress $ redeemToPublic redeemSK
    dstCWAddrMeta <- genUniqueAccountAddress RandomSeed passphrase accId
    -- TODO(thatguy): the absence of `addWAddress` here is probably a bug.
    -- Need to talk to @martoon about this. Discovered in CSM-330.
    dstAddr <- decodeCIdOrFail $ cwamId dstCWAddrMeta
    na <- getPeers
    etx <- submitRedemptionTx sendActions redeemSK (toList na) dstAddr
    case etx of
        Left err -> throwM . RequestError $
                    "Cannot send redemption transaction: " <> err
        Right (TxAux {..}, redeemAddress, redeemBalance) -> do
            -- add redemption transaction to the history of new wallet
            let txInputs = [TxOut redeemAddress redeemBalance]
            ts <- Just <$> liftIO getCurrentTimestamp
            ctxs <- addHistoryTx (aiWId accId) True
                (THEntry (hash taTx) taTx txInputs Nothing [srcAddr] [dstAddr] ts)
            ctsIncoming ctxs `whenNothing` throwM noIncomingTx
  where
    noIncomingTx = InternalError "Can't report incoming transaction"

reportingInitialized :: WalletWebMode m => CInitialized -> m ()
reportingInitialized cinit = do
    sendReportNodeNologs version (RInfo $ show cinit) `catchAll` handler
  where
    handler e =
        logError $
        sformat ("Didn't manage to report initialization time "%shown%
                 " because of exception "%shown) cinit e

reportingElectroncrash :: forall m. WalletWebMode m => CElectronCrashReport -> m ()
reportingElectroncrash celcrash = do
    servers <- Ether.asks' (view rcReportServers)
    errors <- fmap lefts $ forM servers $ \serv ->
        try $ sendReport [fdFilePath $ cecUploadDump celcrash]
                         []
                         (RInfo $ show celcrash)
                         "daedalus"
                         version
                         (toString serv)
    whenNotNull errors $ handler . NE.head
  where
    fmt = ("Didn't manage to report electron crash "%shown%" because of exception "%shown)
    handler :: SomeException -> m ()
    handler e = logError $ sformat fmt celcrash e

importWallet
    :: WalletWebMode m
    => PassPhrase
    -> Text
    -> m CWallet
importWallet passphrase (toString -> fp) = do
    secret <-
        rewrapToWalletError isDoesNotExistError noFile $
        rewrapToWalletError (\UserSecretDecodingError{} -> True) decodeFailed $
        readUserSecret fp
    wSecret <- maybeThrow noWalletSecret (secret ^. usWalletSet)
    wId <- cwId <$> importWalletSecret emptyPassphrase wSecret
    changeWalletPassphrase wId emptyPassphrase passphrase
    getWallet wId
  where
    noWalletSecret = RequestError "This key doesn't contain HD wallet info"
    noFile _ = "File doesn't exist"
    decodeFailed = sformat ("Invalid secret file ("%build%")")

importWalletSecret
    :: WalletWebMode m
    => PassPhrase
    -> WalletUserSecret
    -> m CWallet
importWalletSecret passphrase WalletUserSecret{..} = do
    let key    = _wusRootKey
        wid    = encToCId key
        wMeta  = def { cwName = _wusWalletName }
    addSecretKey key
    importedWallet <- createWalletSafe wid wMeta

    for_ _wusAccounts $ \(walletIndex, walletName) -> do
        let accMeta = def{ caName = walletName }
            seedGen = DeterminedSeed walletIndex
        cAddr <- genUniqueAccountId seedGen wid
        createAccount cAddr accMeta

    for_ _wusAddrs $ \(walletIndex, accountIndex) -> do
        let accId = AccountId wid walletIndex
        newAddress (DeterminedSeed accountIndex) passphrase accId

    void $ syncWalletOnImport key

    return importedWallet

-- | Creates wallet with given genesis hd-wallet key.
addInitialRichAccount :: WalletWebMode m => Int -> m ()
addInitialRichAccount keyId =
    when isDevelopment . E.handleAll wSetExistsHandler $ do
        key <- maybeThrow noKey (genesisDevHdwSecretKeys ^? ix keyId)
        void $ importWalletSecret emptyPassphrase $
            mkGenesisWalletUserSecret key
                & wusWalletName .~ "Precreated wallet full of money"
                & wusAccounts . traversed . _2 .~ "Initial account"
  where
    noKey = InternalError $ sformat ("No genesis key #" %build) keyId
    wSetExistsHandler =
        logDebug . sformat ("Creation of initial wallet was skipped (" %build % ")")

syncProgress :: WalletWebMode m => m SyncProgress
syncProgress = do
    SyncProgress
    <$> localChainDifficulty
    <*> networkChainDifficulty
    <*> connectedPeers

testResetAll :: WalletWebMode m => m ()
testResetAll = deleteAllKeys >> testReset
  where
    deleteAllKeys = do
        keyNum <- length <$> getSecretKeys
        replicateM_ keyNum $ deleteSecretKey 0

----------------------------------------------------------------------------
-- JSON backup methods
----------------------------------------------------------------------------

restoreWalletFromBackup :: WalletWebMode m => WalletBackup -> m CWallet
restoreWalletFromBackup WalletBackup {..} = do
    let wId = encToCId wbSecretKey
        (WalletMetaBackup wMeta) = wbMeta
        accList = HM.toList wbAccounts
                  & each . _2 %~ \(AccountMetaBackup am) -> am

    addSecretKey wbSecretKey
    for_ accList $ \(idx, meta) -> do
        let aIdx = fromInteger $ fromIntegral idx
            seedGen = DeterminedSeed aIdx
        accId <- genUniqueAccountId seedGen wId
        createAccount accId meta
    void $ syncWalletOnImport wbSecretKey
    createWalletSafe wId wMeta

restoreStateFromBackup :: WalletWebMode m => StateBackup -> m [CWallet]
restoreStateFromBackup (FullStateBackup walletBackups) =
    forM walletBackups restoreWalletFromBackup

importStateJSON :: WalletWebMode m => Text -> m [CWallet]
importStateJSON (toString -> fp) = do
    contents <- liftIO $ BSL.readFile fp
    wState <- either parseErr pure $ A.eitherDecode contents
    restoreStateFromBackup wState
  where
    parseErr err = throwM . RequestError $
        sformat ("Error while reading JSON backup file: "%stext) $
        toText err

exportStateJSON :: WalletWebMode m => Text -> m ()
exportStateJSON (toString -> fp) = do
    wState <- getStateBackup
    liftIO $ BSL.writeFile fp $ A.encode wState

----------------------------------------------------------------------------
-- Orphan instances
----------------------------------------------------------------------------

instance FromHttpApiData Coin where
    parseUrlPiece = fmap mkCoin . parseUrlPiece

instance FromHttpApiData Address where
    parseUrlPiece = decodeTextAddress

instance FromHttpApiData (CId w) where
    parseUrlPiece = fmap addressToCId . decodeTextAddress

instance FromHttpApiData CAccountId where
    parseUrlPiece = fmap CAccountId . parseUrlPiece

-- FIXME: unsafe (temporary, will be removed probably in future)
-- we are not checking whether received Text is really valid CTxId
instance FromHttpApiData CTxId where
    parseUrlPiece = pure . mkCTxId

instance FromHttpApiData CPassPhrase where
    parseUrlPiece = pure . CPassPhrase<|MERGE_RESOLUTION|>--- conflicted
+++ resolved
@@ -189,32 +189,12 @@
        , WalletWebMode (WalletWebHandler m))
     => WalletWebHandler m Application     -- ^ Application getter
     -> Word16                             -- ^ Port to listen
-<<<<<<< HEAD
     -> FilePath                           -- ^ TLS Certificate path
     -> FilePath                           -- ^ TLS Key file
     -> FilePath                           -- ^ TLS ca file
-    -> m ()
-walletServeImpl app daedalusDbPath dbRebuild port tlsCert tlsKey tlsCA =
-    bracket pre post $ \(db, conn) ->
-        serveImpl
-            (runWalletWebDB db $ runWalletWS conn app)
-            "127.0.0.1"
-            port
-            tlsCert
-            tlsKey
-            tlsCA
-  where
-    pre = (,) <$> openDB <*> initWS
-    post (db, conn) = closeDB db >> closeWS conn
-    openDB = openState dbRebuild daedalusDbPath
-    closeDB = closeState
-    initWS = putText "walletServeImpl initWsConnection" >> initWSConnection
-    closeWS = closeWSConnection
-=======
     -> WalletWebHandler m ()
-walletServeImpl app port =
-    serveImpl app "127.0.0.1" port
->>>>>>> 45db0e4d
+walletServeImpl app =
+    serveImpl app "127.0.0.1"
 
 walletApplication
     :: WalletWebMode m
