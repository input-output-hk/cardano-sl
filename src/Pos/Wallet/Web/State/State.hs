--- conflicted
+++ resolved
@@ -39,14 +39,9 @@
 
 import           Pos.Slotting                 (NtpSlotting)
 import           Pos.Types                    (HeaderHash, Utxo)
-<<<<<<< HEAD
-import           Pos.Wallet.Web.ClientTypes   (CAddress, CProfile, CTx, CTxId,
-                                               CTxMeta, CUpdateInfo, CWalletMeta)
-=======
 import           Pos.Wallet.Tx.Pure           (TxHistoryEntry)
-import           Pos.Wallet.Web.ClientTypes   (CAddress, CHash, CProfile, CTxId, CTxMeta,
+import           Pos.Wallet.Web.ClientTypes   (CAddress, CProfile, CTxId, CTxMeta,
                                                CUpdateInfo, CWalletMeta)
->>>>>>> 580183f8
 import           Pos.Wallet.Web.State.Acidic  (WalletState, closeState, openMemState,
                                                openState)
 import           Pos.Wallet.Web.State.Acidic  as A
