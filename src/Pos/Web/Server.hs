{-# LANGUAGE ScopedTypeVariables #-}
{-# LANGUAGE TypeOperators       #-}

-- | Web server.

module Pos.Web.Server
       ( MyWorkMode
       , WebHandler
       , serveImpl
       , nat
       , serveWebBase
       , applicationBase
       , serveWebGT
       , applicationGT
       ) where

import           Universum

import qualified Control.Monad.Catch                  as Catch
import           Control.Monad.Except                 (MonadError (throwError))
import           Data.Tagged                          (Tagged (..))
import qualified Ether
import           Mockable                             (Production (runProduction))
import           Network.Wai                          (Application)
import           Network.Wai.Handler.Warp             (defaultSettings, runSettings,
                                                       setHost, setPort)
import           Network.Wai.Middleware.RequestLogger (logStdoutDev)
import           Servant.API                          ((:<|>) ((:<|>)), FromHttpApiData)
import           Servant.Server                       (Handler, ServantErr (errBody),
                                                       Server, ServerT, err404, serve)
import           Servant.Utils.Enter                  ((:~>) (NT), enter)

import           Pos.Aeson.Types                      ()
import           Pos.Context                          (MonadNodeContext, NodeContext,
                                                       NodeContextTag, SscContextTag,
                                                       getOurPublicKey)
import qualified Pos.DB                               as DB
import qualified Pos.DB.GState                        as GS
import           Pos.DB.Redirect                      (DBPureRedirect, runDBPureRedirect)
import qualified Pos.Lrc.DB                           as LrcDB
import           Pos.Ssc.Class                        (SscConstraint)
import           Pos.Ssc.GodTossing                   (SscGodTossing, gtcParticipateSsc)
import           Pos.Txp                              (TxOut (..), toaOut)
import           Pos.Txp.MemState                     (GenericTxpLocalData, TxpHolderTag,
                                                       askTxpMem, getLocalTxs)
import           Pos.Types                            (EpochIndex (..), SlotLeaders)
import           Pos.WorkMode.Class                   (TxpExtra_TMP, WorkMode)

import           Pos.Web.Api                          (BaseNodeApi, GodTossingApi,
                                                       GtNodeApi, baseNodeApi, gtNodeApi)
-- import           Pos.Web.Types                        (GodTossingStage (..))

----------------------------------------------------------------------------
-- Top level functionality
----------------------------------------------------------------------------

-- [CSL-152]: I want SscConstraint to be part of WorkMode.
type MyWorkMode ssc m =
    ( WorkMode ssc m
    , SscConstraint ssc
    , MonadNodeContext ssc m -- for ConvertHandler
    )

serveWebBase :: MyWorkMode ssc m => Word16 -> m ()
serveWebBase = serveImpl applicationBase "127.0.0.1"

applicationBase :: MyWorkMode ssc m => m Application
applicationBase = do
    server <- servantServerBase
    return $ serve baseNodeApi server

serveWebGT :: MyWorkMode SscGodTossing m => Word16 -> m ()
serveWebGT = serveImpl applicationGT "127.0.0.1"

applicationGT :: MyWorkMode SscGodTossing m => m Application
applicationGT = do
    server <- servantServerGT
    return $ serve gtNodeApi server

-- [CSL-217]: do not hardcode logStdoutDev.
serveImpl :: MonadIO m => m Application -> String -> Word16 -> m ()
serveImpl application host port =
    liftIO . runSettings mySettings . logStdoutDev =<< application
  where
    mySettings = setHost (fromString host) $
                 setPort (fromIntegral port) defaultSettings

----------------------------------------------------------------------------
-- Servant infrastructure
----------------------------------------------------------------------------

type WebHandler ssc =
    DBPureRedirect $
    Ether.ReadersT
        ( Tagged DB.NodeDBs DB.NodeDBs
        , Tagged TxpHolderTag (GenericTxpLocalData TxpExtra_TMP)
        ) (
<<<<<<< HEAD
    Ether.ReadersT (NodeContext ssc) Production)
=======
    Ether.ReadersT (NodeContext ssc) Production
    )
>>>>>>> 69e89614

convertHandler
    :: forall ssc a.
       NodeContext ssc
    -> DB.NodeDBs
    -> GenericTxpLocalData TxpExtra_TMP
    -> WebHandler ssc a
    -> Handler a
convertHandler nc nodeDBs wrap handler =
    liftIO (runProduction .
            flip Ether.runReadersT nc .
            flip Ether.runReadersT
              ( Tagged @DB.NodeDBs nodeDBs
              , Tagged @TxpHolderTag wrap
              ) .
            runDBPureRedirect $
            handler)
    `Catch.catches`
    excHandlers
  where
    excHandlers = [Catch.Handler catchServant]
    catchServant = throwError

nat :: forall ssc m . MyWorkMode ssc m => m (WebHandler ssc :~> Handler)
nat = do
    nc <- Ether.ask @NodeContextTag
    nodeDBs <- DB.getNodeDBs
    txpLocalData <- askTxpMem
    return $ NT (convertHandler nc nodeDBs txpLocalData)

servantServerBase :: forall ssc m . MyWorkMode ssc m => m (Server (BaseNodeApi ssc))
servantServerBase = flip enter baseServantHandlers <$> (nat @ssc @m)

servantServerGT :: forall m . MyWorkMode SscGodTossing m => m (Server GtNodeApi)
servantServerGT = flip enter (baseServantHandlers :<|> gtServantHandlers) <$>
    (nat @SscGodTossing @m)

----------------------------------------------------------------------------
-- Base handlers
----------------------------------------------------------------------------

baseServantHandlers :: ServerT (BaseNodeApi ssc) (WebHandler ssc)
baseServantHandlers =
    getLeaders
    :<|>
    getUtxo
    :<|>
    getOurPublicKey
    :<|>
    GS.getTip
    :<|>
    getLocalTxsNum

getLeaders :: Maybe EpochIndex -> WebHandler ssc SlotLeaders
getLeaders maybeEpoch = do
    -- epoch <- maybe (siEpoch <$> getCurrentSlot) pure maybeEpoch
    epoch <- maybe (pure 0) pure maybeEpoch
    maybe (throwM err) pure =<< LrcDB.getLeaders epoch
  where
    err = err404 { errBody = encodeUtf8 ("Leaders are not know for current epoch"::Text) }

getUtxo :: WebHandler ssc [TxOut]
getUtxo = map toaOut . toList <$> GS.getAllPotentiallyHugeUtxo

getLocalTxsNum :: WebHandler ssc Word
getLocalTxsNum = fromIntegral . length <$> getLocalTxs

----------------------------------------------------------------------------
-- GodTossing handlers
----------------------------------------------------------------------------

type GtWebHandler = WebHandler SscGodTossing

gtServantHandlers :: ServerT GodTossingApi GtWebHandler
gtServantHandlers =
    toggleGtParticipation {- :<|> gtHasSecret :<|> getOurSecret :<|> getGtStage -}

toggleGtParticipation :: Bool -> GtWebHandler ()
toggleGtParticipation enable =
    Ether.ask @SscContextTag >>=
    atomically . flip writeTVar enable . gtcParticipateSsc

-- gtHasSecret :: GtWebHandler Bool
-- gtHasSecret = isJust <$> getSecret

-- getOurSecret :: GtWebHandler SharedSeed
-- getOurSecret = maybe (throw err) (pure . convertGtSecret) =<< getSecret
--   where
--     err = err404 { errBody = "I don't have secret" }
--     doPanic = panic "our secret is malformed"
--     convertGtSecret =
--         secretToSharedSeed .
--         fromMaybe doPanic . fromBinaryM . getOpening . view _2

-- getGtStage :: GtWebHandler GodTossingStage
-- getGtStage = do
--     getGtStageImpl . siSlot <$> getCurrentSlot
--   where
--     getGtStageImpl idx
--         | isCommitmentIdx idx = CommitmentStage
--         | isOpeningIdx idx = OpeningStage
--         | isSharesIdx idx = SharesStage
--         | otherwise = OrdinaryStage

----------------------------------------------------------------------------
-- Orphan instances
----------------------------------------------------------------------------

deriving instance FromHttpApiData EpochIndex<|MERGE_RESOLUTION|>--- conflicted
+++ resolved
@@ -95,12 +95,8 @@
         ( Tagged DB.NodeDBs DB.NodeDBs
         , Tagged TxpHolderTag (GenericTxpLocalData TxpExtra_TMP)
         ) (
-<<<<<<< HEAD
-    Ether.ReadersT (NodeContext ssc) Production)
-=======
     Ether.ReadersT (NodeContext ssc) Production
     )
->>>>>>> 69e89614
 
 convertHandler
     :: forall ssc a.
