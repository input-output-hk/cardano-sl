--- conflicted
+++ resolved
@@ -138,7 +138,6 @@
 usageExample = Just [Q.s|
 Command example:
 
-<<<<<<< HEAD
   stack exec -- cardano-launcher                                   \
     --node binaries_v000/cardano-node                              \
     --node-log-config scripts/log-templates/update-log-config.yaml \
@@ -163,32 +162,6 @@
     -u "dir"                                                       \
     -u "binaries_v000"                                             \
     --node-timeout 5                                               \
-=======
-  stack exec -- cardano-launcher                                     \
-    --node binaries_v000/cardano-node                                \
-    --node-log-config scripts/log-templates/update-log-config.yaml   \
-    -n "--update-server"                                             \
-    -n "http://localhost:3001"                                       \
-    -n "--update-latest-path"                                        \
-    -n "updateDownloaded.tar"                                        \
-    -n "--listen"                                                    \
-    -n "127.0.0.1:3004"                                              \
-    -n "--peer"                                                      \
-    -n "127.0.0.1:3000/a_P8zb6fNP7I2H54FtGuhqxaMDAwMDAwMDAwMDAwMDA=" \
-    -n "--flat-distr"                                                \
-    -n "(3,100000)"                                                  \
-    -n "--rebuild-db"                                                \
-    -n "--wallet"                                                    \
-    -n "--web-port"                                                  \
-    -n 8080                                                          \
-    -n "--wallet-port"                                               \
-    -n 8090                                                          \
-    -n "--wallet-rebuild-db"                                         \
-    --updater cardano-updater                                        \
-    -u "dir"                                                         \
-    -u "binaries_v000"                                               \
-    --node-timeout 5                                                 \
->>>>>>> 5a9ab02f
     --update-archive updateDownloaded.tar|]
 
 main :: IO ()
