{-# LANGUAGE AllowAmbiguousTypes #-}
{-# LANGUAGE RankNTypes          #-}
{-# LANGUAGE ScopedTypeVariables #-}

module Main where

<<<<<<< HEAD
import           Control.Concurrent.STM.TVar (readTVarIO)
import           Data.Maybe                  (fromMaybe)
import qualified Data.Set                    as S (fromList)
import           Data.Time.Clock.POSIX       (getPOSIXTime)
import           Data.Time.Units             (Microsecond, convertUnit)
import           Formatting                  (float, int, sformat, (%))
import           Mockable                    (Production, delay, forConcurrently, fork)
import           Network.Transport.Abstract  (Transport, hoistTransport)
import           Options.Applicative         (execParser)
import           Serokell.Util               (ms, sec)
import           System.FilePath             ((</>))
import           System.Random.Shuffle       (shuffleM)
import           System.Wlog                 (logInfo)
import           Test.QuickCheck             (arbitrary, generate)
import           Universum

import qualified Pos.CLI                     as CLI
import           Pos.Communication           (ActionSpec (..), NodeId, PeerId,
                                              SendActions, convertSendActions, sendTxOuts,
                                              submitTxRaw, wrapSendActions)
import           Pos.Constants               (genesisN, genesisSlotDuration,
                                              neighborsSendThreshold, slotSecurityParam)
import           Pos.Crypto                  (hash)
import           Pos.Discovery               (MonadDiscovery, findPeers, getPeers)
import           Pos.Genesis                 (genesisUtxo)
import           Pos.Launcher                (BaseParams (..), LoggingParams (..),
                                              NodeParams (..), bracketResources, initLrc,
                                              runNode', runStaticMode, stakesDistr)
import           Pos.Ssc.Class               (SscConstraint, SscParams)
import           Pos.Ssc.GodTossing          (GtParams (..), SscGodTossing)
import           Pos.Ssc.NistBeacon          (SscNistBeacon)
import           Pos.Ssc.SscAlgo             (SscAlgo (..))
import           Pos.Txp                     (TxAux)
import           Pos.Update.Params           (UpdateParams (..))
import           Pos.Util.JsonLog            ()
import           Pos.Util.UserSecret         (simpleUserSecret)
import           Pos.Worker                  (allWorkers)
import           Pos.WorkMode                (StaticMode)

import           GenOptions                  (GenOptions (..), optsInfo)
import qualified Network.Transport.TCP       as TCP (TCPAddr (..))
import           TxAnalysis                  (checkWorker, createTxTimestamps,
                                              registerSentTx)
import           TxGeneration                (BambooPool, createBambooPool, curBambooTx,
                                              initTransaction, isTxVerified, nextValidTx,
                                              resetBamboo)
=======
import           Universum

import           Control.Monad.Trans.Class (MonadTrans)
import qualified Data.Set                  as Set (fromList)
import           Data.Time.Clock.POSIX     (getPOSIXTime)
import           Data.Time.Units           (Microsecond, convertUnit)
import           Formatting                (float, int, sformat, (%))
import           Mockable                  (Production, delay, forConcurrently, fork)
import           Options.Applicative       (execParser)
import           Serokell.Util             (ms, sec)
import           System.FilePath           ((</>))
import           System.Random.Shuffle     (shuffleM)
import           System.Wlog               (logInfo)
import           Test.QuickCheck           (arbitrary, generate)

import qualified Pos.CLI                   as CLI
import           Pos.Communication         (ActionSpec (..), NodeId, PeerId, SendActions,
                                            convertSendActions, sendTxOuts, submitTxRaw,
                                            wrapSendActions)
import           Pos.Constants             (genesisN, genesisSlotDuration,
                                            neighborsSendThreshold, slotSecurityParam)
import           Pos.Crypto                (hash)
import           Pos.Genesis               (genesisUtxo)
import           Pos.Launcher              (BaseParams (..), LoggingParams (..),
                                            NodeParams (..), RealModeResources (..),
                                            bracketResources, hoistResources, initLrc,
                                            runNode', runProductionMode, stakesDistr)
import           Pos.Ssc.Class             (SscConstraint, SscParams)
import           Pos.Ssc.GodTossing        (GtParams (..), SscGodTossing)
import           Pos.Ssc.NistBeacon        (SscNistBeacon)
import           Pos.Ssc.SscAlgo           (SscAlgo (..))
import           Pos.Txp                   (TxAux)
import           Pos.Update.Params         (UpdateParams (..))
import           Pos.Util.JsonLog          ()
import           Pos.Util.UserSecret       (simpleUserSecret)
import           Pos.Worker                (allWorkers)
import           Pos.WorkMode              (ProductionMode, RawRealMode)

import           GenOptions                (GenOptions (..), optsInfo)
import qualified Network.Transport.TCP     as TCP (TCPAddr (..))
import           TxAnalysis                (checkWorker, createTxTimestamps,
                                            registerSentTx)
import           TxGeneration              (BambooPool, createBambooPool, curBambooTx,
                                            initTransaction, isTxVerified, nextValidTx,
                                            resetBamboo)
>>>>>>> e9a1e92c
import           Util


-- | Resend initTx with 'slotDuration' period until it's verified
seedInitTx :: forall ssc . SscConstraint ssc
           => SendActions (StaticMode ssc)
           -> Double
           -> BambooPool
           -> TxAux
           -> StaticMode ssc ()
seedInitTx sendActions recipShare bp initTx = do
    na <- getPeersShare recipShare
    logInfo "Issuing seed transaction"
    submitTxRaw sendActions na initTx
    logInfo "Waiting for 1 slot before resending..."
    delay genesisSlotDuration
    -- If next tx is present in utxo, then everything is all right
    tx <- liftIO $ curBambooTx bp 1
    isVer <- isTxVerified $ view _1 tx
    if isVer
        then pure ()
        else seedInitTx sendActions recipShare bp initTx

chooseSubset :: Double -> [a] -> [a]
chooseSubset share ls = take n ls
  where
    n = max 1 $ round $ share * fromIntegral (length ls)

getPeersShare
    :: (MonadIO m, MonadDiscovery m)
    => Double
    -> m [NodeId]
getPeersShare share = do
    peers <- do
        ps <- toList <$> getPeers
        if length ps < neighborsSendThreshold
           then toList <$> findPeers
           else pure ps
    liftIO $ chooseSubset share <$> shuffleM peers

runSmartGen
    :: forall ssc.
       SscConstraint ssc
    => PeerId
    -> Transport (StaticMode ssc)
    -> (Set NodeId)
    -> NodeParams
    -> SscParams ssc
    -> GenOptions
    -> Production ()
runSmartGen peerId transport peers np@NodeParams{..} sscnp opts@GenOptions{..} =
  runStaticMode peerId transport peers np sscnp $ (,sendTxOuts <> wOuts) . ActionSpec $ \vI sendActions -> do
    initLrc
    let getPosixMs = round . (*1000) <$> liftIO getPOSIXTime
        initTx = initTransaction opts

    bambooPools <- forM goGenesisIdxs $ \(fromIntegral -> i) ->
        liftIO $ createBambooPool goMOfNParams i $ initTx i

    txTimestamps <- liftIO createTxTimestamps

    let ActionSpec nodeAction = runNode' @ssc workers'

    -- | Run all the usual node workers in order to get
    -- access to blockchain
    void $ fork $ nodeAction vI sendActions

    let logsFilePrefix = fromMaybe "." (CLI.logPrefix goCommonArgs)
    -- | Run the special worker to check new blocks and
    -- fill tx verification times
    void $ fork $ checkWorker txTimestamps logsFilePrefix

    logInfo "STARTING TXGEN"

    let forFold init ls act = foldM act init ls
        sA = convertSendActions vI $ wrapSendActions sendActions

    -- [CSL-220] Write MonadBaseControl instance for KademliaDHT
    -- Seeding init tx
    void $ forConcurrently (zip bambooPools goGenesisIdxs) $ \(pool, fromIntegral -> idx) ->
         seedInitTx sA goRecipientShare pool (initTx idx)

    -- Start writing tps file
    writeFile (logsFilePrefix </> tpsCsvFile) tpsCsvHeader

    let phaseDurationMs :: Microsecond
        phaseDurationMs =
            fromIntegral (slotSecurityParam + goPropThreshold) *
            convertUnit genesisSlotDuration
        roundDurationSec =
            fromIntegral (goRoundPeriodRate + 1) *
            fromIntegral (phaseDurationMs `div` sec 1)

    void $ forFold (goInitTps, goTpsIncreaseStep) [1 .. goRoundNumber] $
      \(goTPS', increaseStep) (roundNum :: Int) -> do
      -- Start writing verifications file
      writeFile (logsFilePrefix </> verifyCsvFile roundNum) verifyCsvHeader


      let goTPS = goTPS' / fromIntegral (length bambooPools)
          tpsDelta = round $ 1000 / goTPS
          txNum = round $ roundDurationSec * goTPS

      logInfo $ sformat ("Round "%int%" from "%int%": TPS "%float)
          roundNum goRoundNumber goTPS

      realTxNum <- newTVarIO (0 :: Int)

      -- Make a pause between rounds
      delay (round $ goRoundPause * fromIntegral (sec 1) :: Microsecond)

      beginT <- getPosixMs
      let startMeasurementsT =
              beginT + fromIntegral (phaseDurationMs `div` ms 1)

      let sendThread bambooPool = do
            logInfo $ sformat ("CURRENT TXNUM: "%int) txNum
            for_ [0 .. txNum - 1] $ \(idx :: Int) -> do
                preStartT <- getPosixMs
                -- prevent periods longer than we expected
                unless (preStartT - beginT > round (roundDurationSec * 1000)) $ do
                    startT <- getPosixMs

                    -- Get a random subset of neighbours to send tx
                    na <- getPeersShare goRecipientShare

                    eTx <- nextValidTx bambooPool goTPS goPropThreshold
                    case eTx of
                        Left parent -> do
                            logInfo $ sformat ("Transaction #"%int%" is not verified yet!") idx
                            logInfo "Resend the transaction parent again"
                            submitTxRaw sA na parent

                        Right (transaction, witness, distr) -> do
                            let curTxId = hash transaction
                            logInfo $ sformat ("Sending transaction #"%int) idx
                            submitTxRaw sA na (transaction, witness, distr)
                            when (startT >= startMeasurementsT) $ liftIO $ do
                                atomically $ modifyTVar' realTxNum (+1)
                                -- put timestamp to current txmap
                                registerSentTx txTimestamps curTxId roundNum $
                                    fromIntegral startT * 1000

                    endT <- getPosixMs
                    let runDelta = endT - startT
                    delay $ ms (max 0 $ tpsDelta - runDelta)
            liftIO $ resetBamboo bambooPool

      -- [CSL-220] Write MonadBaseControl instance for KademliaDHT
      _ <- forConcurrently bambooPools sendThread
      finishT <- getPosixMs

      realTxNumVal <- readTVarIO realTxNum

      let globalTime, realTPS :: Double
          globalTime = (fromIntegral (finishT - startMeasurementsT)) / 1000
          realTPS = (fromIntegral realTxNumVal) / globalTime
          (newTPS, newStep)
              | realTPS >= goTPS' - 5 = (goTPS' + increaseStep, increaseStep)
              | realTPS >= goTPS' * 0.8 = (goTPS', increaseStep)
              | otherwise = (realTPS, increaseStep / 2)

      putText "----------------------------------------"
      putText $ "Sending transactions took (s): " <> show globalTime
      putText $ "So real tps was: " <> show realTPS

      -- We collect tables of really generated tps
      appendFile (logsFilePrefix </> tpsCsvFile) $
          tpsCsvFormat (globalTime, (goTPS, length bambooPools), realTPS)

      -- Wait for 1 phase (to get all the last sent transactions)
      logInfo "Pausing transaction spawning for 1 phase"
      delay phaseDurationMs

      return (newTPS, newStep)
  where
    (workers', wOuts) = allWorkers

-----------------------------------------------------------------------------
-- Main
-----------------------------------------------------------------------------

main :: IO ()
main = do
    opts@GenOptions {..} <- execParser optsInfo

    -- Check correctness of --m-of-n param
    case goMOfNParams of
        Nothing     -> return ()
        Just (m, n) -> when (m > n || n > genesisN) $ error "Invalid `--m-of-n` value"

    sk <- generate arbitrary
    vssKeyPair <- generate arbitrary
    --filePeers <- maybe (return []) CLI.readPeersFile
    --                 (CLI.dhtPeersFile goCommonArgs)
    let allPeers = goPeers -- ++ filePeers
    let peerSet = S.fromList allPeers
    let logParams =
            LoggingParams
            { lpRunnerTag     = "smart-gen"
            , lpHandlerPrefix = CLI.logPrefix goCommonArgs
            , lpConfigPath    = CLI.logConfig goCommonArgs
            , lpEkgPort       = Nothing
            }
        baseParams =
            BaseParams
            { bpLoggingParams = logParams
            }

    bracketResources baseParams TCP.Unaddressable $ \transport -> do
        let powerLift :: forall ssc t . Production t -> StaticMode ssc t
            powerLift = lift.lift.lift.lift.lift.lift.lift.lift.lift.lift.lift
            transport' :: forall ssc . Transport (StaticMode ssc)
            transport' = hoistTransport powerLift transport

        let peerId = CLI.peerId goCommonArgs
        let systemStart = CLI.sysStart goCommonArgs

        let params =
                NodeParams
                { npDbPathM       = "rocks-smartwallet"
                , npRebuildDb     = True
                , npSystemStart   = systemStart
                , npSecretKey     = sk
                , npUserSecret    = simpleUserSecret sk "smartgen-secret.sk"
                , npBaseParams    = baseParams
                , npCustomUtxo    = genesisUtxo $
                                        stakesDistr
                                        (CLI.flatDistr goCommonArgs)
                                        (CLI.bitcoinDistr goCommonArgs)
                                        (CLI.richPoorDistr goCommonArgs)
                                        (CLI.expDistr goCommonArgs)
                , npJLFile        = goJLFile
                , npAttackTypes   = []
                , npAttackTargets = []
                , npPropagation   = not (CLI.disablePropagation goCommonArgs)
                , npReportServers = []
                , npUpdateParams = UpdateParams
                    { upUpdatePath    = "update.exe"
                    , upUpdateWithPkg = True
                    , upUpdateServers = []
                    }
                }
            gtParams =
                GtParams
                { gtpSscEnabled = False
                , gtpVssKeyPair = vssKeyPair
                }

        case CLI.sscAlgo goCommonArgs of
            GodTossingAlgo -> do
                putText "Using MPC coin tossing"
                runSmartGen @SscGodTossing peerId transport' peerSet params gtParams opts
            NistBeaconAlgo -> do
                putText "Using NIST beacon"
                runSmartGen @SscNistBeacon peerId transport' peerSet params () opts<|MERGE_RESOLUTION|>--- conflicted
+++ resolved
@@ -4,100 +4,51 @@
 
 module Main where
 
-<<<<<<< HEAD
-import           Control.Concurrent.STM.TVar (readTVarIO)
-import           Data.Maybe                  (fromMaybe)
-import qualified Data.Set                    as S (fromList)
-import           Data.Time.Clock.POSIX       (getPOSIXTime)
-import           Data.Time.Units             (Microsecond, convertUnit)
-import           Formatting                  (float, int, sformat, (%))
-import           Mockable                    (Production, delay, forConcurrently, fork)
-import           Network.Transport.Abstract  (Transport, hoistTransport)
-import           Options.Applicative         (execParser)
-import           Serokell.Util               (ms, sec)
-import           System.FilePath             ((</>))
-import           System.Random.Shuffle       (shuffleM)
-import           System.Wlog                 (logInfo)
-import           Test.QuickCheck             (arbitrary, generate)
 import           Universum
 
-import qualified Pos.CLI                     as CLI
-import           Pos.Communication           (ActionSpec (..), NodeId, PeerId,
-                                              SendActions, convertSendActions, sendTxOuts,
-                                              submitTxRaw, wrapSendActions)
-import           Pos.Constants               (genesisN, genesisSlotDuration,
-                                              neighborsSendThreshold, slotSecurityParam)
-import           Pos.Crypto                  (hash)
-import           Pos.Discovery               (MonadDiscovery, findPeers, getPeers)
-import           Pos.Genesis                 (genesisUtxo)
-import           Pos.Launcher                (BaseParams (..), LoggingParams (..),
-                                              NodeParams (..), bracketResources, initLrc,
-                                              runNode', runStaticMode, stakesDistr)
-import           Pos.Ssc.Class               (SscConstraint, SscParams)
-import           Pos.Ssc.GodTossing          (GtParams (..), SscGodTossing)
-import           Pos.Ssc.NistBeacon          (SscNistBeacon)
-import           Pos.Ssc.SscAlgo             (SscAlgo (..))
-import           Pos.Txp                     (TxAux)
-import           Pos.Update.Params           (UpdateParams (..))
-import           Pos.Util.JsonLog            ()
-import           Pos.Util.UserSecret         (simpleUserSecret)
-import           Pos.Worker                  (allWorkers)
-import           Pos.WorkMode                (StaticMode)
-
-import           GenOptions                  (GenOptions (..), optsInfo)
-import qualified Network.Transport.TCP       as TCP (TCPAddr (..))
-import           TxAnalysis                  (checkWorker, createTxTimestamps,
-                                              registerSentTx)
-import           TxGeneration                (BambooPool, createBambooPool, curBambooTx,
-                                              initTransaction, isTxVerified, nextValidTx,
-                                              resetBamboo)
-=======
-import           Universum
-
-import           Control.Monad.Trans.Class (MonadTrans)
-import qualified Data.Set                  as Set (fromList)
-import           Data.Time.Clock.POSIX     (getPOSIXTime)
-import           Data.Time.Units           (Microsecond, convertUnit)
-import           Formatting                (float, int, sformat, (%))
-import           Mockable                  (Production, delay, forConcurrently, fork)
-import           Options.Applicative       (execParser)
-import           Serokell.Util             (ms, sec)
-import           System.FilePath           ((</>))
-import           System.Random.Shuffle     (shuffleM)
-import           System.Wlog               (logInfo)
-import           Test.QuickCheck           (arbitrary, generate)
-
-import qualified Pos.CLI                   as CLI
-import           Pos.Communication         (ActionSpec (..), NodeId, PeerId, SendActions,
-                                            convertSendActions, sendTxOuts, submitTxRaw,
-                                            wrapSendActions)
-import           Pos.Constants             (genesisN, genesisSlotDuration,
-                                            neighborsSendThreshold, slotSecurityParam)
-import           Pos.Crypto                (hash)
-import           Pos.Genesis               (genesisUtxo)
-import           Pos.Launcher              (BaseParams (..), LoggingParams (..),
-                                            NodeParams (..), RealModeResources (..),
-                                            bracketResources, hoistResources, initLrc,
-                                            runNode', runProductionMode, stakesDistr)
-import           Pos.Ssc.Class             (SscConstraint, SscParams)
-import           Pos.Ssc.GodTossing        (GtParams (..), SscGodTossing)
-import           Pos.Ssc.NistBeacon        (SscNistBeacon)
-import           Pos.Ssc.SscAlgo           (SscAlgo (..))
-import           Pos.Txp                   (TxAux)
-import           Pos.Update.Params         (UpdateParams (..))
-import           Pos.Util.JsonLog          ()
-import           Pos.Util.UserSecret       (simpleUserSecret)
-import           Pos.Worker                (allWorkers)
-import           Pos.WorkMode              (ProductionMode, RawRealMode)
-
-import           GenOptions                (GenOptions (..), optsInfo)
-import qualified Network.Transport.TCP     as TCP (TCPAddr (..))
-import           TxAnalysis                (checkWorker, createTxTimestamps,
-                                            registerSentTx)
-import           TxGeneration              (BambooPool, createBambooPool, curBambooTx,
-                                            initTransaction, isTxVerified, nextValidTx,
-                                            resetBamboo)
->>>>>>> e9a1e92c
+import qualified Data.Set                   as S (fromList)
+import           Data.Time.Clock.POSIX      (getPOSIXTime)
+import           Data.Time.Units            (Microsecond, convertUnit)
+import           Formatting                 (float, int, sformat, (%))
+import           Mockable                   (Production, delay, forConcurrently, fork)
+import           Network.Transport.Abstract (Transport, hoistTransport)
+import           Options.Applicative        (execParser)
+import           Serokell.Util              (ms, sec)
+import           System.FilePath            ((</>))
+import           System.Random.Shuffle      (shuffleM)
+import           System.Wlog                (logInfo)
+import           Test.QuickCheck            (arbitrary, generate)
+
+import qualified Pos.CLI                    as CLI
+import           Pos.Communication          (ActionSpec (..), NodeId, PeerId, SendActions,
+                                             convertSendActions, sendTxOuts, submitTxRaw,
+                                             wrapSendActions)
+import           Pos.Constants              (genesisN, genesisSlotDuration,
+                                             neighborsSendThreshold, slotSecurityParam)
+import           Pos.Crypto                 (hash)
+import           Pos.Discovery              (MonadDiscovery, findPeers, getPeers)
+import           Pos.Genesis                (genesisUtxo)
+import           Pos.Launcher               (BaseParams (..), LoggingParams (..),
+                                             NodeParams (..), bracketResources, initLrc,
+                                             runNode', runStaticMode, stakesDistr)
+import           Pos.Ssc.Class              (SscConstraint, SscParams)
+import           Pos.Ssc.GodTossing         (GtParams (..), SscGodTossing)
+import           Pos.Ssc.NistBeacon         (SscNistBeacon)
+import           Pos.Ssc.SscAlgo            (SscAlgo (..))
+import           Pos.Txp                    (TxAux)
+import           Pos.Update.Params          (UpdateParams (..))
+import           Pos.Util.JsonLog           ()
+import           Pos.Util.UserSecret        (simpleUserSecret)
+import           Pos.Worker                 (allWorkers)
+import           Pos.WorkMode               (StaticMode)
+
+import           GenOptions                 (GenOptions (..), optsInfo)
+import qualified Network.Transport.TCP      as TCP (TCPAddr (..))
+import           TxAnalysis                 (checkWorker, createTxTimestamps,
+                                             registerSentTx)
+import           TxGeneration               (BambooPool, createBambooPool, curBambooTx,
+                                             initTransaction, isTxVerified, nextValidTx,
+                                             resetBamboo)
 import           Util
 
 
