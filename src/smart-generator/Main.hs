{-# LANGUAGE AllowAmbiguousTypes #-}
{-# LANGUAGE ScopedTypeVariables #-}

module Main where

import           Control.Concurrent.STM.TVar (modifyTVar', newTVarIO, readTVarIO)
import           Control.Lens                (view, _1)
import           Data.Maybe                  (fromMaybe)
import           Data.Proxy                  (Proxy (..))
import           Data.Time.Clock.POSIX       (getPOSIXTime)
import           Data.Time.Units             (Microsecond)
import           Formatting                  (float, int, sformat, (%))
import           Mockable                    (Production, delay, forConcurrently, fork)
import           Node                        (SendActions)
import           Options.Applicative         (execParser)
import           System.FilePath.Posix       ((</>))
import           System.Random.Shuffle       (shuffleM)
import           System.Wlog                 (logInfo)
import           Test.QuickCheck             (arbitrary, generate)
import           Universum                   hiding (forConcurrently)

import qualified Pos.CLI                     as CLI
import           Pos.Communication           (BiP)
import           Pos.Constants               (genesisN, neighborsSendThreshold,
                                              slotDuration, slotSecurityParam)
import           Pos.Crypto                  (KeyPair (..), hash)
import           Pos.DHT.Model               (MonadDHT, dhtAddr,
                                              discoverPeers, getKnownPeers)
import           Pos.Genesis                 (genesisUtxo)
import           Pos.Launcher                (BaseParams (..), LoggingParams (..),
                                              NodeParams (..), RealModeResources,
                                              bracketResources, initLrc, runNode,
                                              runProductionMode, runTimeSlaveReal,
                                              stakesDistr)
import           Pos.Ssc.Class               (SscConstraint, SscParams)
import           Pos.Ssc.GodTossing          (GtParams (..), SscGodTossing)
import           Pos.Ssc.NistBeacon          (SscNistBeacon)
import           Pos.Ssc.SscAlgo             (SscAlgo (..))
import           Pos.Types                   (TxAux)
import           Pos.Util.JsonLog            ()
import           Pos.Util.TimeWarp           (NetworkAddress, ms, sec)
import           Pos.Util.UserSecret         (simpleUserSecret)
import           Pos.Wallet                  (submitTxRaw)
import           Pos.WorkMode                (ProductionMode)

import           GenOptions                  (GenOptions (..), optsInfo)
import           TxAnalysis                  (checkWorker, createTxTimestamps,
                                              registerSentTx)
import           TxGeneration                (BambooPool, createBambooPool, curBambooTx,
                                              initTransaction, isTxVerified, nextValidTx,
                                              resetBamboo)

import           Util


-- | Resend initTx with `slotDuration` period until it's verified
seedInitTx :: forall ssc . SscConstraint ssc
           => SendActions BiP (ProductionMode ssc)
           -> Double
           -> BambooPool
           -> TxAux
           -> ProductionMode ssc ()
seedInitTx sendActions recipShare bp initTx = do
    na <- getPeers recipShare
    logInfo "Issuing seed transaction"
    submitTxRaw sendActions na initTx
    logInfo "Waiting for 1 slot before resending..."
    delay slotDuration
    -- If next tx is present in utxo, then everything is all right
    tx <- liftIO $ curBambooTx bp 1
    isVer <- isTxVerified $ view _1 tx
    if isVer
        then pure ()
        else seedInitTx sendActions recipShare bp initTx

chooseSubset :: Double -> [a] -> [a]
chooseSubset share ls = take n ls
  where n = max 1 $ round $ share * fromIntegral (length ls)

getPeers :: (MonadDHT m, MonadIO m)
         => Double -> m [NetworkAddress]
getPeers share = do
    peers <- fmap dhtAddr <$> do
        ps <- getKnownPeers
        if length ps < neighborsSendThreshold
           then discoverPeers
           else return ps
    liftIO $ chooseSubset share <$> shuffleM peers

runSmartGen :: forall ssc . SscConstraint ssc
            => RealModeResources -> NodeParams -> SscParams ssc -> GenOptions -> Production ()
runSmartGen res np@NodeParams{..} sscnp opts@GenOptions{..} =
  runProductionMode res np sscnp $ \sendActions -> do
    initLrc
    let getPosixMs = round . (*1000) <$> liftIO getPOSIXTime
        initTx = initTransaction opts

    bambooPools <- forM goGenesisIdxs $ \(fromIntegral -> i) ->
        liftIO $ createBambooPool goMOfNParams i $ initTx i

    txTimestamps <- liftIO createTxTimestamps

    -- | Run all the usual node workers in order to get
    -- access to blockchain
    void $ fork $ runNode @ssc [] sendActions

    let logsFilePrefix = fromMaybe "." (CLI.logPrefix goCommonArgs)
    -- | Run the special worker to check new blocks and
    -- fill tx verification times
    void $ fork $ checkWorker txTimestamps logsFilePrefix

    logInfo "STARTING TXGEN"

    let forFold init ls act = foldM act init ls

    -- [CSL-220] Write MonadBaseControl instance for KademliaDHT
    -- Seeding init tx
    _ <- forConcurrently (zip bambooPools goGenesisIdxs) $ \(pool, fromIntegral -> idx) ->
            seedInitTx sendActions goRecipientShare pool (initTx idx)

    -- Start writing tps file
    liftIO $ writeFile (logsFilePrefix </> tpsCsvFile) tpsCsvHeader

    let phaseDurationMs = fromIntegral (slotSecurityParam + goPropThreshold) * slotDuration
        roundDurationSec = fromIntegral (goRoundPeriodRate + 1) *
                           fromIntegral (phaseDurationMs `div` sec 1)

    void $ forFold (goInitTps, goTpsIncreaseStep) [1 .. goRoundNumber] $
        \(goTPS', increaseStep) (roundNum :: Int) -> do
        -- Start writing verifications file
        liftIO $ writeFile (logsFilePrefix </> verifyCsvFile roundNum) verifyCsvHeader


        let goTPS = goTPS' / fromIntegral (length bambooPools)
            tpsDelta = round $ 1000 / goTPS
            txNum = round $ roundDurationSec * goTPS

        logInfo $ sformat ("Round "%int%" from "%int%": TPS "%float)
            roundNum goRoundNumber goTPS

        realTxNum <- liftIO $ newTVarIO (0 :: Int)

        -- Make a pause between rounds
        delay (round $ goRoundPause * fromIntegral (sec 1) :: Microsecond)

        beginT <- getPosixMs
        let startMeasurementsT =
                beginT + fromIntegral (phaseDurationMs `div` ms 1)

        let sendThread bambooPool = do
              logInfo $ sformat ("CURRENT TXNUM: "%int) txNum
              forM_ [0 .. txNum - 1] $ \(idx :: Int) -> do
                  preStartT <- getPosixMs
                  -- prevent periods longer than we expected
                  unless (preStartT - beginT > round (roundDurationSec * 1000)) $ do
                      startT <- getPosixMs

                      -- Get a random subset of neighbours to send tx
                      na <- getPeers goRecipientShare

                      eTx <- nextValidTx bambooPool goTPS goPropThreshold
                      case eTx of
                          Left parent -> do
                              logInfo $ sformat ("Transaction #"%int%" is not verified yet!") idx
                              logInfo "Resend the transaction parent again"
                              submitTxRaw sendActions na parent

                          Right (transaction, witness, distr) -> do
                              let curTxId = hash transaction
                              logInfo $ sformat ("Sending transaction #"%int) idx
                              submitTxRaw sendActions na (transaction, witness, distr)
                              when (startT >= startMeasurementsT) $ liftIO $ do
                                  liftIO $ atomically $ modifyTVar' realTxNum (+1)
                                  -- put timestamp to current txmap
                                  registerSentTx txTimestamps curTxId roundNum $ fromIntegral startT * 1000

                      endT <- getPosixMs
                      let runDelta = endT - startT
                      delay $ ms (max 0 $ tpsDelta - runDelta)
              liftIO $ resetBamboo bambooPool

        -- [CSL-220] Write MonadBaseControl instance for KademliaDHT
        _ <- forConcurrently bambooPools sendThread
        finishT <- getPosixMs

        realTxNumVal <- liftIO $ readTVarIO realTxNum

        let globalTime, realTPS :: Double
            globalTime = (fromIntegral (finishT - startMeasurementsT)) / 1000
            realTPS = (fromIntegral realTxNumVal) / globalTime
            (newTPS, newStep) = if realTPS >= goTPS' - 5
                                then (goTPS' + increaseStep, increaseStep)
                                else if realTPS >= goTPS' * 0.8
                                     then (goTPS', increaseStep)
                                     else (realTPS, increaseStep / 2)

        putText "----------------------------------------"
        putText $ "Sending transactions took (s): " <> show globalTime
        putText $ "So real tps was: " <> show realTPS

        -- We collect tables of really generated tps
        liftIO $ appendFile (logsFilePrefix </> tpsCsvFile) $
            tpsCsvFormat (globalTime, (goTPS, length bambooPools), realTPS)

        -- Wait for 1 phase (to get all the last sent transactions)
        logInfo "Pausing transaction spawning for 1 phase"
        delay phaseDurationMs

        return (newTPS, newStep)

-----------------------------------------------------------------------------
-- Main
-----------------------------------------------------------------------------

main :: IO ()
main = do
    opts@GenOptions {..} <- execParser optsInfo

    -- Check correctness of --m-of-n param
    case goMOfNParams of
        Nothing -> return ()
        Just (m, n) -> if m > n || n > genesisN
                       then panic "Invalid `--m-of-n` value"
                       else return ()

    KeyPair _ sk <- generate arbitrary
    vssKeyPair <- generate arbitrary
    let logParams =
            LoggingParams
            { lpRunnerTag     = "smart-gen"
            , lpHandlerPrefix = CLI.logPrefix goCommonArgs
            , lpConfigPath    = CLI.logConfig goCommonArgs
            }
        baseParams =
            BaseParams
            { bpLoggingParams      = logParams
            , bpIpPort             = goIpPort
            , bpDHTPeers           = CLI.dhtPeers goCommonArgs
<<<<<<< HEAD
            , bpDHTKey             = Nothing
=======
            , bpDHTKeyOrType       = Right DHTClient
>>>>>>> 8799d5cb
            , bpDHTExplicitInitial = CLI.dhtExplicitInitial goCommonArgs
            }

    bracketResources baseParams $ \res -> do
        let timeSlaveParams =
                baseParams
                { bpLoggingParams = logParams { lpRunnerTag = "time-slave" }
                }

        systemStart <- case CLI.sscAlgo goCommonArgs of
            GodTossingAlgo -> runTimeSlaveReal (Proxy :: Proxy SscGodTossing) res timeSlaveParams
            NistBeaconAlgo -> runTimeSlaveReal (Proxy :: Proxy SscNistBeacon) res timeSlaveParams

        let params =
                NodeParams
                { npDbPathM       = "rocks-smartwallet"
                , npRebuildDb     = True
                , npSystemStart   = systemStart
                , npSecretKey     = sk
                , npUserSecret    = simpleUserSecret sk "smartgen-secret.sk"
                , npBaseParams    = baseParams
                , npCustomUtxo    = genesisUtxo $
                                        stakesDistr
                                        (CLI.flatDistr goCommonArgs)
                                        (CLI.bitcoinDistr goCommonArgs)
                                        (CLI.expDistr goCommonArgs)
                , npTimeLord      = False
                , npJLFile        = goJLFile
                , npAttackTypes   = []
                , npAttackTargets = []
                , npPropagation   = not (CLI.disablePropagation goCommonArgs)
                , npKademliaDump  = "kademlia.dump"
                }
            gtParams =
                GtParams
                { gtpRebuildDb  = True
                , gtpSscEnabled = False
                , gtpVssKeyPair = vssKeyPair
                }

        case CLI.sscAlgo goCommonArgs of
            GodTossingAlgo -> putText "Using MPC coin tossing" *>
                              runSmartGen @SscGodTossing res params gtParams opts
            NistBeaconAlgo -> putText "Using NIST beacon" *>
                              runSmartGen @SscNistBeacon res params () opts<|MERGE_RESOLUTION|>--- conflicted
+++ resolved
@@ -24,8 +24,8 @@
 import           Pos.Constants               (genesisN, neighborsSendThreshold,
                                               slotDuration, slotSecurityParam)
 import           Pos.Crypto                  (KeyPair (..), hash)
-import           Pos.DHT.Model               (MonadDHT, dhtAddr,
-                                              discoverPeers, getKnownPeers)
+import           Pos.DHT.Model               (MonadDHT, dhtAddr, discoverPeers,
+                                              getKnownPeers)
 import           Pos.Genesis                 (genesisUtxo)
 import           Pos.Launcher                (BaseParams (..), LoggingParams (..),
                                               NodeParams (..), RealModeResources,
@@ -236,11 +236,7 @@
             { bpLoggingParams      = logParams
             , bpIpPort             = goIpPort
             , bpDHTPeers           = CLI.dhtPeers goCommonArgs
-<<<<<<< HEAD
             , bpDHTKey             = Nothing
-=======
-            , bpDHTKeyOrType       = Right DHTClient
->>>>>>> 8799d5cb
             , bpDHTExplicitInitial = CLI.dhtExplicitInitial goCommonArgs
             }
 
