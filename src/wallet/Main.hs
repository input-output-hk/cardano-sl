--- conflicted
+++ resolved
@@ -363,17 +363,7 @@
                 Cmd cmd -> worker runCmdOuts $ runWalletCmd opts cmd
 #ifdef WITH_WEB
                 Serve webPort webDaedalusDbPath -> worker walletServerOuts $ \sendActions ->
-<<<<<<< HEAD
-                    case CLI.sscAlgo woCommonArgs of
-                        GodTossingAlgo -> walletServeWebLite (Proxy @SscGodTossing)
-                                              sendActions webDaedalusDbPath False webPort
-                                              woTLSCertPath woTLSKeyPath woTLSCAPath
-                        NistBeaconAlgo -> walletServeWebLite (Proxy @SscNistBeacon)
-                                              sendActions webDaedalusDbPath False webPort
-                                              woTLSCertPath woTLSKeyPath woTLSCAPath
-=======
-                    walletServeWebLite sendActions webDaedalusDbPath False webPort
->>>>>>> 45db0e4d
+                    walletServeWebLite sendActions webDaedalusDbPath False webPort woTLSCertPath woTLSKeyPath woTLSCAPath
 #endif
 
         case CLI.sscAlgo woCommonArgs of
