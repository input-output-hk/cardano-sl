--- conflicted
+++ resolved
@@ -153,14 +153,13 @@
 - ekg-statsd-0.2.2.0
 # https://github.com/fpco/lts-haskell/issues/70
 - fgl-5.5.3.1
-<<<<<<< HEAD
 - megaparsec-6.2.0
 - parser-combinators-0.2.0
 - loc-0.1.3.1
 - lens-sop-0.2.0.2
 - json-sop-0.2.0.3
 - servant-generic-0.1.0.1
-=======
+
 # dbgen deps
 - aeson-1.0.2.1
 - dhall-1.8.2
@@ -170,7 +169,6 @@
 - secp256k1-0.4.8
 - vector-0.11.0.0
 - primitive-0.6.1.0
->>>>>>> 797dfa47
 
 # This is for CI to pass --fast to all dependencies
 apply-ghc-options: everything
