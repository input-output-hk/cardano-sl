--- conflicted
+++ resolved
@@ -43,11 +43,7 @@
   extra-dep: true
 - location:
     git: https://github.com/serokell/time-warp-nt.git
-<<<<<<< HEAD
-    commit: 08855c3002d36a898bdb58754d7b184c200f4b17
-=======
-    commit: e908273a5dfd89047d203725a39f7cc9c2f4ff05
->>>>>>> 7b145d5b
+    commit: 3c5d4c9e27c10bcf3332defe7ae2198d81790112
   extra-dep: true
 # These two are needed for time-warp-nt
 - location:
