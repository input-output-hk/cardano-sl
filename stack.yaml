resolver: lts-8.13

flags:
  ether:
    disable-tup-instances: true

extra-package-dbs: []

packages:
- '.'
- core
- update
- infra
- db
- lrc
- lwallet
- ssc
- godtossing
- tools
- txp

- location:
    git: https://github.com/arybczak/binary-serialise-cbor
    commit: a1770a6ab0a6f457fe56269fb684a9f8dad0da17
  subdirs:
  - cborg
  extra-dep: true
- location:
    git: https://github.com/serokell/time-units.git
    commit: 6c3747c1ac794f952de996dd7ba8a2f6d63bf132
  extra-dep: true
- location:
    git: https://github.com/serokell/acid-state.git
    commit: 95fce1dbada62020a0b2d6aa2dd7e88eadd7214b
  extra-dep: true
- location:
    git: https://github.com/serokell/kademlia.git
    commit: 7120bb4d28e708acd52dfd61d3dca7914fac7d7f # master
  extra-dep: true
- location:
    git: https://github.com/input-output-hk/plutus-prototype
    commit: e2e2711e6978002279b4d7c49cab1aff47a2fd43
  extra-dep: true
- location:
    git: https://github.com/thoughtpolice/hs-ed25519
    # We're waiting on next release
    commit: da4247b5b3420120e20451e6a252e2a2ca15b43c
  extra-dep: true
- location:
    git: https://github.com/input-output-hk/cardano-report-server.git
    commit: c2af07ab7d627556ed3f6185b062e4cd1fb5ad26 #master
  extra-dep: true
- location:
    git: https://github.com/serokell/time-warp-nt.git
<<<<<<< HEAD
    commit: 02e537e97ecb0ce384970cb2e7f13e4a5c09fc74 # csl1453-benches
=======
    commit: e1bc23f12c388301ceae4de53fe2d513057b62ec # master
>>>>>>> ce1efbf3
  extra-dep: true
# These two are needed for time-warp-nt
- location:
    git: https://github.com/serokell/network-transport-tcp
    commit: 24dd213cef81d383083feb7f5d9ce4b8a6be8168
  extra-dep: true
- location:
    git: https://github.com/serokell/network-transport
    commit: 018a50b9042c2115c3ec9c9fd5ca5f28737dd29c
  extra-dep: true
- location:
    git: https://github.com/input-output-hk/cardano-crypto
    commit: 1cde8e3a8d9093bbf571085920045c05edb3eaa4
  extra-dep: true
# We're using forked version of 'swagger2' package because of bug in haddock package.
# Now we don't build Haddock-docs for this 'swagger2' package, and when that bug will
# be fixed, we'll back to Hackage-version.
- location:
    git: https://github.com/serokell/swagger2
    commit: 6cc2063e1c8da9e701f3ac95549b8a33be9605de
  extra-dep: true
#- location:
#    git: https://github.com/haskell-crypto/cryptonite.git
#    commit: 2932df9e243aa7ae7eb2b25d7c60fa77a30c6fb5
#  extra-dep: true
# We need to use the version on GH and not on Hackage as the
# latter seems to be broken due to some space-parsing issues.
- location:
    git: https://github.com/kazu-yamamoto/dns.git
    commit: c9b06eb77225c8bb2092f1169c093d7a04129e53 # 2.0.11
  extra-dep: true

nix:
  shell-file: shell.nix

extra-deps:
- containers-0.5.10.2
- universum-0.4.3
- time-units-1.0.0
- serokell-util-0.3
- pvss-0.1
- active-0.2.0.13
- base58-bytestring-0.1.0
- log-warper-1.1.2
- concurrent-extra-0.7.0.10       # not yet in lts-8
# - purescript-bridge-0.8.0.1
- cryptonite-0.23
- cryptonite-openssl-0.6
- directory-1.3.1.0               # https://github.com/malcolmwallace/cpphs/issues/8
- servant-0.10                    # servant-multipart supports version servant-10 only
- servant-server-0.10             # so it triggers another dependencies to be v10
- servant-swagger-1.1.2.1
- servant-multipart-0.10
- ether-0.5.1.0
- transformers-lift-0.2.0.1
- lens-4.15.3                     # not yet in lts-8
- pipes-interleave-1.1.1
- th-abstraction-0.2.2.0          # needed for lens
- rocksdb-haskell-1.0.0
- generic-arbitrary-0.1.0
- happy-1.19.5                    # https://github.com/commercialhaskell/stack/issues/3151
- entropy-0.3.7                   # https://github.com/commercialhaskell/stack/issues/3151

# This is for CI to pass --fast to all dependencies
apply-ghc-options: everything

# If you find it too restrictive, you can use `scripts/build/cardano-sl.sh' script
ghc-options:
  cardano-sl-core:       -Werror
  cardano-sl-db:         -Werror
  cardano-sl-ssc:        -Werror
  cardano-sl-infra:      -Werror
  cardano-sl-lrc:        -Werror
  cardano-sl-update:     -Werror
  cardano-sl-godtossing: -Werror
  cardano-sl-txp:        -Werror
  cardano-sl:            -Werror
  cardano-sl-tools:      -Werror
  cardano-sl-lwallet:    -Werror<|MERGE_RESOLUTION|>--- conflicted
+++ resolved
@@ -52,11 +52,7 @@
   extra-dep: true
 - location:
     git: https://github.com/serokell/time-warp-nt.git
-<<<<<<< HEAD
     commit: 02e537e97ecb0ce384970cb2e7f13e4a5c09fc74 # csl1453-benches
-=======
-    commit: e1bc23f12c388301ceae4de53fe2d513057b62ec # master
->>>>>>> ce1efbf3
   extra-dep: true
 # These two are needed for time-warp-nt
 - location:
