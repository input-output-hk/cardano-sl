--- conflicted
+++ resolved
@@ -22,8 +22,6 @@
   description: Build a reduced set of components (only what is needed for the
                installer)
 
-<<<<<<< HEAD
-=======
 executable dbgen
   hs-source-dirs:      src/dbgen
   main-is:             Main.hs
@@ -104,70 +102,6 @@
   if flag(for-installer)
     buildable: False
 
-executable cardano-analyzer
-  hs-source-dirs:      src/analyzer
-  main-is:             Main.hs
-  other-modules:       AnalyzerOptions
-  if !flag(for-installer)
-   build-depends:      base
-                     , aeson
-                     , ansi-wl-pprint
-                     , attoparsec
-                     , bytestring
-                     , cardano-sl-core
-                     , cardano-sl-infra
-                     , cardano-sl
-                     , data-default
-                     , formatting
-                     , log-warper
-                     , neat-interpolation
-                     , optparse-applicative
-                     , serokell-util >= 0.1.3.4
-                     , text
-                     , time
-                     , time-units
-                     , universum >= 0.1.11
-                     , unordered-containers
-  default-language:    Haskell2010
-  ghc-options:         -threaded -rtsopts
-                       -Wall
-                       -fno-warn-orphans
-                       -O2
-
-  -- linker speed up for linux
-  if os(linux)
-    ghc-options:       -optl-fuse-ld=gold
-    ld-options:        -fuse-ld=gold
-
-  default-extensions:   DeriveDataTypeable
-                        DeriveGeneric
-                        GeneralizedNewtypeDeriving
-                        StandaloneDeriving
-                        FlexibleContexts
-                        FlexibleInstances
-                        MultiParamTypeClasses
-                        FunctionalDependencies
-                        DefaultSignatures
-                        NoImplicitPrelude
-                        OverloadedStrings
-                        RecordWildCards
-                        TypeApplications
-                        TupleSections
-                        ViewPatterns
-                        LambdaCase
-                        MultiWayIf
-                        ConstraintKinds
-                        UndecidableInstances
-                        BangPatterns
-                        ScopedTypeVariables
-
-  build-tools: cpphs >= 1.19
-  ghc-options: -pgmP cpphs -optP --cpp
-
-  if flag(for-installer)
-    buildable: False
-
->>>>>>> 797dfa47
 executable cardano-dht-keygen
   hs-source-dirs:      src/dht-keygen
   main-is:             Main.hs
