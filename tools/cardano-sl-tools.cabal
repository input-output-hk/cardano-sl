--- conflicted
+++ resolved
@@ -11,27 +11,11 @@
 build-type:          Simple
 cabal-version:       >=1.10
 
-<<<<<<< HEAD
 Flag with-post-mortem
   default:     False
   manual:      True
 
   description: Build the post-mortem tool.
-
-Flag with-web
-  default:     True
-  manual:      True
-
-  description: Build with web part.
-
-Flag with-wallet
-  default:     True
-  manual:      True
-
-  description: Build with wallet.
-
-=======
->>>>>>> 464e4b32
 -- Note: for components that we don't want to build, we add both "buildable:
 -- False" *and* wrap build-depends into "if !flag(for-installer)". This is
 -- because stack doesn't seem to take "buildable: False" into account when
