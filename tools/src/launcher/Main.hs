--- conflicted
+++ resolved
@@ -12,7 +12,6 @@
 {-# LANGUAGE RecordWildCards       #-}
 {-# LANGUAGE TemplateHaskell       #-}
 {-# LANGUAGE TypeSynonymInstances  #-}
-{-# LANGUAGE RecordWildCards  #-}
 
 import qualified Prelude (show)
 import           Universum
@@ -22,13 +21,8 @@
                      poll, wait, waitAny, withAsync, withAsyncWithUnmask)
 import           Control.Exception.Safe (catchAny, handle, mask_, tryAny)
 import           Control.Lens (makeLensesWith)
-<<<<<<< HEAD
-import           Data.Aeson (FromJSON, Value (Array, Bool, Object), fromJSON,
-                     genericParseJSON, withObject)
-=======
-import           Data.Aeson (FromJSON, Value (Array, Bool, Object), fromJSON, genericParseJSON, toJSON, ToJSON, genericToJSON,
-                             withObject)
->>>>>>> 6fa64935
+import           Data.Aeson (FromJSON, ToJSON, Value (Array, Bool, Object),
+                     fromJSON, genericParseJSON, genericToJSON, withObject)
 import qualified Data.Aeson as AE
 import           Data.Aeson.Options (defaultOptions)
 import qualified Data.ByteString.Lazy as BS.L
@@ -644,7 +638,7 @@
     decoded <- liftIO $ Y.decodeFileEither safeModeConfigFile
     case decoded of
         Right value -> pure $ smcSafeMode value
-        Left _ -> pure False
+        Left _      -> pure False
 
 saveSafeMode :: LauncherOptions -> Bool -> M ()
 saveSafeMode lo status = do
@@ -696,7 +690,7 @@
              runWallet nd nLogPath lo
 
       _ -> pure walletExitStatus
-    
+
 
 createLogFileProc :: FilePath -> [Text] -> FilePath -> IO Process.CreateProcess
 createLogFileProc path args lp = do
