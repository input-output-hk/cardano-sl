--- conflicted
+++ resolved
@@ -6,17 +6,11 @@
 
 import           Universum
 
-<<<<<<< HEAD
-import           Pos.Binary.Class   (Bi (..), Cons (..), Field (..), decodeListLen,
-                                     deriveSimpleBi, deserialize', encodeListLen,
-                                     enforceSize, matchSize, serialize')
-=======
 import           Pos.Binary.Class   (Bi (..), Cons (..), Field (..),
                                      decodeKnownCborDataItem, decodeListLen,
                                      decodeUnknownCborDataItem, deriveSimpleBi,
                                      encodeKnownCborDataItem, encodeListLen,
                                      encodeUnknownCborDataItem, enforceSize, matchSize)
->>>>>>> 87661234
 import           Pos.Binary.Core    ()
 import           Pos.Binary.Merkle  ()
 import qualified Pos.Core.Types     as T
@@ -39,13 +33,8 @@
         enforceSize "TxIn" 2
         tag <- decode @Word8
         case tag of
-<<<<<<< HEAD
-            0 -> uncurry T.TxInUtxo <$> (deserialize' =<< decode)
-            _ -> T.TxInUnknown tag  <$> decode
-=======
             0 -> uncurry T.TxInUtxo <$> decodeKnownCborDataItem
             _ -> T.TxInUnknown tag  <$> decodeUnknownCborDataItem
->>>>>>> 87661234
 
 deriveSimpleBi ''T.TxOut [
     Cons 'T.TxOut [
@@ -94,15 +83,6 @@
         case tag of
             0 -> do
                 matchSize len "TxInWitness.PkWitness" 2
-<<<<<<< HEAD
-                uncurry T.PkWitness <$> (deserialize' =<< decode)
-            1 -> do
-                matchSize len "TxInWitness.ScriptWitness" 2
-                uncurry T.ScriptWitness <$> (deserialize' =<< decode)
-            2 -> do
-                matchSize len "TxInWitness.RedeemWitness" 2
-                uncurry T.RedeemWitness <$> (deserialize' =<< decode)
-=======
                 uncurry T.PkWitness <$> decodeKnownCborDataItem
             1 -> do
                 matchSize len "TxInWitness.ScriptWitness" 2
@@ -110,7 +90,6 @@
             2 -> do
                 matchSize len "TxInWitness.RedeemWitness" 2
                 uncurry T.RedeemWitness <$> decodeKnownCborDataItem
->>>>>>> 87661234
             _ -> do
                 matchSize len "TxInWitness.UnknownWitnessType" 2
                 T.UnknownWitnessType tag <$> decodeUnknownCborDataItem
