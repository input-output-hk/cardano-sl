--- conflicted
+++ resolved
@@ -32,8 +32,8 @@
         enforceSize "TxIn" 2
         tag <- decode @Word8
         case tag of
-            0 -> uncurry T.TxInUtxo . deserialize' <$> decode
-            _ -> T.TxInUnknown tag <$> decode
+            0 -> uncurry T.TxInUtxo <$> (deserialize' =<< decode)
+            _ -> T.TxInUnknown tag  <$> decode
 
 deriveSimpleBi ''T.TxOut [
     Cons 'T.TxOut [
@@ -60,33 +60,6 @@
             Right tx -> pure tx
 
 instance Bi T.TxInWitness where
-<<<<<<< HEAD
-  encode input = case input of
-    T.PkWitness key sig         -> encodeListLen 2 <> encode (0 :: Word8)
-                                                   <> encode (serialize' (key, sig))
-    T.ScriptWitness val red     -> encodeListLen 2 <> encode (1 :: Word8)
-                                                   <> encode (serialize' (val, red))
-    T.RedeemWitness key sig     -> encodeListLen 2 <> encode (2 :: Word8)
-                                                   <> encode (serialize' (key, sig))
-    T.UnknownWitnessType tag bs -> encodeListLen 2 <> encode tag
-                                                   <> encode bs
-  decode = do
-    len <- decodeListLen
-    tag <- decode @Word8
-    case tag of
-      0 -> do
-        matchSize len "TxInWitness.PkWitness" 2
-        uncurry T.PkWitness <$> (deserialize' =<< decode)
-      1 -> do
-        matchSize len "TxInWitness.ScriptWitness" 2
-        uncurry T.ScriptWitness <$> (deserialize' =<< decode)
-      2 -> do
-        matchSize len "TxInWitness.RedeemWitness" 2
-        uncurry T.RedeemWitness <$> (deserialize' =<< decode)
-      _ -> do
-        matchSize len "TxInWitness.UnknownWitnessType" 2
-        T.UnknownWitnessType tag <$> decode
-=======
     encode input = case input of
         T.PkWitness key sig         ->
             encodeListLen 2 <>
@@ -110,17 +83,16 @@
         case tag of
             0 -> do
                 matchSize len "TxInWitness.PkWitness" 2
-                uncurry T.PkWitness . deserialize' <$> decode
+                uncurry T.PkWitness <$> (deserialize' =<< decode)
             1 -> do
                 matchSize len "TxInWitness.ScriptWitness" 2
-                uncurry T.ScriptWitness . deserialize' <$> decode
+                uncurry T.ScriptWitness <$> (deserialize' =<< decode)
             2 -> do
                 matchSize len "TxInWitness.RedeemWitness" 2
-                uncurry T.RedeemWitness . deserialize' <$> decode
+                uncurry T.RedeemWitness <$> (deserialize' =<< decode)
             _ -> do
                 matchSize len "TxInWitness.UnknownWitnessType" 2
                 T.UnknownWitnessType tag <$> decode
->>>>>>> 7a146a78
 
 instance Bi T.TxDistribution where
   encode = encode . go
