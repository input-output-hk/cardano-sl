
module Pos.Util.Log
       ( Severity(..)
       , LogContext
       , LogContextT
       ---
       , CanLog(..)
       , HasLoggerName(..)
       , WithLogger
       , LoggerNameBox(..)
       ---
       , LoggerConfig(..)
       , loadLogConfig
       , parseLoggerConfig
       , retrieveLogFiles
       ---
       , setupLogging
       , loggerBracket
       ---
       , logDebug
       , logInfo
       , logNotice
       , logWarning
       , logError
       , logMessage
       ---
       , LoggerName
       , addLoggerName
       , usingLoggerName
       ) where

import           Universum

import           Control.Monad.Base (MonadBase)
import           Control.Monad.Morph (MFunctor(..))
import           Control.Monad.Writer (WriterT (..))

<<<<<<< HEAD
import           Pos.Util.LoggerConfig (LoggerConfig(..), loadLogConfig, retrieveLogFiles)
import           Pos.Util.Log.Severity (Severity(..))
=======
import           Pos.Util.LoggerConfig (LoggerConfig(..), parseLoggerConfig, loadLogConfig, retrieveLogFiles)
import           Pos.Util.LogSeverity (Severity(..))
import           Pos.Util.LogStdoutScribe (mkStdoutScribe)
>>>>>>> af3fef04

import           Data.Text (Text{-, unpack-})
import           Data.Text.Lazy.Builder

import qualified Pos.Util.Log.Internal as Internal

import qualified Katip                      as K
import qualified Katip.Core                 as KC


-- | alias - pretend not to depend on katip
type LogContext = K.KatipContext
type LogContextT = K.KatipContextT

type WithLogger m = (CanLog m, HasLoggerName m)

type LoggerName = Text

-- | compatibility
class (MonadIO m, LogContext m) => CanLog m where
    dispatchMessage :: LoggerName -> Severity -> Text -> m ()
    dispatchMessage _ s t = K.logItemM Nothing (Internal.sev2klog s) $ K.logStr t

class (MonadIO m, LogContext m) => HasLoggerName m where
    askLoggerName :: m LoggerName
    askLoggerName = askLoggerName0
    setLoggerName :: LoggerName -> m a -> m a
    setLoggerName = modifyLoggerName . const
    modifyLoggerName :: (LoggerName -> LoggerName) -> m a -> m a
    modifyLoggerName f a = addLoggerName (f "cardano-sl")$ a
instance (Monad m, HasLoggerName m) => HasLoggerName (ReaderT a m) where
instance (Monad m, HasLoggerName m) => HasLoggerName (StateT a m) where
instance (Monoid w, Monad m, HasLoggerName m) => HasLoggerName (WriterT w m) where
instance (Monad m, HasLoggerName m) => HasLoggerName (ExceptT e m) where
    askLoggerName    = lift askLoggerName

newtype LoggerNameBox m a = LoggerNameBox
    { loggerNameBoxEntry :: ReaderT LoggerName m a
    } deriving (Functor, Applicative, Monad, MonadIO, MonadTrans, MonadBase b, MonadState s)
instance MFunctor LoggerNameBox where
    hoist f = LoggerNameBox . hoist f . loggerNameBoxEntry
{-
instance (MonadIO m, MonadReader r m) => MonadReader r (LoggerNameBox m) where
    ask = lift ask
    reader = lift . reader
    local f (LoggerNameBox m) = askLoggerName >>= lift . local f . runReaderT m
instance (Monad m, MonadIO m) => HasLoggerName (LoggerNameBox m) where
    askLoggerName = LoggerNameBox ask
    modifyLoggerName how = LoggerNameBox . local how . loggerNameBoxEntry
-}
instance CanLog (LogContextT IO)
instance CanLog m => CanLog (ReaderT s m)
instance CanLog m => CanLog (StateT s m)
instance CanLog m => CanLog (ExceptT s m)

instance HasLoggerName (LogContextT IO)


-- | log a Text with severity
logMessage :: (LogContext m {-, HasCallStack -}) => Severity -> Text -> m ()
logMessage sev msg = logMessage' (Internal.sev2klog sev) $ K.logStr msg
logMessage' :: (LogContext m {-, HasCallStack -}) => K.Severity -> K.LogStr -> m ()
logMessage' s m = K.logItemM Nothing s m

-- | log a Text with severity = Debug
logDebug :: (LogContext m {-, HasCallStack -}) => Text -> m ()
logDebug msg = logMessage' K.DebugS $ K.logStr msg

-- | log a Text with severity = Info
logInfo :: (LogContext m {-, HasCallStack -}) => Text -> m ()
logInfo msg = K.logItemM Nothing K.InfoS $ K.logStr msg

-- | log a Text with severity = Notice
logNotice :: (LogContext m {-, HasCallStack -}) => Text -> m ()
logNotice msg = K.logItemM Nothing K.NoticeS $ K.logStr msg

-- | log a Text with severity = Warning
logWarning :: (LogContext m {-, HasCallStack -}) => Text -> m ()
logWarning msg = K.logItemM Nothing K.WarningS $ K.logStr msg

-- | log a Text with severity = Error
logError :: (LogContext m {-, HasCallStack -}) => Text -> m ()
logError msg = K.logItemM Nothing K.ErrorS $ K.logStr msg


-- | get current stack of logger names
askLoggerName0 :: (MonadIO m, LogContext m) => m LoggerName
askLoggerName0 = do
    ns <- K.getKatipNamespace
    return $ toStrict $ toLazyText $ mconcat $ map fromText $ KC.intercalateNs ns

-- | push a local name
addLoggerName :: (MonadIO m, LogContext m) => LoggerName -> m a -> m a
addLoggerName t f =
    K.katipAddNamespace (KC.Namespace [t]) $ f

-- | WIP -- do not use
-- type NamedPureLogger m a = LogContextT m a
{-
newtype NamedPureLogger m a = NamedPureLogger
    { runNamedPureLogger :: LogContextT m a }
    deriving (Functor, Applicative, Monad,
              MonadThrow, LogContext)
-}
--instance (MonadIO m) => KC.Katip (NamedPureLogger m)

-- | setup logging
{-
setupLogging :: Severity -> Text -> IO K.LogEnv
setupLogging minSev name = do
    --hScribe <- K.mkHandleScribe K.ColorIfTerminal stdout (sev2klog minSev) K.V0
    hScribe <- mkStdoutScribe (sev2klog minSev) K.V0
    K.registerScribe "stdout" hScribe K.defaultScribeSettings =<< 
        K.initLogEnv (s2kname name) "production"
    -- remember this K.LogEnv
<<<<<<< HEAD
    return le
-}
setupLogging :: LoggerConfig -> IO ()
setupLogging = Internal.setConfig

=======
>>>>>>> af3fef04

-- | provide logging in IO
usingLoggerName :: LoggerName -> LogContextT IO a -> IO a
usingLoggerName name f = do
    mayle <- Internal.getLogEnv
    case mayle of
            Nothing -> error "logging not yet initialized. Abort."
            Just le -> K.runKatipContextT le () (Internal.s2kname name) $ f

-- | bracket logging
loggerBracket :: LoggerName -> LogContextT IO a -> IO a
loggerBracket name f = do
    mayle <- Internal.getLogEnv
    case mayle of
            Nothing -> error "logging not yet initialized. Abort."
            Just le -> bracket (return le) K.closeScribes $
                          \le_ -> K.runKatipContextT le_ () (Internal.s2kname name) $ f


-- | WIP: tests to run interactively in GHCi
--
{-
test1 :: IO ()
test1 = do
    loggerBracket Info "testtest" $ do
        logInfo "This is a message"

test2 :: IO ()
test2 = do
    loggerBracket Info "testtest" $ do
        logDebug "This is a DEBUG message"

test3 :: IO ()
test3 = do
    loggerBracket Info "testtest" $ do
        logWarning "This is a warning!"
        addLoggerName "onTop" $ do
            ns <- askLoggerName
            logWarning "This is a last warning!"
            putStrLn $ "loggerName = " ++ (unpack ns)

test4 :: IO ()
test4 = do
    usingLoggerName Info "testtest" $ do
        logWarning "This is a warning!"
-}
<|MERGE_RESOLUTION|>--- conflicted
+++ resolved
@@ -35,14 +35,8 @@
 import           Control.Monad.Morph (MFunctor(..))
 import           Control.Monad.Writer (WriterT (..))
 
-<<<<<<< HEAD
-import           Pos.Util.LoggerConfig (LoggerConfig(..), loadLogConfig, retrieveLogFiles)
+import           Pos.Util.LoggerConfig (LoggerConfig(..), parseLoggerConfig, loadLogConfig, retrieveLogFiles)
 import           Pos.Util.Log.Severity (Severity(..))
-=======
-import           Pos.Util.LoggerConfig (LoggerConfig(..), parseLoggerConfig, loadLogConfig, retrieveLogFiles)
-import           Pos.Util.LogSeverity (Severity(..))
-import           Pos.Util.LogStdoutScribe (mkStdoutScribe)
->>>>>>> af3fef04
 
 import           Data.Text (Text{-, unpack-})
 import           Data.Text.Lazy.Builder
@@ -150,22 +144,8 @@
 --instance (MonadIO m) => KC.Katip (NamedPureLogger m)
 
 -- | setup logging
-{-
-setupLogging :: Severity -> Text -> IO K.LogEnv
-setupLogging minSev name = do
-    --hScribe <- K.mkHandleScribe K.ColorIfTerminal stdout (sev2klog minSev) K.V0
-    hScribe <- mkStdoutScribe (sev2klog minSev) K.V0
-    K.registerScribe "stdout" hScribe K.defaultScribeSettings =<< 
-        K.initLogEnv (s2kname name) "production"
-    -- remember this K.LogEnv
-<<<<<<< HEAD
-    return le
--}
 setupLogging :: LoggerConfig -> IO ()
 setupLogging = Internal.setConfig
-
-=======
->>>>>>> af3fef04
 
 -- | provide logging in IO
 usingLoggerName :: LoggerName -> LogContextT IO a -> IO a
