--- conflicted
+++ resolved
@@ -7,13 +7,9 @@
 import           Cardano.Wallet.API.Request
 import           Cardano.Wallet.API.Response
 import qualified Cardano.Wallet.API.V1.Accounts as Accounts
-<<<<<<< HEAD
 import           Cardano.Wallet.API.V1.Errors as Errors
 import           Cardano.Wallet.API.V1.Types
-=======
->>>>>>> 9f41077f
 import           Cardano.Wallet.API.V1.Migration
-import           Cardano.Wallet.API.V1.Types
 
 import qualified Pos.Wallet.Web.Methods.Logic as V0
 import qualified Pos.Wallet.Web.Tracking as V0
