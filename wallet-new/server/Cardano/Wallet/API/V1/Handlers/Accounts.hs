--- conflicted
+++ resolved
@@ -70,16 +70,10 @@
             migrate cAccount
 
 updateAccount
-<<<<<<< HEAD
-   :: (MonadThrow m, V0.MonadWalletLogic ctx m)
-    => WalletId -> AccountId -> AccountUpdate -> m Account
-updateAccount w _ = newAccount w Nothing
-=======
     :: (V0.MonadWalletLogic ctx m)
     => WalletId -> AccountId -> AccountUpdate -> m Account
 updateAccount wId accId accUpdate = do
     newAccId <- migrate (wId, accId)
     accMeta <- migrate accUpdate
     cAccount <- V0.updateAccount newAccId accMeta
-    migrate cAccount
->>>>>>> 711c94da
+    migrate cAccount