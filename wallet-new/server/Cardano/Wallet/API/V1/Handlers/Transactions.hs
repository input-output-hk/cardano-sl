{-# LANGUAGE ScopedTypeVariables #-}

module Cardano.Wallet.API.V1.Handlers.Transactions where

import           Universum

<<<<<<< HEAD
import qualified Pos.Wallet.Web.ClientTypes.Types as V0
import qualified Pos.Wallet.Web.Methods.History as V0
import           Cardano.Wallet.API.V1.Migration (MonadV1, HasConfigurations, HasCompileInfo, migrate)

=======
import           Cardano.Wallet.API.Request
import           Cardano.Wallet.API.Response
>>>>>>> 18d9cfce
import qualified Cardano.Wallet.API.V1.Transactions as Transactions
import           Cardano.Wallet.API.V1.Types

import           Servant
import           Test.QuickCheck (arbitrary, generate)

handlers :: ( HasConfigurations
            , HasCompileInfo
            )
         => ServerT Transactions.API MonadV1

handlers = newTransaction
        :<|> allTransactions
        :<|> estimateFees

<<<<<<< HEAD
newTransaction :: Payment -> MonadV1 Transaction
newTransaction _ = liftIO $ generate arbitrary

-- | The conclusion is that we want just the walletId for now, the details
-- in CSL-1917. We are ignoring @PaginationParams@ for now.
allTransactions
    :: (V0.MonadWalletHistory ctx m)
    => WalletId
    -> m (ExtendedResponse [Transaction])
allTransactions walletId = do
    cIdWallet    <- migrate walletId
    transactions <- V0.getHistory cIdWallet [] Nothing >>= migrate

    pure ExtendedResponse
        { extData = transactions
        , extMeta = Metadata
            { metaTotalPages = 1
            , metaPage = 1
            , metaPerPage = 20
            , metaTotalEntries = 3
            }
        }

estimateFees :: Payment -> MonadV1 EstimatedFees
estimateFees _ = liftIO $ generate arbitrary
=======
newTransaction :: Payment -> Handler (WalletResponse Transaction)
newTransaction _ = single <$> (liftIO $ generate arbitrary)

allTransactions :: RequestParams -> Handler (WalletResponse [Transaction])
allTransactions _ = single <$> (liftIO $ generate arbitrary)

estimateFees :: Payment -> Handler (WalletResponse EstimatedFees)
estimateFees _ = single <$> (liftIO $ generate arbitrary)
>>>>>>> 18d9cfce
<|MERGE_RESOLUTION|>--- conflicted
+++ resolved
@@ -4,15 +4,11 @@
 
 import           Universum
 
-<<<<<<< HEAD
-import qualified Pos.Wallet.Web.ClientTypes.Types as V0
 import qualified Pos.Wallet.Web.Methods.History as V0
 import           Cardano.Wallet.API.V1.Migration (MonadV1, HasConfigurations, HasCompileInfo, migrate)
 
-=======
 import           Cardano.Wallet.API.Request
 import           Cardano.Wallet.API.Response
->>>>>>> 18d9cfce
 import qualified Cardano.Wallet.API.V1.Transactions as Transactions
 import           Cardano.Wallet.API.V1.Types
 
@@ -28,39 +24,24 @@
         :<|> allTransactions
         :<|> estimateFees
 
-<<<<<<< HEAD
-newTransaction :: Payment -> MonadV1 Transaction
-newTransaction _ = liftIO $ generate arbitrary
+newTransaction :: Payment -> MonadV1 (WalletResponse Transaction)
+newTransaction _ = single <$> (liftIO $ generate arbitrary)
 
 -- | The conclusion is that we want just the walletId for now, the details
--- in CSL-1917. We are ignoring @PaginationParams@ for now.
+-- in CSL-1917.
 allTransactions
-    :: (V0.MonadWalletHistory ctx m)
+    :: forall ctx m. (V0.MonadWalletHistory ctx m)
     => WalletId
-    -> m (ExtendedResponse [Transaction])
-allTransactions walletId = do
+    -> RequestParams
+    -> m (WalletResponse [Transaction])
+allTransactions walletId requestParams = do
     cIdWallet    <- migrate walletId
-    transactions <- V0.getHistory cIdWallet [] Nothing >>= migrate
 
-    pure ExtendedResponse
-        { extData = transactions
-        , extMeta = Metadata
-            { metaTotalPages = 1
-            , metaPage = 1
-            , metaPerPage = 20
-            , metaTotalEntries = 3
-            }
-        }
+    -- TODO(ks): We need the type signature, fix this?
+    let transactions :: m [Transaction]
+        transactions = V0.getHistory cIdWallet [] Nothing >>= migrate
 
-estimateFees :: Payment -> MonadV1 EstimatedFees
-estimateFees _ = liftIO $ generate arbitrary
-=======
-newTransaction :: Payment -> Handler (WalletResponse Transaction)
-newTransaction _ = single <$> (liftIO $ generate arbitrary)
+    respondWith requestParams (const transactions)
 
-allTransactions :: RequestParams -> Handler (WalletResponse [Transaction])
-allTransactions _ = single <$> (liftIO $ generate arbitrary)
-
-estimateFees :: Payment -> Handler (WalletResponse EstimatedFees)
+estimateFees :: Payment -> MonadV1 (WalletResponse EstimatedFees)
 estimateFees _ = single <$> (liftIO $ generate arbitrary)
->>>>>>> 18d9cfce
