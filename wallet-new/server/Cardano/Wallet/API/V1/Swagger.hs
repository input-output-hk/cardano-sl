--- conflicted
+++ resolved
@@ -18,11 +18,11 @@
 import           Cardano.Wallet.API.V1.Types
 import           Pos.Wallet.Web.Swagger.Instances.Schema ()
 
-<<<<<<< HEAD
 import           Control.Lens                            ((?~))
 import           Data.Aeson                              (ToJSON (..),
-                                                          Value (Number, Object))
+                                                          Value (Number, Object, String))
 import           Data.Aeson.Encode.Pretty
+import           Data.Default                            (Default (def))
 import qualified Data.HashMap.Strict                     as HM
 import           Data.HashMap.Strict.InsOrd              (InsOrdHashMap)
 import qualified Data.HashMap.Strict.InsOrd              as InsOrdHM
@@ -30,26 +30,12 @@
 import qualified Data.Map.Strict                         as M
 import           Data.Set                                (Set)
 import qualified Data.Set                                as Set
-=======
-import           Control.Lens                     ((?~))
-import           Data.Aeson                       (ToJSON (..),
-                                                   Value (Number, Object, String))
-import           Data.Aeson.Encode.Pretty
-import           Data.Default                     (Default (def))
-import qualified Data.HashMap.Strict              as HM
-import           Data.HashMap.Strict.InsOrd       (InsOrdHashMap)
-import qualified Data.HashMap.Strict.InsOrd       as InsOrdHM
-import           Data.Map                         (Map)
-import qualified Data.Map.Strict                  as M
-import           Data.Set                         (Set)
-import qualified Data.Set                         as Set
->>>>>>> e062ceb2
 import           Data.String.Conv
 import           Data.Swagger                            hiding (Header)
 import           Data.Swagger.Declare
 import qualified Data.Text                               as T
 import           Data.Typeable
-import           Formatting                       (build, sformat)
+import           Formatting                              (build, sformat)
 import           GHC.TypeLits
 import           NeatInterpolation
 import           Servant.API.Sub
