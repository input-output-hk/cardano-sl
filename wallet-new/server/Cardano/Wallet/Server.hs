{-# LANGUAGE RankNTypes #-}
module Cardano.Wallet.Server where

import           Universum

import           Cardano.Wallet.API
import qualified Cardano.Wallet.API.V0.Handlers as V0
import qualified Cardano.Wallet.API.V1.Handlers as V1

import           Pos.Launcher.Configuration     (HasConfigurations)
import           Pos.Util.CompileInfo           (HasCompileInfo)
import           Pos.Wallet.Web.Mode            (WalletWebMode)
import           Servant

-- | This function has the tricky task of plumbing different versions of the API,
-- with potentially different monadic stacks into a uniform @Server@ we can use
-- with Servant.
-- You see below two calls to 'V0.handlers', and this is because we support (at the
-- time of writing) two ways of accessing the V0 API, which are either by hitting
-- `/api/..` or by hitting `/api/v0/...`.

walletServer
<<<<<<< HEAD
    :: (HasConfigurations, HasCompileInfo)
    => (WalletWebMode :~> Handler)
=======
    :: forall ctx m.
       ( MonadFullWalletWebMode ctx m )
    => (forall a. m a -> Handler a)
>>>>>>> dc0e9c44
    -> Server WalletAPI
walletServer natV0 = V0.handlers natV0
                :<|> V0.handlers natV0
                :<|> V1.handlers natV0<|MERGE_RESOLUTION|>--- conflicted
+++ resolved
@@ -4,12 +4,14 @@
 import           Universum
 
 import           Cardano.Wallet.API
-import qualified Cardano.Wallet.API.V0.Handlers as V0
-import qualified Cardano.Wallet.API.V1.Handlers as V1
+import           Cardano.Wallet.API.V1.Migration as Migration
 
-import           Pos.Launcher.Configuration     (HasConfigurations)
-import           Pos.Util.CompileInfo           (HasCompileInfo)
-import           Pos.Wallet.Web.Mode            (WalletWebMode)
+import qualified Cardano.Wallet.API.V0.Handlers  as V0
+import qualified Cardano.Wallet.API.V1.Handlers  as V1
+
+import           Pos.Launcher.Configuration      (HasConfigurations)
+import           Pos.Util.CompileInfo            (HasCompileInfo)
+import           Pos.Wallet.Web.Mode             (WalletWebMode)
 import           Servant
 
 -- | This function has the tricky task of plumbing different versions of the API,
@@ -19,16 +21,15 @@
 -- time of writing) two ways of accessing the V0 API, which are either by hitting
 -- `/api/..` or by hitting `/api/v0/...`.
 
-walletServer
-<<<<<<< HEAD
-    :: (HasConfigurations, HasCompileInfo)
-    => (WalletWebMode :~> Handler)
-=======
-    :: forall ctx m.
-       ( MonadFullWalletWebMode ctx m )
-    => (forall a. m a -> Handler a)
->>>>>>> dc0e9c44
-    -> Server WalletAPI
+walletServer :: ( Migration.HasConfiguration
+                , Migration.HasCompileInfo
+                , Migration.HasUpdateConfiguration
+                , Migration.HasSscConfiguration
+                , Migration.HasNodeConfiguration
+                , Migration.HasInfraConfiguration
+                )
+             => (forall a. WalletWebMode a -> Handler a)
+             -> Server WalletAPI
 walletServer natV0 = V0.handlers natV0
                 :<|> V0.handlers natV0
                 :<|> V1.handlers natV0