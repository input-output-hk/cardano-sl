{- | A collection of plugins used by this edge node.
     A @Plugin@ is essentially a set of actions which will be run in
     a particular monad, at some point in time.
-}
{-# LANGUAGE TupleSections #-}
module Cardano.Wallet.Server.Plugins (
      Plugin
    , acidCleanupWorker
    , conversation
    , walletBackend
    ) where

import qualified Prelude
import           Universum

import           Cardano.Wallet.API                   as API
import           Cardano.Wallet.Server                as API
import           Cardano.Wallet.Server.CLI            (RunMode, WalletBackendParams (..),
                                                       isDebugMode, walletAcidInterval,
                                                       walletDbOptions)

<<<<<<< HEAD
import qualified Control.Concurrent.STM               as STM
import           Network.Wai                          (Application, Middleware)
import           Network.Wai.Middleware.Cors          (cors, corsMethods, corsRequestHeaders,
                                                       simpleCorsResourcePolicy, simpleMethods)
import           Network.Wai.Middleware.RequestLogger (logStdoutDev)
import           Pos.Wallet.Web                       (cleanupAcidStatePeriodically,
                                                       syncWalletsWithGState, wwmcSendActions)
import           Pos.Wallet.Web.Account               (findKey, myRootAddresses)
import           Pos.Wallet.Web.Methods.Restore       (addInitialRichAccount)
import           Pos.Wallet.Web.Pending.Worker        (startPendingTxsResubmitter)
import qualified Pos.Wallet.Web.Server.Runner         as V0
import           Pos.Wallet.Web.Sockets               (getWalletWebSockets, launchNotifier,
                                                       upgradeApplicationWS)
import           Servant                              (Handler, Server, serve)
import           Servant.Utils.Enter                  ((:~>) (..))
import           System.Wlog                          (logInfo, modifyLoggerName)

import qualified Data.ByteString.Char8                as BS8
import           Pos.Communication                    (ActionSpec (..), OutSpecs, SendActions,
                                                       WorkerSpec, sendTxOuts, worker)
import           Pos.Context                          (HasNodeContext)

import           Pos.Launcher.Configuration           (HasConfigurations)
import           Pos.Util.CompileInfo                 (HasCompileInfo)
import           Pos.Wallet.Web.Mode                  (MonadFullWalletWebMode, MonadWalletWebMode,
                                                       MonadWalletWebSockets, WalletWebMode,
                                                       WalletWebModeContext)
import           Pos.Wallet.Web.Server.Launcher       (walletServeImpl, walletServerOuts)
import           Pos.Web                              (TlsParams, serveImpl, serveWeb)
import           Pos.WorkMode                         (WorkMode)
=======
import qualified Control.Concurrent.STM         as STM
import           Network.Wai                    (Application)
import           Pos.Wallet.Web                 (cleanupAcidStatePeriodically,
                                                 syncWalletsWithGState, wwmcSendActions)
import           Pos.Wallet.Web.Account         (findKey, myRootAddresses)
import           Pos.Wallet.Web.Methods.Restore (addInitialRichAccount)
import           Pos.Wallet.Web.Pending.Worker  (startPendingTxsResubmitter)
import qualified Pos.Wallet.Web.Server.Runner   as V0
import           Pos.Wallet.Web.Sockets         (getWalletWebSockets, launchNotifier,
                                                 upgradeApplicationWS)
import           Servant                        (Handler, Server, serve)
import           System.Wlog                    (logInfo, modifyLoggerName)

import qualified Data.ByteString.Char8          as BS8
import           Pos.Communication              (ActionSpec (..), OutSpecs, SendActions, WorkerSpec,
                                                 sendTxOuts, worker)
import           Pos.Context                    (HasNodeContext)

import           Pos.Launcher.Configuration     (HasConfigurations)
import           Pos.Util.CompileInfo           (HasCompileInfo)
import           Pos.Wallet.Web.Mode            (MonadFullWalletWebMode, MonadWalletWebMode,
                                                 MonadWalletWebSockets, WalletWebMode,
                                                 WalletWebModeContext, WalletWebModeContextTag)
import           Pos.Wallet.Web.Server.Launcher (walletServeImpl, walletServerOuts)
import           Pos.Web                        (TlsParams, serveImpl, serveWeb)
import           Pos.WorkMode                   (WorkMode)
>>>>>>> dc0e9c44

-- A @Plugin@ running in the monad @m@.
type Plugin m = ([WorkerSpec m], OutSpecs)

-- | A @Plugin@ to periodically compact & snapshot the acid-state database.
acidCleanupWorker :: HasConfigurations
                  => WalletBackendParams
                  -> Plugin WalletWebMode
acidCleanupWorker WalletBackendParams{..} =
    first one $ worker mempty $ const $
    modifyLoggerName (const "acidcleanup") $
    cleanupAcidStatePeriodically (walletAcidInterval walletDbOptions)

-- | The @Plugin@ which defines part of the conversation protocol for this node.
conversation :: (HasConfigurations, HasCompileInfo) => WalletBackendParams -> Plugin WalletWebMode
conversation wArgs = (, mempty) $ map (\act -> ActionSpec $ \__vI __sA -> act) (pluginsMonitoringApi wArgs)
  where
    pluginsMonitoringApi :: (WorkMode ctx m , HasNodeContext ctx , HasConfigurations, HasCompileInfo)
                         => WalletBackendParams
                         -> [m ()]
    pluginsMonitoringApi WalletBackendParams {..}
        | enableMonitoringApi = [serveWeb monitoringApiPort (Just walletTLSParams)]
        | otherwise = []

-- | A @Plugin@ to start the wallet backend API.
walletBackend :: (HasConfigurations, HasCompileInfo)
              => WalletBackendParams
              -> Plugin WalletWebMode
walletBackend WalletBackendParams {..} =
    first one $ worker walletServerOuts $ \sendActions -> do
      walletServeImpl
        (getApplication sendActions)
        walletAddress
        -- Disable TLS if in debug mode.
        (if (isDebugMode walletRunMode) then Nothing else (Just walletTLSParams))
  where
    -- Gets the Wai `Application` to run.
    getApplication :: SendActions WalletWebMode -> WalletWebMode Application
    getApplication sendActions = do
      logInfo "DAEDALUS has STARTED!"
      saVar <- asks wwmcSendActions
      atomically $ STM.putTMVar saVar sendActions
      when (isDebugMode walletRunMode) $ addInitialRichAccount 0
      wsConn <- getWalletWebSockets
      ctx <- V0.walletWebModeContext
      syncWalletsWithGState =<< mapM findKey =<< myRootAddresses
      startPendingTxsResubmitter
<<<<<<< HEAD
      launchNotifier natV0
      let app = upgradeApplicationWS wsConn $ serve API.walletAPI (API.walletServer natV0)
      return $ withMiddleware walletRunMode app


-- | "Attaches" the middleware to this 'Application', if any.
-- When running in debug mode, chances are we want to at least allow CORS to test the API
-- with a Swagger editor, locally.
withMiddleware :: RunMode -> Application -> Application
withMiddleware wrm app
  | isDebugMode wrm = logStdoutDev . corsMiddleware $ app
  | otherwise = app

corsMiddleware :: Middleware
corsMiddleware = cors (const $ Just policy)
    where
      policy = simpleCorsResourcePolicy
        { corsRequestHeaders = ["Content-Type"]
        , corsMethods = "PUT" : simpleMethods }
=======
      launchNotifier (V0.convertHandler ctx)
      return $ upgradeApplicationWS wsConn $ serve API.walletAPI (API.walletServer (V0.convertHandler ctx))
>>>>>>> dc0e9c44
<|MERGE_RESOLUTION|>--- conflicted
+++ resolved
@@ -19,7 +19,6 @@
                                                        isDebugMode, walletAcidInterval,
                                                        walletDbOptions)
 
-<<<<<<< HEAD
 import qualified Control.Concurrent.STM               as STM
 import           Network.Wai                          (Application, Middleware)
 import           Network.Wai.Middleware.Cors          (cors, corsMethods, corsRequestHeaders,
@@ -34,7 +33,6 @@
 import           Pos.Wallet.Web.Sockets               (getWalletWebSockets, launchNotifier,
                                                        upgradeApplicationWS)
 import           Servant                              (Handler, Server, serve)
-import           Servant.Utils.Enter                  ((:~>) (..))
 import           System.Wlog                          (logInfo, modifyLoggerName)
 
 import qualified Data.ByteString.Char8                as BS8
@@ -46,38 +44,11 @@
 import           Pos.Util.CompileInfo                 (HasCompileInfo)
 import           Pos.Wallet.Web.Mode                  (MonadFullWalletWebMode, MonadWalletWebMode,
                                                        MonadWalletWebSockets, WalletWebMode,
-                                                       WalletWebModeContext)
+                                                       WalletWebModeContext,
+                                                       WalletWebModeContextTag)
 import           Pos.Wallet.Web.Server.Launcher       (walletServeImpl, walletServerOuts)
 import           Pos.Web                              (TlsParams, serveImpl, serveWeb)
 import           Pos.WorkMode                         (WorkMode)
-=======
-import qualified Control.Concurrent.STM         as STM
-import           Network.Wai                    (Application)
-import           Pos.Wallet.Web                 (cleanupAcidStatePeriodically,
-                                                 syncWalletsWithGState, wwmcSendActions)
-import           Pos.Wallet.Web.Account         (findKey, myRootAddresses)
-import           Pos.Wallet.Web.Methods.Restore (addInitialRichAccount)
-import           Pos.Wallet.Web.Pending.Worker  (startPendingTxsResubmitter)
-import qualified Pos.Wallet.Web.Server.Runner   as V0
-import           Pos.Wallet.Web.Sockets         (getWalletWebSockets, launchNotifier,
-                                                 upgradeApplicationWS)
-import           Servant                        (Handler, Server, serve)
-import           System.Wlog                    (logInfo, modifyLoggerName)
-
-import qualified Data.ByteString.Char8          as BS8
-import           Pos.Communication              (ActionSpec (..), OutSpecs, SendActions, WorkerSpec,
-                                                 sendTxOuts, worker)
-import           Pos.Context                    (HasNodeContext)
-
-import           Pos.Launcher.Configuration     (HasConfigurations)
-import           Pos.Util.CompileInfo           (HasCompileInfo)
-import           Pos.Wallet.Web.Mode            (MonadFullWalletWebMode, MonadWalletWebMode,
-                                                 MonadWalletWebSockets, WalletWebMode,
-                                                 WalletWebModeContext, WalletWebModeContextTag)
-import           Pos.Wallet.Web.Server.Launcher (walletServeImpl, walletServerOuts)
-import           Pos.Web                        (TlsParams, serveImpl, serveWeb)
-import           Pos.WorkMode                   (WorkMode)
->>>>>>> dc0e9c44
 
 -- A @Plugin@ running in the monad @m@.
 type Plugin m = ([WorkerSpec m], OutSpecs)
@@ -125,11 +96,9 @@
       ctx <- V0.walletWebModeContext
       syncWalletsWithGState =<< mapM findKey =<< myRootAddresses
       startPendingTxsResubmitter
-<<<<<<< HEAD
-      launchNotifier natV0
-      let app = upgradeApplicationWS wsConn $ serve API.walletAPI (API.walletServer natV0)
+      launchNotifier (V0.convertHandler ctx)
+      let app = upgradeApplicationWS wsConn $ serve API.walletAPI (API.walletServer (V0.convertHandler ctx))
       return $ withMiddleware walletRunMode app
-
 
 -- | "Attaches" the middleware to this 'Application', if any.
 -- When running in debug mode, chances are we want to at least allow CORS to test the API
@@ -144,8 +113,4 @@
     where
       policy = simpleCorsResourcePolicy
         { corsRequestHeaders = ["Content-Type"]
-        , corsMethods = "PUT" : simpleMethods }
-=======
-      launchNotifier (V0.convertHandler ctx)
-      return $ upgradeApplicationWS wsConn $ serve API.walletAPI (API.walletServer (V0.convertHandler ctx))
->>>>>>> dc0e9c44
+        , corsMethods = "PUT" : simpleMethods }