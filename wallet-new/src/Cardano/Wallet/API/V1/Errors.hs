--- conflicted
+++ resolved
@@ -12,10 +12,13 @@
 import           Data.List.NonEmpty (NonEmpty ((:|)))
 import           Generics.SOP.TH (deriveGeneric)
 import qualified Network.HTTP.Types.Header as HTTP
+import qualified Pos.Core as Core
 import           Servant
 import           Test.QuickCheck (Arbitrary (..), oneof)
 
 import           Cardano.Wallet.API.V1.Generic (gparseJsend, gtoJsend)
+import           Cardano.Wallet.API.V1.Types (SyncProgress (..), mkEstimatedCompletionTime,
+                                              mkSyncPercentage, mkSyncThroughput)
 
 --
 -- Error handling
@@ -58,7 +61,7 @@
     | WalletNotFound
     | AddressNotFound
     | MissingRequiredParams { requiredParams :: NonEmpty (Text, Text) }
-    | WalletIsNotReadyToProcessPayments
+    | WalletIsNotReadyToProcessPayments { weStillRestoring :: SyncProgress }
     -- ^ The @Wallet@ where a @Payment@ is being originated is not fully
     -- synced (its 'WalletSyncState' indicates it's either syncing or
     -- restoring) and thus cannot accept new @Payment@ requests.
@@ -92,6 +95,13 @@
 type ErrorExample = Value
 
 
+sampleSyncProgress :: SyncProgress
+sampleSyncProgress = SyncProgress {
+    spEstimatedCompletionTime = mkEstimatedCompletionTime 3000
+  , spThroughput              = mkSyncThroughput (Core.BlockCount 400)
+  , spPercentage              = mkSyncPercentage 80
+}
+
 -- | Sample of errors we use for documentation
 sample :: [WalletError]
 sample =
@@ -102,56 +112,41 @@
   , UnkownError "Unknown error"
   , InvalidAddressFormat "Invalid base58 representation."
   , WalletNotFound
-<<<<<<< HEAD
-  , WalletIsNotReadyToProcessPayments
-=======
   , AddressNotFound
   , MissingRequiredParams (("wallet_id", "walletId") :| [])
->>>>>>> 8d25c2ad
+  , WalletIsNotReadyToProcessPayments sampleSyncProgress
   ]
 
 
 -- | Give a short description of an error
 describe :: WalletError -> String
 describe = \case
-  NotEnoughMoney _        -> "Not enough available coins to proceed."
-  OutputIsRedeem  _       -> "One of the TX outputs is a redemption address."
-  MigrationFailed  _      -> "Error while migrating a legacy type into the current version."
-  JSONValidationFailed _  -> "Couldn't decode a JSON input."
-  UnkownError        _    -> "Unexpected internal error."
-  InvalidAddressFormat _  -> "Provided address format is not valid."
-  WalletNotFound          -> "Reference to an unexisting wallet was given."
-  AddressNotFound         -> "Reference to an unexisting address was given."
-  MissingRequiredParams _ -> "Missing required parameters in the request payload."
+  NotEnoughMoney _                    -> "Not enough available coins to proceed."
+  OutputIsRedeem  _                   -> "One of the TX outputs is a redemption address."
+  MigrationFailed  _                  -> "Error while migrating a legacy type into the current version."
+  JSONValidationFailed _              -> "Couldn't decode a JSON input."
+  UnkownError        _                -> "Unexpected internal error."
+  InvalidAddressFormat _              -> "Provided address format is not valid."
+  WalletNotFound                      -> "Reference to an unexisting wallet was given."
+  AddressNotFound                     -> "Reference to an unexisting address was given."
+  MissingRequiredParams _             -> "Missing required parameters in the request payload."
+  WalletIsNotReadyToProcessPayments _ -> "This wallet is restoring, and it cannot send new transactions until restoration completes."
 
 
 -- | Convert wallet errors to Servant errors
 toServantError :: WalletError -> ServantErr
 toServantError err =
   mkServantErr $ case err of
-<<<<<<< HEAD
     NotEnoughMoney{}                    -> err403
     OutputIsRedeem{}                    -> err403
-    SomeOtherError{}                    -> err418
     MigrationFailed{}                   -> err422
     JSONValidationFailed{}              -> err400
-    UnkownError{}                       -> err400
+    UnkownError{}                       -> err500
     WalletNotFound{}                    -> err404
     InvalidAddressFormat{}              -> err401
     AddressNotFound{}                   -> err404
     MissingRequiredParams{}             -> err400
     WalletIsNotReadyToProcessPayments{} -> err403
-=======
-    NotEnoughMoney{}        -> err403
-    OutputIsRedeem{}        -> err403
-    MigrationFailed{}       -> err422
-    JSONValidationFailed{}  -> err400
-    UnkownError{}           -> err500
-    WalletNotFound{}        -> err404
-    InvalidAddressFormat{}  -> err401
-    AddressNotFound{}       -> err404
-    MissingRequiredParams{} -> err400
->>>>>>> 8d25c2ad
   where
     mkServantErr serr@ServantErr{..} = serr
       { errBody    = encode err
