--- conflicted
+++ resolved
@@ -21,12 +21,8 @@
 
 handlers
     :: HasConfigurations
-<<<<<<< HEAD
-    => ServerT Accounts.API MonadV1
-=======
     => TraceNamed MonadV1
     -> ServerT Accounts.API MonadV1
->>>>>>> fa1a751c
 handlers logTrace =
          deleteAccount
     :<|> getAccount logTrace
