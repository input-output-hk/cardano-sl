module Cardano.Wallet.API.V1.LegacyHandlers.Accounts
    ( handlers
    , newAccount
    ) where

import           Universum

import qualified Data.IxSet.Typed as IxSet
import           Servant

<<<<<<< HEAD
=======
import           Pos.Chain.Txp (TxpConfiguration)
import           Pos.Core.Txp (TxAux)
import           Pos.Crypto (ProtocolMagic)
import qualified Pos.Util.Servant as V0
>>>>>>> 91be6c9e
import           Pos.Util.Trace.Named (TraceNamed)
import qualified Pos.Wallet.Web.Account as V0
import qualified Pos.Wallet.Web.ClientTypes.Types as V0
import qualified Pos.Wallet.Web.Methods.Logic as V0

import           Cardano.Wallet.API.Request
import           Cardano.Wallet.API.Response
import qualified Cardano.Wallet.API.V1.Accounts as Accounts
import           Cardano.Wallet.API.V1.Migration
import           Cardano.Wallet.API.V1.Types

handlers
    :: HasConfigurations
<<<<<<< HEAD
    => ServerT Accounts.API MonadV1
handlers logTrace =
=======
    => TraceNamed MonadV1
    -> ProtocolMagic
    -> TxpConfiguration
    -> (TxAux -> MonadV1 Bool)
    -> ServerT Accounts.API MonadV1
handlers logTrace pm txpConfig submitTx =
>>>>>>> 91be6c9e
         deleteAccount
    :<|> getAccount logTrace
    :<|> listAccounts logTrace
    :<|> newAccount logTrace
    :<|> updateAccount logTrace
<<<<<<< HEAD
=======
    :<|> redeemAda logTrace pm txpConfig submitTx
>>>>>>> 91be6c9e
    :<|> getAccountAddresses logTrace
    :<|> getAccountBalance logTrace

deleteAccount
    :: (V0.MonadWalletLogic ctx m)
    => WalletId -> AccountIndex -> m NoContent
deleteAccount wId accIdx =
    migrate (wId, accIdx) >>= V0.deleteAccount

getAccount
    :: (MonadThrow m, V0.MonadWalletLogicRead ctx m)
    => TraceNamed m -> WalletId -> AccountIndex -> m (WalletResponse Account)
getAccount logTrace wId accIdx =
    single <$> (migrate (wId, accIdx) >>= V0.getAccount logTrace >>= migrate)

listAccounts
    :: (MonadThrow m, V0.MonadWalletLogicRead ctx m)
    => TraceNamed m -> WalletId -> RequestParams -> m (WalletResponse [Account])
listAccounts logTrace wId params = do
    wid' <- migrate wId
    oldAccounts <- V0.getAccounts logTrace (Just wid')
    newAccounts <- migrate @[V0.CAccount] @[Account] oldAccounts
    respondWith params
        (NoFilters :: FilterOperations Account)
        (NoSorts :: SortOperations Account)
        (IxSet.fromList <$> pure newAccounts)

newAccount
    :: (V0.MonadWalletLogic ctx m)
    => TraceNamed m -> WalletId -> NewAccount -> m (WalletResponse Account)
newAccount logTrace wId nAccount@NewAccount{..} = do
    let (V1 spendingPw) = fromMaybe (V1 mempty) naccSpendingPassword
    accInit <- migrate (wId, nAccount)
    cAccount <- V0.newAccount logTrace V0.RandomSeed spendingPw accInit
    single <$> (migrate cAccount)

updateAccount
    :: (V0.MonadWalletLogic ctx m)
    => TraceNamed m -> WalletId -> AccountIndex -> AccountUpdate -> m (WalletResponse Account)
updateAccount logTrace wId accIdx accUpdate = do
    newAccId <- migrate (wId, accIdx)
    accMeta <- migrate accUpdate
    cAccount <- V0.updateAccount logTrace newAccId accMeta
    single <$> (migrate cAccount)

<<<<<<< HEAD
=======
redeemAda
    :: HasConfigurations
    => TraceNamed MonadV1
    -> ProtocolMagic
    -> TxpConfiguration
    -> (TxAux -> MonadV1 Bool)
    -> WalletId
    -> AccountIndex
    -> Redemption
    -> MonadV1 (WalletResponse Transaction)
redeemAda logTrace pm txpConfig submitTx walletId accountIndex r = do
    let ShieldedRedemptionCode seed = redemptionRedemptionCode r
        V1 spendingPassword = redemptionSpendingPassword r
    accountId <- migrate (walletId, accountIndex)
    let caccountId = V0.encodeCType accountId
    fmap single . migrate =<< case redemptionMnemonic r of
        Just (RedemptionMnemonic mnemonic) -> do
            let phrase = V0.CBackupPhrase mnemonic
            let cpaperRedeem = V0.CPaperVendWalletRedeem
                    { V0.pvWalletId = caccountId
                    , V0.pvSeed = seed
                    , V0.pvBackupPhrase = phrase
                    }
            V0.redeemAdaPaperVend logTrace pm txpConfig submitTx spendingPassword cpaperRedeem
        Nothing -> do
            let cwalletRedeem = V0.CWalletRedeem
                    { V0.crWalletId = caccountId
                    , V0.crSeed = seed
                    }
            V0.redeemAda logTrace pm txpConfig submitTx spendingPassword cwalletRedeem

>>>>>>> 91be6c9e
getAccountAddresses
    :: (V0.MonadWalletLogic ctx m)
    => TraceNamed m
    -> WalletId
    -> AccountIndex
    -> RequestParams
    -> FilterOperations WalletAddress
    -> m (WalletResponse AccountAddresses)
getAccountAddresses logTrace wId accIdx pagination filters = do
    resp <- respondWith pagination filters NoSorts (getAddresses <$> getAccount logTrace wId accIdx)
    return resp { wrData = AccountAddresses . wrData $ resp }
  where
    getAddresses =
        IxSet.fromList . accAddresses . wrData

getAccountBalance
    :: (V0.MonadWalletLogic ctx m)
    => TraceNamed m
    -> WalletId
    -> AccountIndex
    -> m (WalletResponse AccountBalance)
getAccountBalance logTrace wId accIdx = do
    resp <- getAccount logTrace wId accIdx
    return resp { wrData = AccountBalance . accAmount . wrData $ resp }<|MERGE_RESOLUTION|>--- conflicted
+++ resolved
@@ -8,13 +8,6 @@
 import qualified Data.IxSet.Typed as IxSet
 import           Servant
 
-<<<<<<< HEAD
-=======
-import           Pos.Chain.Txp (TxpConfiguration)
-import           Pos.Core.Txp (TxAux)
-import           Pos.Crypto (ProtocolMagic)
-import qualified Pos.Util.Servant as V0
->>>>>>> 91be6c9e
 import           Pos.Util.Trace.Named (TraceNamed)
 import qualified Pos.Wallet.Web.Account as V0
 import qualified Pos.Wallet.Web.ClientTypes.Types as V0
@@ -28,26 +21,14 @@
 
 handlers
     :: HasConfigurations
-<<<<<<< HEAD
-    => ServerT Accounts.API MonadV1
+    => TraceNamed MonadV1
+    -> ServerT Accounts.API MonadV1
 handlers logTrace =
-=======
-    => TraceNamed MonadV1
-    -> ProtocolMagic
-    -> TxpConfiguration
-    -> (TxAux -> MonadV1 Bool)
-    -> ServerT Accounts.API MonadV1
-handlers logTrace pm txpConfig submitTx =
->>>>>>> 91be6c9e
          deleteAccount
     :<|> getAccount logTrace
     :<|> listAccounts logTrace
     :<|> newAccount logTrace
     :<|> updateAccount logTrace
-<<<<<<< HEAD
-=======
-    :<|> redeemAda logTrace pm txpConfig submitTx
->>>>>>> 91be6c9e
     :<|> getAccountAddresses logTrace
     :<|> getAccountBalance logTrace
 
@@ -93,40 +74,6 @@
     cAccount <- V0.updateAccount logTrace newAccId accMeta
     single <$> (migrate cAccount)
 
-<<<<<<< HEAD
-=======
-redeemAda
-    :: HasConfigurations
-    => TraceNamed MonadV1
-    -> ProtocolMagic
-    -> TxpConfiguration
-    -> (TxAux -> MonadV1 Bool)
-    -> WalletId
-    -> AccountIndex
-    -> Redemption
-    -> MonadV1 (WalletResponse Transaction)
-redeemAda logTrace pm txpConfig submitTx walletId accountIndex r = do
-    let ShieldedRedemptionCode seed = redemptionRedemptionCode r
-        V1 spendingPassword = redemptionSpendingPassword r
-    accountId <- migrate (walletId, accountIndex)
-    let caccountId = V0.encodeCType accountId
-    fmap single . migrate =<< case redemptionMnemonic r of
-        Just (RedemptionMnemonic mnemonic) -> do
-            let phrase = V0.CBackupPhrase mnemonic
-            let cpaperRedeem = V0.CPaperVendWalletRedeem
-                    { V0.pvWalletId = caccountId
-                    , V0.pvSeed = seed
-                    , V0.pvBackupPhrase = phrase
-                    }
-            V0.redeemAdaPaperVend logTrace pm txpConfig submitTx spendingPassword cpaperRedeem
-        Nothing -> do
-            let cwalletRedeem = V0.CWalletRedeem
-                    { V0.crWalletId = caccountId
-                    , V0.crSeed = seed
-                    }
-            V0.redeemAda logTrace pm txpConfig submitTx spendingPassword cwalletRedeem
-
->>>>>>> 91be6c9e
 getAccountAddresses
     :: (V0.MonadWalletLogic ctx m)
     => TraceNamed m
