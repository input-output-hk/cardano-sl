--- conflicted
+++ resolved
@@ -169,7 +169,10 @@
           either (\_ -> Left $ Errors.MigrationFailed "Error migrating V0.CAddress -> Core.Address failed.")
               Right $ decodeCTypeOrFail cadId
 
-<<<<<<< HEAD
+instance Migrate V1.AccountUpdate V0.CAccountMeta where
+    eitherMigrate V1.AccountUpdate{..} =
+        pure $ V0.CAccountMeta uaccName
+
 ----------------------------------------------------------------------------
 -- Transactions
 ----------------------------------------------------------------------------
@@ -219,8 +222,4 @@
     eitherMigrate txsMapAndSize = do
         let txsMapValues = elems . fst $ txsMapAndSize
         mapM (eitherMigrate . fst) txsMapValues
-=======
-instance Migrate V1.AccountUpdate V0.CAccountMeta where
-    eitherMigrate V1.AccountUpdate{..} =
-        pure $ V0.CAccountMeta uaccName
->>>>>>> 18d9cfce
+
