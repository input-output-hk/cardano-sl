--- conflicted
+++ resolved
@@ -185,18 +185,9 @@
         pure walletId
 
 instance Migrate V0.CAddress Core.Address where
-<<<<<<< HEAD
-       eitherMigrate V0.CAddress {..} =
-          either (\_ -> Left $ Errors.MigrationFailed "Error migrating V0.CAddress -> Core.Address failed.")
-              Right $ decodeCTypeOrFail cadId
-=======
     eitherMigrate V0.CAddress {..} =
         first (const $ Errors.MigrationFailed "Error migrating V0.CAddress -> Core.Address failed.")
             . decodeCTypeOrFail $ cadId
-
-instance Migrate V1.AccountUpdate V0.CAccountMeta where
-    eitherMigrate V1.AccountUpdate{..} =
-        pure $ V0.CAccountMeta uaccName
 
 ----------------------------------------------------------------------------
 -- Transactions
@@ -238,6 +229,4 @@
 instance Migrate (Map Core.TxId (V0.CTx, POSIXTime), Word) [V1.Transaction] where
     eitherMigrate txsMapAndSize = do
         let txsMapValues = elems . fst $ txsMapAndSize
-        mapM (eitherMigrate . fst) txsMapValues
-
->>>>>>> 46687c8c
+        mapM (eitherMigrate . fst) txsMapValues