{-# LANGUAGE CPP                        #-}
{-# LANGUAGE ConstraintKinds            #-}
{-# LANGUAGE DeriveGeneric              #-}
{-# LANGUAGE DerivingStrategies         #-}
{-# LANGUAGE ExplicitNamespaces         #-}
{-# LANGUAGE GeneralizedNewtypeDeriving #-}
{-# LANGUAGE KindSignatures             #-}
{-# LANGUAGE LambdaCase                 #-}
{-# LANGUAGE OverloadedStrings          #-}
{-# LANGUAGE PolyKinds                  #-}
{-# LANGUAGE StandaloneDeriving         #-}
{-# LANGUAGE StrictData                 #-}
{-# LANGUAGE TemplateHaskell            #-}
{-# LANGUAGE ViewPatterns               #-}
-- The hlint parser fails on the `pattern` function, so we disable the
-- language extension here.
{-# LANGUAGE NoPatternSynonyms          #-}

-- Needed for the `Buildable`, `SubscriptionStatus` and `NodeId` orphans.
{-# OPTIONS_GHC -fno-warn-orphans #-}

module Cardano.Wallet.API.V1.Types (
    V1 (..)
  , unV1
  -- * Swagger & REST-related types
  , PasswordUpdate (..)
  , AccountUpdate (..)
  , NewAccount (..)
  , Update
  , New
  , ForceNtpCheck (..)
  -- * Domain-specific types
  -- * Wallets
  , Wallet (..)
  , AssuranceLevel (..)
  , NewWallet (..)
  , WalletUpdate (..)
  , WalletId (..)
  , exampleWalletId
  , WalletType (..)
  , WalletOperation (..)
  , SpendingPassword
  , ExternalWallet (..)
  , PublicKeyAsBase58
  , mkPublicKeyAsBase58
  , mkPublicKeyFromBase58
  , NewExternalWallet (..)
  , WalletAndTxHistory (..)
  -- * Addresses
  , AddressOwnership (..)
  , AddressIndex
  , AddressValidity (..)
  , AddressAsBase58
  , mkAddressAsBase58
  -- * Accounts
  , Account (..)
  , accountsHaveSameId
  , AccountIndex
  , AccountAddresses (..)
  , AccountBalance (..)
  , getAccIndex
  , mkAccountIndex
  , mkAccountIndexM
  , unsafeMkAccountIndex
  , AccountIndexError(..)
  -- * Addresses
  , WalletAddress (..)
  , NewAddress (..)
  , AddressPath
  , AddressLevel
  , addressLevelToWord32
  , word32ToAddressLevel
  , IsChangeAddress (..)
  , mkAddressPathBIP44
  -- * Payments
  , Payment (..)
  , PaymentSource (..)
  , PaymentDistribution (..)
  , PaymentWithChangeAddress (..)
  , Transaction (..)
  , TransactionType (..)
  , TransactionDirection (..)
  , TransactionStatus(..)
  , TransactionAsBase16
  , mkTransactionAsBase16
  , TransactionHashAsBase16
  , mkTransactionHashAsBase16
  , TransactionSignatureAsBase16 (..)
  , EstimatedFees (..)
  , AddressAndPath (..)
  , RawTransaction (..)
  , AddressWithProof (..)
  , SignedTransaction (..)
  -- * Updates
  , WalletSoftwareUpdate (..)
  -- * Importing a wallet from a backup
  , WalletImport (..)
  -- * Settings
  , NodeSettings (..)
  , SlotDuration
  , mkSlotDuration
  , BlockchainHeight
  , mkBlockchainHeight
  , LocalTimeDifference
  , mkLocalTimeDifference
  , EstimatedCompletionTime
  , mkEstimatedCompletionTime
  , SyncThroughput
  , mkSyncThroughput
  , SyncState (..)
  , SyncProgress (..)
  , SyncPercentage
  , mkSyncPercentage
  , NodeInfo (..)
  , TimeInfo(..)
  , SubscriptionStatus(..)
  , Redemption(..)
  , RedemptionMnemonic(..)
  , BackupPhrase(..)
  , ShieldedRedemptionCode(..)
  , WAddressMeta (..)
  -- * Some types for the API
  , CaptureWalletId
  , CaptureAccountId
  -- * Core re-exports
  , Core.Address
  -- * Wallet Errors
  , WalletError(..)
  , ErrNotEnoughMoney(..)
  , toServantError
  , toHttpErrorStatus

  , module Cardano.Wallet.Types.UtxoStatistics
  ) where

import qualified Prelude
import           Universum

import qualified Cardano.Crypto.Wallet as CC
-- import           Cardano.Wallet.API.V1.Swagger.Example (Example, example)
import           Control.Lens (At, Index, IxValue, at, ix, makePrisms, to, (?~))
import           Data.Aeson
import qualified Data.Aeson.Options as Serokell
import           Data.Aeson.TH as A
import           Data.Aeson.Types (Parser, Value (..), toJSONKeyText,
                     typeMismatch)
import           Data.Bifunctor (first)
import qualified Data.ByteArray as ByteArray
import qualified Data.ByteString as BS
import           Data.ByteString.Base58 (bitcoinAlphabet, decodeBase58,
                     encodeBase58)
import qualified Data.Char as C
import           Data.Default (Default (def))
import qualified Data.Map.Strict as Map
import           Data.Semigroup (Semigroup)
import           Data.Swagger hiding (Example, example)
import qualified Data.Swagger as S
import           Data.Swagger.Declare (Declare, look)
import           Data.Swagger.Internal.Schema (GToSchema)
import           Data.Swagger.Internal.TypeShape (GenericHasSimpleShape,
                     GenericShape)
import           Data.Text (Text, dropEnd, toLower)
import qualified Data.Text as T
import           Data.Version (Version (..), parseVersion, showVersion)
import           Formatting (bprint, build, fconst, int, sformat, shown, stext,
                     (%))
import qualified Formatting.Buildable
import           Generics.SOP.TH (deriveGeneric)
import           GHC.Generics (Generic, Rep)
import           Network.Transport (EndPointAddress (..))
import           Node (NodeId (..))
import           Serokell.Util (listJson)
import qualified Serokell.Util.Base16 as Base16
import           Servant
import           Test.QuickCheck
import           Test.QuickCheck.Gen (Gen (..))
import qualified Test.QuickCheck.Gen as Gen
import qualified Test.QuickCheck.Modifiers as Gen

import           Cardano.Wallet.API.Response.JSend (HasDiagnostic (..),
                     noDiagnosticKey)
import           Cardano.Wallet.API.Types.UnitOfMeasure (MeasuredIn (..),
                     UnitOfMeasure (..))
import           Cardano.Wallet.API.V1.Errors (ToHttpErrorStatus (..),
                     ToServantError (..))
import           Cardano.Wallet.API.V1.Generic (jsendErrorGenericParseJSON,
                     jsendErrorGenericToJSON)
import           Cardano.Wallet.API.V1.Swagger.Example (Example, example,
                     genExample)
import           Cardano.Wallet.Types.UtxoStatistics
import           Cardano.Wallet.Util (mkJsonKey, showApiUtcTime)

import           Cardano.Wallet.Kernel.BIP39 (Mnemonic)
import qualified Pos.Binary.Class as Bi
import qualified Pos.Chain.Txp as Txp
import qualified Pos.Chain.Update as Core
import qualified Pos.Client.Txp.Util as Core
import qualified Pos.Core as Core
import           Pos.Crypto (Hash, PublicKey (..), decodeHash, hashHexF)
import qualified Pos.Crypto.Signing as Core
import           Pos.Infra.Communication.Types.Protocol ()
import           Pos.Infra.Diffusion.Subscription.Status
                     (SubscriptionStatus (..))
import           Pos.Infra.Util.LogSafe (BuildableSafeGen (..), SecureLog (..),
                     buildSafe, buildSafeList, buildSafeMaybe,
                     deriveSafeBuildable, plainOrSecureF)
import           Pos.Util.Servant (Flaggable (..))
<<<<<<< HEAD
import           Test.Pos.Chain.Update.Arbitrary ()
=======
>>>>>>> bbb15432
import           Test.Pos.Core.Arbitrary ()
import           Text.ParserCombinators.ReadP (readP_to_S)

-- | Declare generic schema, while documenting properties
--   For instance:
--
--    data MyData = MyData
--      { myDataField1 :: String
--      , myDataField2 :: String
--      } deriving (Generic)
--
--   instance ToSchema MyData where
--     declareNamedSchema =
--       genericSchemaDroppingPrefix "myData" (\(--^) props -> props
--         & ("field1" --^ "Description 1")
--         & ("field2" --^ "Description 2")
--       )
--
--   -- or, if no descriptions are added to the underlying properties
--
--   instance ToSchema MyData where
--     declareNamedSchema =
--       genericSchemaDroppingPrefix "myData" (\_ -> id)
--
type IsPropertiesMap m =
  (IxValue m ~ Referenced Schema, Index m ~ Text, At m, HasProperties Schema m)

genericSchemaDroppingPrefix
    :: forall a m proxy.
    ( Generic a, ToJSON a, Example a, GToSchema (Rep a), IsPropertiesMap m
    , GenericHasSimpleShape
        a
        "genericDeclareNamedSchemaUnrestricted"
        (GenericShape (Rep a))
    )
    => String -- ^ Prefix to drop on each constructor tag
    -> ((Index m -> Text -> m -> m) -> m -> m) -- ^ Callback update to attach descriptions to underlying properties
    -> proxy a -- ^ Underlying data-type proxy
    -> Declare (Definitions Schema) NamedSchema
genericSchemaDroppingPrefix prfx extraDoc proxy = do
    let opts = defaultSchemaOptions
          { S.fieldLabelModifier = over (ix 0) C.toLower . drop (length prfx) }
    s <- genericDeclareNamedSchema opts proxy
    defs <- look
    pure $ s
      & over schema (over properties (extraDoc (addFieldDescription defs)))
      & schema . S.example ?~ toJSON (genExample :: a)
  where
    addFieldDescription defs field desc =
      over (at field) (addDescription defs field desc)

    addDescription defs field desc ms =
      let
        rewrap s = Just (Inline (s & description ?~ desc))
        err = error ("Unknown field in schema: " <> field <> " " <> desc)
      in
        case ms of
          Just (Inline s) -> rewrap s
          Just (Ref ref)  -> maybe err rewrap (defs ^. at (getReference ref))
          _               -> err


optsADTCamelCase :: A.Options
optsADTCamelCase = defaultOptions
    { A.constructorTagModifier = mkJsonKey
    , A.sumEncoding            = A.ObjectWithSingleField
    }


--
-- Versioning
--

-- This deceptively-simple newtype is a wrapper to virtually @all@ the types exposed as
-- part of this API. The reason is twofold:
--
-- 1. We want to version our API, and we want the types to reflect that, without us having
-- to manually write newtype wrappers for all the types.
--
-- 2. Shelter an API from serialisation changes. Across versions of an API types can change,
-- so can they JSON instances. But chances are we might want to reuse most of those for different
-- versions of an API. Think about 'Address' or 'Coin'. Those are core Cardano types we want to
-- probably use for the time being. But their serialisation format can change as it's not defined
-- as part of the API, but in the lower layers of the stack.
--
-- General rules for serialisation:
--
-- 1. Never define an instance on the inner type 'a'. Do it only on 'V1 a'.
newtype V1 a = V1 a deriving (Eq, Ord)

-- | Unwrap the 'V1' newtype to give the underlying type.
unV1 :: V1 a -> a
unV1 (V1 a) = a

makePrisms ''V1

instance Show a => Show (V1 a) where
    show (V1 a) = Prelude.show a

instance Enum a => Enum (V1 a) where
    toEnum x = V1 (toEnum x)
    fromEnum (V1 a) = fromEnum a

instance Bounded a => Bounded (V1 a) where
    minBound = V1 $ minBound @a
    maxBound = V1 $ maxBound @a

instance {-# OVERLAPPABLE #-} Buildable a => Buildable (V1 a) where
    build (V1 x) = bprint build x

instance Buildable (SecureLog a) => Buildable (SecureLog (V1 a)) where
    build (SecureLog (V1 x)) = bprint build (SecureLog x)

instance (Buildable a, Buildable b) => Buildable (a, b) where
    build (a, b) = bprint ("("%build%", "%build%")") a b

--
-- Benign instances
--

instance ByteArray.ByteArrayAccess a => ByteArray.ByteArrayAccess (V1 a) where
   length (V1 a) = ByteArray.length a
   withByteArray (V1 a) = ByteArray.withByteArray a

mkPassPhrase :: Text -> Either Text Core.PassPhrase
mkPassPhrase text =
    case Base16.decode text of
        Left e -> Left e
        Right bs -> do
            let bl = BS.length bs
            -- Currently passphrase may be either 32-byte long or empty (for
            -- unencrypted keys).
            if bl == 0 || bl == Core.passphraseLength
                then Right $ ByteArray.convert bs
                else Left $ sformat
                     ("Expected spending password to be of either length 0 or "%int%", not "%int)
                     Core.passphraseLength bl

instance ToJSON (V1 Core.PassPhrase) where
    toJSON = String . Base16.encode . ByteArray.convert

instance FromJSON (V1 Core.PassPhrase) where
    parseJSON (String pp) = case mkPassPhrase pp of
        Left e    -> fail (toString e)
        Right pp' -> pure (V1 pp')
    parseJSON x           = typeMismatch "parseJSON failed for PassPhrase" x

instance Arbitrary (V1 Core.PassPhrase) where
    arbitrary = fmap V1 arbitrary

instance ToSchema (V1 Core.PassPhrase) where
    declareNamedSchema _ =
        pure $ NamedSchema (Just "V1PassPhrase") $ mempty
            & type_ .~ SwaggerString
            & format ?~ "hex|base16"

instance ToJSON (V1 Core.Coin) where
    toJSON (V1 c) = toJSON . Core.unsafeGetCoin $ c

instance FromJSON (V1 Core.Coin) where
    parseJSON v = do
        i <- Core.Coin <$> parseJSON v
        either (fail . toString) (const (pure (V1 i)))
            $ Core.checkCoin i

instance Arbitrary (V1 Core.Coin) where
    arbitrary = fmap V1 arbitrary

instance ToSchema (V1 Core.Coin) where
    declareNamedSchema _ =
        pure $ NamedSchema (Just "V1Coin") $ mempty
            & type_ .~ SwaggerNumber
            & maximum_ .~ Just (fromIntegral Core.maxCoinVal)

instance ToHttpApiData Core.Coin where
    toQueryParam = pretty . Core.coinToInteger

instance FromHttpApiData Core.Coin where
    parseUrlPiece p = do
        c <- Core.Coin <$> parseQueryParam p
        Core.checkCoin c
        pure c

instance ToJSON (V1 Core.Address) where
    toJSON (V1 c) = String $ sformat Core.addressF c

instance FromJSON (V1 Core.Address) where
    parseJSON (String a) = case Core.decodeTextAddress a of
        Left e     -> fail $ "Not a valid Cardano Address: " <> toString e
        Right addr -> pure (V1 addr)
    parseJSON x = typeMismatch "parseJSON failed for Address" x

instance Arbitrary (V1 Core.Address) where
    arbitrary = fmap V1 arbitrary

instance ToSchema (V1 Core.Address) where
    declareNamedSchema _ =
        pure $ NamedSchema (Just "V1Address") $ mempty
            & type_ .~ SwaggerString
            -- TODO: any other constraints we can have here?

instance FromHttpApiData (V1 Core.Address) where
    parseQueryParam = fmap (fmap V1) Core.decodeTextAddress

instance ToHttpApiData (V1 Core.Address) where
    toQueryParam (V1 a) = sformat build a

deriving instance Hashable (V1 Core.Address)
deriving instance NFData (V1 Core.Address)

-- | Represents according to 'apiTimeFormat' format.
instance ToJSON (V1 Core.Timestamp) where
    toJSON timestamp =
        let utcTime = timestamp ^. _V1 . Core.timestampToUTCTimeL
        in  String $ showApiUtcTime utcTime

instance ToHttpApiData (V1 Core.Timestamp) where
    toQueryParam = view (_V1 . Core.timestampToUTCTimeL . to showApiUtcTime)

instance FromHttpApiData (V1 Core.Timestamp) where
    parseQueryParam t =
        maybe
            (Left ("Couldn't parse timestamp or datetime out of: " <> t))
            (Right . V1)
            (Core.parseTimestamp t)

-- | Parses from both UTC time in 'apiTimeFormat' format and a fractional
-- timestamp format.
instance FromJSON (V1 Core.Timestamp) where
    parseJSON = withText "Timestamp" $ \t ->
        maybe
            (fail ("Couldn't parse timestamp or datetime out of: " <> toString t))
            (pure . V1)
            (Core.parseTimestamp t)

instance Arbitrary (V1 Core.Timestamp) where
    arbitrary = fmap V1 arbitrary

instance ToSchema (V1 Core.Timestamp) where
    declareNamedSchema _ =
        pure $ NamedSchema (Just "Timestamp") $ mempty
            & type_ .~ SwaggerString
            & description ?~ "Time in ISO 8601 format"

--
-- Domain-specific types, mostly placeholders.
--

-- | A 'SpendingPassword' represent a secret piece of information which can be
-- optionally supplied by the user to encrypt the private keys. As private keys
-- are needed to spend funds and this password secures spending, here the name
-- 'SpendingPassword'.
-- Practically speaking, it's just a type synonym for a PassPhrase, which is a
-- base16-encoded string.
type SpendingPassword = V1 Core.PassPhrase

instance Semigroup (V1 Core.PassPhrase) where
    V1 a <> V1 b = V1 (a <> b)

instance Monoid (V1 Core.PassPhrase) where
    mempty = V1 mempty
    mappend = (<>)

instance BuildableSafeGen SpendingPassword where
    buildSafeGen sl pwd =
        bprint (plainOrSecureF sl build (fconst "<spending password>")) pwd

type WalletName = Text

-- | Wallet's Assurance Level
data AssuranceLevel =
    NormalAssurance
  | StrictAssurance
  deriving (Eq, Ord, Show, Enum, Bounded)

instance Arbitrary AssuranceLevel where
    arbitrary = elements [minBound .. maxBound]

deriveJSON Serokell.defaultOptions { A.constructorTagModifier = toString . toLower . dropEnd 9 . fromString
                                   } ''AssuranceLevel

instance ToSchema AssuranceLevel where
    declareNamedSchema _ =
        pure $ NamedSchema (Just "AssuranceLevel") $ mempty
            & type_ .~ SwaggerString
            & enum_ ?~ ["normal", "strict"]

deriveSafeBuildable ''AssuranceLevel
instance BuildableSafeGen AssuranceLevel where
    buildSafeGen _ NormalAssurance = "normal"
    buildSafeGen _ StrictAssurance = "strict"

-- | A Wallet ID.
newtype WalletId = WalletId Text deriving (Show, Eq, Ord, Generic)

exampleWalletId :: WalletId
exampleWalletId = WalletId "J7rQqaLLHBFPrgJXwpktaMB1B1kQBXAyc2uRSfRPzNVGiv6TdxBzkPNBUWysZZZdhFG9gRy3sQFfX5wfpLbi4XTFGFxTg"

deriveJSON Serokell.defaultOptions ''WalletId

instance ToSchema WalletId where
  declareNamedSchema = genericDeclareNamedSchema defaultSchemaOptions

instance ToJSONKey WalletId

instance Arbitrary WalletId where
    arbitrary = elements [exampleWalletId]

deriveSafeBuildable ''WalletId
instance BuildableSafeGen WalletId where
    buildSafeGen sl (WalletId wid) =
        bprint (plainOrSecureF sl build (fconst "<wallet id>")) wid

instance FromHttpApiData WalletId where
    parseQueryParam = Right . WalletId

instance ToHttpApiData WalletId where
    toQueryParam (WalletId wid) = wid

instance Hashable WalletId
instance NFData WalletId

-- | A Wallet Operation
data WalletOperation =
    CreateWallet
  | RestoreWallet
  deriving (Eq, Show, Enum, Bounded)

instance Arbitrary WalletOperation where
    arbitrary = elements [minBound .. maxBound]

-- Drops the @Wallet@ suffix.
deriveJSON Serokell.defaultOptions  { A.constructorTagModifier = reverse . drop 6 . reverse . map C.toLower
                                    } ''WalletOperation

instance ToSchema WalletOperation where
    declareNamedSchema _ =
        pure $ NamedSchema (Just "WalletOperation") $ mempty
            & type_ .~ SwaggerString
            & enum_ ?~ ["create", "restore"]

deriveSafeBuildable ''WalletOperation
instance BuildableSafeGen WalletOperation where
    buildSafeGen _ CreateWallet  = "create"
    buildSafeGen _ RestoreWallet = "restore"


newtype BackupPhrase = BackupPhrase
    { unBackupPhrase :: Mnemonic 12
    }
    deriving stock (Eq, Show)
    deriving newtype (ToJSON, FromJSON, Arbitrary)

deriveSafeBuildable ''BackupPhrase
instance BuildableSafeGen BackupPhrase where
    buildSafeGen _ _  = "<backup phrase>"

instance ToSchema BackupPhrase where
    declareNamedSchema _ =
        pure
            . NamedSchema (Just "V1BackupPhrase")
            $ toSchema (Proxy @(Mnemonic 12))

-- | A type modelling the request for a new 'Wallet'.
data NewWallet = NewWallet {
      newwalBackupPhrase     :: !BackupPhrase
    , newwalSpendingPassword :: !(Maybe SpendingPassword)
    , newwalAssuranceLevel   :: !AssuranceLevel
    , newwalName             :: !WalletName
    , newwalOperation        :: !WalletOperation
    } deriving (Eq, Show, Generic)

deriveJSON Serokell.defaultOptions  ''NewWallet

instance Arbitrary NewWallet where
  arbitrary = NewWallet <$> arbitrary
                        <*> pure Nothing
                        <*> arbitrary
                        <*> pure "My Wallet"
                        <*> arbitrary

instance ToSchema NewWallet where
  declareNamedSchema =
    genericSchemaDroppingPrefix "newwal" (\(--^) props -> props
      & ("backupPhrase"     --^ "Backup phrase to restore the wallet.")
      & ("spendingPassword" --^ "Optional (but recommended) password to protect the wallet on sensitive operations.")
      & ("assuranceLevel"   --^ "Desired assurance level based on the number of confirmations counter of each transaction.")
      & ("name"             --^ "Wallet's name.")
      & ("operation"        --^ "Create a new wallet or Restore an existing one.")
    )


deriveSafeBuildable ''NewWallet
instance BuildableSafeGen NewWallet where
    buildSafeGen sl NewWallet{..} = bprint ("{"
        %" backupPhrase="%buildSafe sl
        %" spendingPassword="%(buildSafeMaybe mempty sl)
        %" assuranceLevel="%buildSafe sl
        %" name="%buildSafe sl
        %" operation"%buildSafe sl
        %" }")
        newwalBackupPhrase
        newwalSpendingPassword
        newwalAssuranceLevel
        newwalName
        newwalOperation

-- | Type for representation of extended public key in Base58-format.
-- We use it for external wallets:
-- 1. As a root PK to identify external wallet.
-- 2. As a derived PK, please see 'AddressWithProof' type.
newtype PublicKeyAsBase58 = PublicKeyAsBase58Unsafe
    { ewalPublicKeyAsBase58 :: Text
    } deriving (Eq, Generic, Ord, Show)

deriveJSON Serokell.defaultOptions ''PublicKeyAsBase58
instance Arbitrary PublicKeyAsBase58 where
    arbitrary = PublicKeyAsBase58Unsafe <$> pure
        "bNfKyG8UxD5aoHyn9snKKhfyVcEnMGSFYtuiapmfD23BQMD9op65gbMoy1EXwxzzkuVqPLkD1s12MXFdfLF8ZCfnPh"

instance ToSchema PublicKeyAsBase58 where
    declareNamedSchema =
        genericSchemaDroppingPrefix "ewal" (\(--^) props -> props
            & ("publicKeyAsBase58" --^ "Extended public key in Base58-format.")
        )

deriveSafeBuildable ''PublicKeyAsBase58
instance BuildableSafeGen PublicKeyAsBase58 where
    buildSafeGen sl PublicKeyAsBase58Unsafe{..} = bprint ("{"
        %" publicKeyAsBase58="%buildSafe sl
        %" }")
        ewalPublicKeyAsBase58

instance FromHttpApiData PublicKeyAsBase58 where
    parseQueryParam someText =
        case decodeBase58 bitcoinAlphabet (encodeUtf8 someText) of
            Nothing -> Left "Must be extended public key encoded in Base58-format."
            Just _  -> Right $ PublicKeyAsBase58Unsafe someText

instance ToHttpApiData PublicKeyAsBase58 where
    toQueryParam (PublicKeyAsBase58Unsafe pk) = pk

-- | Smart constructor for 'PublicKeyAsBase58'.
mkPublicKeyAsBase58 :: PublicKey -> PublicKeyAsBase58
mkPublicKeyAsBase58 (PublicKey xPub) = PublicKeyAsBase58Unsafe encodedXPub
  where
    encodedXPub = decodeUtf8 $ encodeBase58 bitcoinAlphabet (CC.unXPub xPub)

-- | Possible problems with Base58-encoded extended public key.
data Base58PublicKeyError
    = PublicKeyNotInBase58Form
    | NotAPublicKey !Text
    deriving Show

instance Buildable Base58PublicKeyError where
    build PublicKeyNotInBase58Form =
        "Extended public key is not in Base58-format."
    build (NotAPublicKey msg) =
        bprint ("It is not an extended public key: "%stext) msg

-- | Decoder for 'PublicKey' in Base58-format.
mkPublicKeyFromBase58 :: PublicKeyAsBase58 -> Either Base58PublicKeyError PublicKey
mkPublicKeyFromBase58 (PublicKeyAsBase58Unsafe encodedXPub) = do
    case (decodeBase58 bitcoinAlphabet . encodeUtf8 $ encodedXPub) of
        Nothing -> Left PublicKeyNotInBase58Form
        Just rawKey -> case CC.xpub rawKey of
            Left problem -> Left $ NotAPublicKey (toText problem)
            Right xPub   -> Right $ PublicKey xPub

-- | Type for representation address in Base58-format.
-- We use it for external wallets.
newtype AddressAsBase58 = AddressAsBase58Unsafe
    { ewalAddressAsBase58 :: Text
    } deriving (Eq, Generic, Ord, Show)

deriveJSON Serokell.defaultOptions ''AddressAsBase58
instance Arbitrary AddressAsBase58 where
    arbitrary = AddressAsBase58Unsafe <$> pure
        "DdzFFzCqrhsxqFTw2ENzvwisYmS2DcUTujXDoMXtMrCvMFAa3DikLj8YYTWNZaEjthKZpMNWKo9RUoq3gP797yP8MP4g9qiEegvGEY9w"

instance ToSchema AddressAsBase58 where
    declareNamedSchema =
        genericSchemaDroppingPrefix "ewal" (\(--^) props -> props
            & ("addressAsBase58" --^ "Address in Base58-format.")
        )

deriveSafeBuildable ''AddressAsBase58
instance BuildableSafeGen AddressAsBase58 where
    buildSafeGen sl AddressAsBase58Unsafe{..} = bprint ("{"
        %" addressAsBase58="%buildSafe sl
        %" }")
        ewalAddressAsBase58

-- | Smart constructor for 'AddressAsBase58'.
mkAddressAsBase58 :: Core.Address -> AddressAsBase58
mkAddressAsBase58 = AddressAsBase58Unsafe . decodeUtf8 . Core.addrToBase58

-- | Type for representation of serialized transaction in Base16-format.
-- We use it for external wallets (to send/receive raw transaction during
-- external signing).
newtype TransactionAsBase16 = TransactionAsBase16Unsafe
    { ewalTransactionAsBase16 :: Text
    } deriving (Eq, Generic, Ord, Show)

deriveJSON Serokell.defaultOptions ''TransactionAsBase16
instance Arbitrary TransactionAsBase16 where
    arbitrary = TransactionAsBase16Unsafe <$> pure
        "839f8200d8185826825820e981442c2be40475bb42193ca35907861d90715854de6fcba767b98f1789b51219439aff9f8282d818584a83581ce7fe8e468d2249f18cd7bf9aec0d4374b7d3e18609ede8589f82f7f0a20058208200581c240596b9b63fc010c06fbe92cf6f820587406534795958c411e662dc014443c0688e001a6768cc861b0037699e3ea6d064ffa0"

instance ToSchema TransactionAsBase16 where
    declareNamedSchema =
        genericSchemaDroppingPrefix "ewal" (\(--^) props -> props
            & ("transactionAsBase16" --^ "Serialized transaction in Base16-format.")
        )

deriveSafeBuildable ''TransactionAsBase16
instance BuildableSafeGen TransactionAsBase16 where
    buildSafeGen sl TransactionAsBase16Unsafe{..} = bprint ("{"
        %" transactionAsBase16="%buildSafe sl
        %" }")
        ewalTransactionAsBase16

-- | Type for representation of transaction hash in Base16-format.
-- We use it for external wallet: transaction hash is the data external
-- wallet actually signs.
newtype TransactionHashAsBase16 = TransactionHashAsBase16Unsafe
    { ewalTransactionHashAsBase16 :: Text
    } deriving (Eq, Generic, Ord, Show)

deriveJSON Serokell.defaultOptions ''TransactionHashAsBase16
instance Arbitrary TransactionHashAsBase16 where
    arbitrary = TransactionHashAsBase16Unsafe <$> pure
        "582070081eeb1f312ec75af1b4f94a7963db3b264f2451369e4ea244a54de5d06e36"

instance ToSchema TransactionHashAsBase16 where
    declareNamedSchema =
        genericSchemaDroppingPrefix "ewal" (\(--^) props -> props
            & ("transactionHashAsBase16" --^ "Hash of transaction in Base16-format.")
        )

deriveSafeBuildable ''TransactionHashAsBase16
instance BuildableSafeGen TransactionHashAsBase16 where
    buildSafeGen sl TransactionHashAsBase16Unsafe{..} = bprint ("{"
        %" transactionHashAsBase16="%buildSafe sl
        %" }")
        ewalTransactionHashAsBase16

mkTransactionHashAsBase16 :: Hash Txp.Tx -> TransactionHashAsBase16
mkTransactionHashAsBase16 txHash = TransactionHashAsBase16Unsafe encodedTxHash
  where
    encodedTxHash = Base16.encode . Bi.serialize' $ Txp.TxSigData txHash

-- | Type for representation of transaction signature in Base16-format.
-- We use it for external wallet. Please note that technically there's no
-- signature of transaction, but signature of the hash of transaction.
newtype TransactionSignatureAsBase16 = TransactionSignatureAsBase16
    { ewalTransactionSignatureAsBase16 :: Text
    } deriving (Eq, Generic, Ord, Show)

deriveJSON Serokell.defaultOptions ''TransactionSignatureAsBase16
instance Arbitrary TransactionSignatureAsBase16 where
    arbitrary = TransactionSignatureAsBase16 <$> pure
        "5840709cc240ac9ad78cbf47c3eec76df917423943e34339277593e8e2b8c9f9f2e59583023bfbd8e26c40dff6a7fa424600f9b942819533d8afee37a5ac6d813207"

instance ToSchema TransactionSignatureAsBase16 where
    declareNamedSchema =
        genericSchemaDroppingPrefix "ewal" (\(--^) props -> props
            & ("transactionSignatureAsBase16" --^ "Signature of the hash of transaction in Base16-format.")
        )

deriveSafeBuildable ''TransactionSignatureAsBase16
instance BuildableSafeGen TransactionSignatureAsBase16 where
    buildSafeGen sl TransactionSignatureAsBase16{..} = bprint ("{"
        %" transactionSignatureAsBase16="%buildSafe sl
        %" }")
        ewalTransactionSignatureAsBase16

-- | A type modelling the request for a new 'ExternalWallet',
-- on the mobile client or hardware wallet.
data NewExternalWallet = NewExternalWallet
    { newewalRootPK         :: !PublicKeyAsBase58
    , newewalAssuranceLevel :: !AssuranceLevel
    , newewalName           :: !WalletName
    , newewalOperation      :: !WalletOperation
    } deriving (Eq, Show, Generic)

deriveJSON Serokell.defaultOptions ''NewExternalWallet
instance Arbitrary NewExternalWallet where
    arbitrary = NewExternalWallet <$> arbitrary
                                  <*> arbitrary
                                  <*> pure "My external Wallet"
                                  <*> arbitrary

instance ToSchema NewExternalWallet where
    declareNamedSchema =
        genericSchemaDroppingPrefix "newewal" (\(--^) props -> props
            & ("rootPK"         --^ "Root public key to identify external wallet.")
            & ("assuranceLevel" --^ "Desired assurance level based on the number of confirmations counter of each transaction.")
            & ("name"           --^ "External wallet's name.")
            & ("operation"      --^ "Create a new external wallet or Restore an existing one.")
        )

deriveSafeBuildable ''NewExternalWallet
instance BuildableSafeGen NewExternalWallet where
    buildSafeGen sl NewExternalWallet{..} = bprint ("{"
        %" rootPK="%buildSafe sl
        %" assuranceLevel="%buildSafe sl
        %" name="%buildSafe sl
        %" operation"%buildSafe sl
        %" }")
        newewalRootPK
        newewalAssuranceLevel
        newewalName
        newewalOperation

-- | A type modelling the update of an existing wallet.
data WalletUpdate = WalletUpdate {
      uwalAssuranceLevel :: !AssuranceLevel
    , uwalName           :: !Text
    } deriving (Eq, Show, Generic)

deriveJSON Serokell.defaultOptions  ''WalletUpdate

instance ToSchema WalletUpdate where
  declareNamedSchema =
    genericSchemaDroppingPrefix "uwal" (\(--^) props -> props
      & ("assuranceLevel" --^ "New assurance level.")
      & ("name"           --^ "New wallet's name.")
    )

instance Arbitrary WalletUpdate where
  arbitrary = WalletUpdate <$> arbitrary
                           <*> pure "My Wallet"

deriveSafeBuildable ''WalletUpdate
instance BuildableSafeGen WalletUpdate where
    buildSafeGen sl WalletUpdate{..} = bprint ("{"
        %" assuranceLevel="%buildSafe sl
        %" name="%buildSafe sl
        %" }")
        uwalAssuranceLevel
        uwalName

-- | The sync progress with the blockchain.
newtype SyncPercentage = SyncPercentage (MeasuredIn 'Percentage100 Word8)
                     deriving (Show, Eq)

mkSyncPercentage :: Word8 -> SyncPercentage
mkSyncPercentage = SyncPercentage . MeasuredIn

instance Ord SyncPercentage where
    compare (SyncPercentage (MeasuredIn p1))
            (SyncPercentage (MeasuredIn p2)) = compare p1 p2

instance Arbitrary SyncPercentage where
    arbitrary = mkSyncPercentage <$> choose (0, 100)

instance Example SyncPercentage where
    example =
        pure (mkSyncPercentage 14)

instance ToJSON SyncPercentage where
    toJSON (SyncPercentage (MeasuredIn w)) =
        object [ "quantity" .= toJSON w
               , "unit"     .= String "percent"
               ]

instance FromJSON SyncPercentage where
    parseJSON = withObject "SyncPercentage" $ \sl -> mkSyncPercentage <$> sl .: "quantity"

instance ToSchema SyncPercentage where
    declareNamedSchema _ =
        pure $ NamedSchema (Just "SyncPercentage") $ mempty
            & type_ .~ SwaggerObject
            & required .~ ["quantity", "unit"]
            & properties .~ (mempty
                & at "quantity" ?~ (Inline $ mempty
                    & type_ .~ SwaggerNumber
                    & maximum_ .~ Just 100
                    & minimum_ .~ Just 0
                    )
                & at "unit" ?~ (Inline $ mempty
                    & type_ .~ SwaggerString
                    & enum_ ?~ ["percent"]
                    )
                )

deriveSafeBuildable ''SyncPercentage
instance BuildableSafeGen SyncPercentage where
    buildSafeGen _ (SyncPercentage (MeasuredIn w)) =
        bprint (build%"%") w


newtype EstimatedCompletionTime = EstimatedCompletionTime (MeasuredIn 'Milliseconds Word)
  deriving (Show, Eq)

mkEstimatedCompletionTime :: Word -> EstimatedCompletionTime
mkEstimatedCompletionTime = EstimatedCompletionTime . MeasuredIn

instance Ord EstimatedCompletionTime where
    compare (EstimatedCompletionTime (MeasuredIn w1))
            (EstimatedCompletionTime (MeasuredIn w2)) = compare w1 w2

instance Arbitrary EstimatedCompletionTime where
    arbitrary = EstimatedCompletionTime . MeasuredIn <$> arbitrary

deriveSafeBuildable ''EstimatedCompletionTime
instance BuildableSafeGen EstimatedCompletionTime where
    buildSafeGen _ (EstimatedCompletionTime (MeasuredIn w)) = bprint ("{"
        %" quantity="%build
        %" unit=milliseconds"
        %" }")
        w

instance ToJSON EstimatedCompletionTime where
    toJSON (EstimatedCompletionTime (MeasuredIn w)) =
        object [ "quantity" .= toJSON w
               , "unit"     .= String "milliseconds"
               ]

instance FromJSON EstimatedCompletionTime where
    parseJSON = withObject "EstimatedCompletionTime" $ \sl -> mkEstimatedCompletionTime <$> sl .: "quantity"

instance ToSchema EstimatedCompletionTime where
    declareNamedSchema _ =
        pure $ NamedSchema (Just "EstimatedCompletionTime") $ mempty
            & type_ .~ SwaggerObject
            & required .~ ["quantity", "unit"]
            & properties .~ (mempty
                & at "quantity" ?~ (Inline $ mempty
                    & type_ .~ SwaggerNumber
                    & minimum_ .~ Just 0
                    )
                & at "unit" ?~ (Inline $ mempty
                    & type_ .~ SwaggerString
                    & enum_ ?~ ["milliseconds"]
                    )
                )

newtype SyncThroughput
    = SyncThroughput (MeasuredIn 'BlocksPerSecond Core.BlockCount)
  deriving (Show, Eq)

mkSyncThroughput :: Core.BlockCount -> SyncThroughput
mkSyncThroughput = SyncThroughput . MeasuredIn

instance Ord SyncThroughput where
    compare (SyncThroughput (MeasuredIn (Core.BlockCount b1)))
            (SyncThroughput (MeasuredIn (Core.BlockCount b2))) =
        compare b1 b2

instance Arbitrary SyncThroughput where
    arbitrary = SyncThroughput . MeasuredIn <$> arbitrary

deriveSafeBuildable ''SyncThroughput
instance BuildableSafeGen SyncThroughput where
    buildSafeGen _ (SyncThroughput (MeasuredIn (Core.BlockCount blocks))) = bprint ("{"
        %" quantity="%build
        %" unit=blocksPerSecond"
        %" }")
        blocks

instance ToJSON SyncThroughput where
    toJSON (SyncThroughput (MeasuredIn (Core.BlockCount blocks))) =
      object [ "quantity" .= toJSON blocks
             , "unit"     .= String "blocksPerSecond"
             ]

instance FromJSON SyncThroughput where
    parseJSON = withObject "SyncThroughput" $ \sl -> mkSyncThroughput . Core.BlockCount <$> sl .: "quantity"

instance ToSchema SyncThroughput where
    declareNamedSchema _ =
        pure $ NamedSchema (Just "SyncThroughput") $ mempty
            & type_ .~ SwaggerObject
            & required .~ ["quantity", "unit"]
            & properties .~ (mempty
                & at "quantity" ?~ (Inline $ mempty
                    & type_ .~ SwaggerNumber
                    )
                & at "unit" ?~ (Inline $ mempty
                    & type_ .~ SwaggerString
                    & enum_ ?~ ["blocksPerSecond"]
                    )
                )

data SyncProgress = SyncProgress {
    spEstimatedCompletionTime :: !EstimatedCompletionTime
  , spThroughput              :: !SyncThroughput
  , spPercentage              :: !SyncPercentage
  } deriving (Show, Eq, Ord, Generic)

deriveJSON Serokell.defaultOptions ''SyncProgress

instance ToSchema SyncProgress where
    declareNamedSchema =
        genericSchemaDroppingPrefix "sp" (\(--^) props -> props
            & "estimatedCompletionTime"
            --^ "The estimated time the wallet is expected to be fully sync, based on the information available."
            & "throughput"
            --^ "The sync throughput, measured in blocks/s."
            & "percentage"
            --^ "The sync percentage, from 0% to 100%."
        )

deriveSafeBuildable ''SyncProgress
-- Nothing secret to redact for a SyncProgress.
instance BuildableSafeGen SyncProgress where
    buildSafeGen sl SyncProgress {..} = bprint ("{"
        %" estimatedCompletionTime="%buildSafe sl
        %" throughput="%buildSafe sl
        %" percentage="%buildSafe sl
        %" }")
        spEstimatedCompletionTime
        spThroughput
        spPercentage

instance Example SyncProgress where
    example = do
        exPercentage <- example
        pure $ SyncProgress
            { spEstimatedCompletionTime = mkEstimatedCompletionTime 3000
            , spThroughput              = mkSyncThroughput (Core.BlockCount 400)
            , spPercentage              = exPercentage
            }

instance Arbitrary SyncProgress where
  arbitrary = SyncProgress <$> arbitrary
                           <*> arbitrary
                           <*> arbitrary

data SyncState =
      Restoring SyncProgress
    -- ^ Restoring from seed or from backup.
    | Synced
    -- ^ Following the blockchain.
    deriving (Eq, Show, Ord)

instance ToJSON SyncState where
    toJSON ss = object [ "tag"  .= toJSON (renderAsTag ss)
                       , "data" .= renderAsData ss
                       ]
      where
        renderAsTag :: SyncState -> Text
        renderAsTag (Restoring _) = "restoring"
        renderAsTag Synced        = "synced"

        renderAsData :: SyncState -> Value
        renderAsData (Restoring sp) = toJSON sp
        renderAsData Synced         = Null

instance FromJSON SyncState where
    parseJSON = withObject "SyncState" $ \ss -> do
        t <- ss .: "tag"
        case (t :: Text) of
            "synced"    -> pure Synced
            "restoring" -> Restoring <$> ss .: "data"
            _           -> typeMismatch "unrecognised tag" (Object ss)

instance ToSchema SyncState where
    declareNamedSchema _ = do
      syncProgress <- declareSchemaRef @SyncProgress Proxy
      pure $ NamedSchema (Just "SyncState") $ mempty
          & type_ .~ SwaggerObject
          & required .~ ["tag"]
          & properties .~ (mempty
              & at "tag" ?~ (Inline $ mempty
                  & type_ .~ SwaggerString
                  & enum_ ?~ ["restoring", "synced"]
                  )
              & at "data" ?~ syncProgress
              )

instance Arbitrary SyncState where
  arbitrary = oneof [ Restoring <$> arbitrary
                    , pure Synced
                    ]

-- | 'Wallet' type.
data WalletType
    = WalletRegular
    -- ^ Regular Cardano wallet.
    | WalletExternal
    -- ^ External wallet (mobile app or hardware wallet).
    deriving (Bounded, Enum, Eq, Ord, Show, Generic)

instance Arbitrary WalletType where
    arbitrary = elements [minBound .. maxBound]

-- Drops the @Wallet@ prefix.
deriveJSON Serokell.defaultOptions { A.constructorTagModifier = drop 6 . map C.toLower
                                   } ''WalletType

instance ToSchema WalletType where
    declareNamedSchema _ = do
        pure $ NamedSchema (Just "WalletType") $ mempty
            & type_ .~ SwaggerString
            & enum_ ?~ ["regular", "external"]

deriveSafeBuildable ''WalletType
instance BuildableSafeGen WalletType where
    buildSafeGen _ WalletRegular  = "regular"
    buildSafeGen _ WalletExternal = "external"

-- | A 'Wallet'.
data Wallet = Wallet {
      walId                         :: !WalletId
    , walName                       :: !WalletName
    , walBalance                    :: !(V1 Core.Coin)
    , walHasSpendingPassword        :: !Bool
    , walSpendingPasswordLastUpdate :: !(V1 Core.Timestamp)
    , walCreatedAt                  :: !(V1 Core.Timestamp)
    , walAssuranceLevel             :: !AssuranceLevel
    , walSyncState                  :: !SyncState
    , walType                       :: !WalletType
    } deriving (Eq, Ord, Show, Generic)

--
-- IxSet indices
--





deriveJSON Serokell.defaultOptions ''Wallet

instance ToSchema Wallet where
    declareNamedSchema =
        genericSchemaDroppingPrefix "wal" (\(--^) props -> props
            & "id"
            --^ "Unique wallet identifier."
            & "name"
            --^ "Wallet's name."
            & "balance"
            --^ "Current balance, in Lovelace."
            & "hasSpendingPassword"
            --^ "Whether or not the wallet has a passphrase."
            & "spendingPasswordLastUpdate"
            --^ "The timestamp that the passphrase was last updated."
            & "createdAt"
            --^ "The timestamp that the wallet was created."
            & "assuranceLevel"
            --^ "The assurance level of the wallet."
            & "syncState"
            --^ "The sync state for this wallet."
            & "type"
            --^ "Wallet type: regular wallet or external one (mobile app or hardware wallet)."
        )

instance Arbitrary Wallet where
  arbitrary = Wallet <$> arbitrary
                     <*> pure "My wallet"
                     <*> arbitrary
                     <*> arbitrary
                     <*> arbitrary
                     <*> arbitrary
                     <*> arbitrary
                     <*> arbitrary
                     <*> arbitrary

deriveSafeBuildable ''Wallet
instance BuildableSafeGen Wallet where
  buildSafeGen sl Wallet{..} = bprint ("{"
    %" id="%buildSafe sl
    %" name="%buildSafe sl
    %" balance="%buildSafe sl
    %" type="%buildSafe sl
    %" }")
    walId
    walName
    walBalance
    walType

instance Buildable [Wallet] where
    build = bprint listJson

-- | An external wallet (mobile client or hardware wallet).
data ExternalWallet = ExternalWallet
    { ewalId      :: !WalletId
    , ewalName    :: !WalletName
    , ewalBalance :: !(V1 Core.Coin)
    } deriving (Eq, Ord, Show, Generic)

deriveJSON Serokell.defaultOptions ''ExternalWallet
instance ToSchema ExternalWallet where
    declareNamedSchema =
        genericSchemaDroppingPrefix "ewal" (\(--^) props -> props
            & ("id"      --^ "Unique wallet identifier.")
            & ("name"    --^ "Wallet's name.")
            & ("balance" --^ "Current balance, in Lovelaces.")
        )

instance Arbitrary ExternalWallet where
    arbitrary = ExternalWallet <$> arbitrary
                               <*> pure "My external wallet"
                               <*> arbitrary

--------------------------------------------------------------------------------
-- Addresses
--------------------------------------------------------------------------------

-- | Whether an address is valid or not.
newtype AddressValidity = AddressValidity { isValid :: Bool }
  deriving (Eq, Show, Generic)

deriveJSON Serokell.defaultOptions ''AddressValidity

instance ToSchema AddressValidity where
    declareNamedSchema = genericSchemaDroppingPrefix "is" (const identity)

instance Arbitrary AddressValidity where
  arbitrary = AddressValidity <$> arbitrary

deriveSafeBuildable ''AddressValidity
instance BuildableSafeGen AddressValidity where
    buildSafeGen _ AddressValidity{..} =
        bprint ("{ valid="%build%" }") isValid

-- | An address is either recognised as "ours" or not. An address that is not
--   recognised may still be ours e.g. an address generated by another wallet instance
--   will not be considered "ours" until the relevant transaction is confirmed.
--
--   In other words, `AddressAmbiguousOwnership` makes an inconclusive statement about
--   an address, whereas `AddressOwnership` is unambiguous.
data AddressOwnership
    = AddressIsOurs
    | AddressAmbiguousOwnership
    deriving (Show, Eq, Generic, Ord)

instance ToJSON (V1 AddressOwnership) where
    toJSON = genericToJSON optsADTCamelCase . unV1

instance FromJSON (V1 AddressOwnership) where
    parseJSON = fmap V1 . genericParseJSON optsADTCamelCase

instance ToSchema (V1 AddressOwnership) where
    declareNamedSchema _ =
        pure $ NamedSchema (Just "V1AddressOwnership") $ mempty
            & type_ .~ SwaggerString
            & enum_ ?~ ["isOurs", "ambiguousOwnership"]

instance Arbitrary (V1 AddressOwnership) where
    arbitrary = fmap V1 $ oneof
        [ pure AddressIsOurs
        , pure AddressAmbiguousOwnership
        ]

-- | Address with associated metadata locating it in an account in a wallet.
data WAddressMeta = WAddressMeta
    { _wamWalletId     :: !WalletId
    , _wamAccountIndex :: !Word32
    , _wamAddressIndex :: !Word32
    , _wamAddress      :: !(V1 Core.Address)
    } deriving (Eq, Ord, Show, Generic, Typeable)

instance Hashable WAddressMeta
instance NFData WAddressMeta

instance Buildable WAddressMeta where
    build WAddressMeta{..} =
        bprint (build%"@"%build%"@"%build%" ("%build%")")
        _wamWalletId _wamAccountIndex _wamAddressIndex _wamAddress
--------------------------------------------------------------------------------
-- Accounts
--------------------------------------------------------------------------------

-- | Summary about single address.
data WalletAddress = WalletAddress
    { addrId            :: !(V1 Core.Address)
    , addrUsed          :: !Bool
    , addrChangeAddress :: !Bool
    , addrOwnership     :: !(V1 AddressOwnership)
    } deriving (Show, Eq, Generic, Ord)

deriveJSON Serokell.defaultOptions ''WalletAddress

instance ToSchema WalletAddress where
    declareNamedSchema =
        genericSchemaDroppingPrefix "addr" (\(--^) props -> props
            & ("id"            --^ "Actual address.")
            & ("used"          --^ "True if this address has been used.")
            & ("changeAddress" --^ "True if this address stores change from a previous transaction.")
            & ("ownership"     --^ "'isOurs' if this address is recognised as ours, 'ambiguousOwnership' if the node doesn't have information to make a unambiguous statement.")
        )

instance Arbitrary WalletAddress where
    arbitrary = WalletAddress <$> arbitrary
                              <*> arbitrary
                              <*> arbitrary
                              <*> arbitrary

newtype AccountIndex = AccountIndex { getAccIndex :: Word32 }
    deriving (Show, Eq, Ord, Generic)

newtype AccountIndexError = AccountIndexError Word32
    deriving (Eq, Show)

instance Buildable AccountIndexError where
    build (AccountIndexError i) =
        bprint
            ("Account index should be in range ["%int%".."%int%"], but "%int%" was provided.")
            (getAccIndex minBound)
            (getAccIndex maxBound)
            i

mkAccountIndex :: Word32 -> Either AccountIndexError AccountIndex
mkAccountIndex index
    | index >= getAccIndex minBound = Right $ AccountIndex index
    | otherwise = Left $ AccountIndexError index

mkAccountIndexM :: MonadFail m => Word32 -> m AccountIndex
mkAccountIndexM =
    either (fail . toString . sformat build) pure . mkAccountIndex

unsafeMkAccountIndex :: Word32 -> AccountIndex
unsafeMkAccountIndex =
    either (error . sformat build) identity . mkAccountIndex

instance Bounded AccountIndex where
    -- NOTE: minimum for hardened key. See https://iohk.myjetbrains.com/youtrack/issue/CO-309
    minBound = AccountIndex 2147483648
    maxBound = AccountIndex maxBound

instance ToJSON AccountIndex where
    toJSON = toJSON . getAccIndex

instance FromJSON AccountIndex where
    parseJSON =
        mkAccountIndexM <=< parseJSON

instance Arbitrary AccountIndex where
    arbitrary =
        AccountIndex <$> choose (getAccIndex minBound, getAccIndex maxBound)

deriveSafeBuildable ''AccountIndex
-- Nothing secret to redact for a AccountIndex.
instance BuildableSafeGen AccountIndex where
    buildSafeGen _ =
        bprint build . getAccIndex

instance ToParamSchema AccountIndex where
    toParamSchema _ = mempty
        & type_ .~ SwaggerNumber
        & minimum_ .~ Just (fromIntegral $ getAccIndex minBound)
        & maximum_ .~ Just (fromIntegral $ getAccIndex maxBound)

instance ToSchema AccountIndex where
    declareNamedSchema =
        pure . paramSchemaToNamedSchema defaultSchemaOptions

instance FromHttpApiData AccountIndex where
    parseQueryParam =
        first (sformat build) . mkAccountIndex <=< parseQueryParam

instance ToHttpApiData AccountIndex where
    toQueryParam =
        fromString . show . getAccIndex


-- | A wallet 'Account'.
data Account = Account
    { accIndex     :: !AccountIndex
    , accAddresses :: ![WalletAddress]
    , accAmount    :: !(V1 Core.Coin)
    , accName      :: !Text
    , accWalletId  :: !WalletId
    } deriving (Show, Ord, Eq, Generic)


--
-- IxSet indices
--





-- | Datatype wrapping addresses for per-field endpoint
newtype AccountAddresses = AccountAddresses
    { acaAddresses :: [WalletAddress]
    } deriving (Show, Ord, Eq, Generic)

-- | Datatype wrapping balance for per-field endpoint
newtype AccountBalance = AccountBalance
    { acbAmount    :: V1 Core.Coin
    } deriving (Show, Ord, Eq, Generic)

accountsHaveSameId :: Account -> Account -> Bool
accountsHaveSameId a b =
    accWalletId a == accWalletId b
    &&
    accIndex a == accIndex b

deriveJSON Serokell.defaultOptions ''Account
deriveJSON Serokell.defaultOptions ''AccountAddresses
deriveJSON Serokell.defaultOptions ''AccountBalance

instance ToSchema Account where
    declareNamedSchema =
        genericSchemaDroppingPrefix "acc" (\(--^) props -> props
            & ("index"     --^ "Account's index in the wallet, starting at 0.")
            & ("addresses" --^ "Public addresses pointing to this account.")
            & ("amount"    --^ "Available funds, in Lovelace.")
            & ("name"      --^ "Account's name.")
            & ("walletId"  --^ "Id of the wallet this account belongs to.")
          )

instance ToSchema AccountAddresses where
    declareNamedSchema =
        genericSchemaDroppingPrefix "aca" (\(--^) props -> props
            & ("addresses" --^ "Public addresses pointing to this account.")
          )

instance ToSchema AccountBalance where
    declareNamedSchema =
        genericSchemaDroppingPrefix "acb" (\(--^) props -> props
            & ("amount"    --^ "Available funds, in Lovelace.")
          )

instance Arbitrary Account where
    arbitrary = Account <$> arbitrary
                        <*> arbitrary
                        <*> arbitrary
                        <*> pure "My account"
                        <*> arbitrary

instance Arbitrary AccountAddresses where
    arbitrary =
        AccountAddresses <$> arbitrary

instance Arbitrary AccountBalance where
    arbitrary =
        AccountBalance <$> arbitrary

deriveSafeBuildable ''Account
instance BuildableSafeGen Account where
    buildSafeGen sl Account{..} = bprint ("{"
        %" index="%buildSafe sl
        %" name="%buildSafe sl
        %" addresses="%buildSafe sl
        %" amount="%buildSafe sl
        %" walletId="%buildSafe sl
        %" }")
        accIndex
        accName
        accAddresses
        accAmount
        accWalletId

instance Buildable AccountAddresses where
    build =
        bprint listJson . acaAddresses

instance Buildable AccountBalance where
    build =
        bprint build . acbAmount

instance Buildable [Account] where
    build =
        bprint listJson

-- | Account Update
data AccountUpdate = AccountUpdate {
    uaccName      :: !Text
  } deriving (Show, Eq, Generic)

deriveJSON Serokell.defaultOptions ''AccountUpdate

instance ToSchema AccountUpdate where
  declareNamedSchema =
    genericSchemaDroppingPrefix "uacc" (\(--^) props -> props
      & ("name" --^ "New account's name.")
    )

instance Arbitrary AccountUpdate where
  arbitrary = AccountUpdate <$> pure "myAccount"

deriveSafeBuildable ''AccountUpdate
instance BuildableSafeGen AccountUpdate where
    buildSafeGen sl AccountUpdate{..} =
        bprint ("{ name="%buildSafe sl%" }") uaccName


-- | New Account
data NewAccount = NewAccount
  { naccSpendingPassword :: !(Maybe SpendingPassword)
  , naccName             :: !Text
  } deriving (Show, Eq, Generic)

deriveJSON Serokell.defaultOptions ''NewAccount

instance Arbitrary NewAccount where
  arbitrary = NewAccount <$> arbitrary
                         <*> arbitrary

instance ToSchema NewAccount where
  declareNamedSchema =
    genericSchemaDroppingPrefix "nacc" (\(--^) props -> props
      & ("spendingPassword" --^ "Wallet's protection password, required if defined.")
      & ("name"             --^ "Account's name.")
    )

deriveSafeBuildable ''NewAccount
instance BuildableSafeGen NewAccount where
    buildSafeGen sl NewAccount{..} = bprint ("{"
        %" spendingPassword="%(buildSafeMaybe mempty sl)
        %" name="%buildSafe sl
        %" }")
        naccSpendingPassword
        naccName

deriveSafeBuildable ''WalletAddress
instance BuildableSafeGen WalletAddress where
    buildSafeGen sl WalletAddress{..} = bprint ("{"
        %" id="%buildSafe sl
        %" used="%build
        %" changeAddress="%build
        %" }")
        addrId
        addrUsed
        addrChangeAddress

instance Buildable [WalletAddress] where
    build = bprint listJson


-- | Create a new Address
data NewAddress = NewAddress
  { newaddrSpendingPassword :: !(Maybe SpendingPassword)
  , newaddrAccountIndex     :: !AccountIndex
  , newaddrWalletId         :: !WalletId
  } deriving (Show, Eq, Generic)

deriveJSON Serokell.defaultOptions ''NewAddress

instance ToSchema NewAddress where
  declareNamedSchema =
    genericSchemaDroppingPrefix "newaddr" (\(--^) props -> props
      & ("spendingPassword" --^ "Wallet's protection password, required if defined.")
      & ("accountIndex"     --^ "Target account's index to store this address in.")
      & ("walletId"         --^ "Corresponding wallet identifier.")
    )

instance Arbitrary NewAddress where
  arbitrary = NewAddress <$> arbitrary
                         <*> arbitrary
                         <*> arbitrary

deriveSafeBuildable ''NewAddress
instance BuildableSafeGen NewAddress where
    buildSafeGen sl NewAddress{..} = bprint("{"
        %" spendingPassword="%(buildSafeMaybe mempty sl)
        %" accountIndex="%buildSafe sl
        %" walletId="%buildSafe sl
        %" }")
        newaddrSpendingPassword
        newaddrAccountIndex
        newaddrWalletId


type AddressIndex = Word32

-- | If we're talking about "hardened" indexes - we mean values above
-- 2^31 == maxBound `div` 2 + 1
hardenedValue :: Word32
hardenedValue = maxBound `div` 2 + 1

addressLevelToWord32 :: AddressLevel -> Word32
addressLevelToWord32 (AddressLevelNormal lvl)   = lvl
addressLevelToWord32 (AddressLevelHardened lvl) = lvl + hardenedValue

word32ToAddressLevel :: Word32 -> AddressLevel
word32ToAddressLevel lvl =
    if lvl <= hardenedValue then
        AddressLevelNormal lvl
    else
        AddressLevelHardened (lvl - hardenedValue)

data AddressLevel
    = AddressLevelHardened Word32
    | AddressLevelNormal Word32
    deriving (Eq, Generic, Ord, Show)

instance ToSchema AddressLevel where
    declareNamedSchema _ = do
        NamedSchema _ word32Schema <- declareNamedSchema (Proxy @Word32)
        pure $ NamedSchema (Just "AddressLevel") $ word32Schema
            & description ?~ mconcat
                [ "Address path level according to BIP-32 definition. "
                , "Levels in the (0..2^31-1) range are treated as normal, "
                , "those in the (2^31..2^32-1) range are treated as hardened."
                ]

instance Arbitrary AddressLevel where
    arbitrary = oneof
        [ AddressLevelHardened <$> arbitrary
        , AddressLevelNormal   <$> arbitrary
        ]

deriveSafeBuildable ''AddressLevel
instance BuildableSafeGen AddressLevel where
    buildSafeGen sl = \case
        AddressLevelNormal lvl   -> bprint (buildSafe sl) lvl
        AddressLevelHardened lvl -> bprint (buildSafe sl%"'") lvl

instance ToJSON AddressLevel where
    toJSON = toJSON . addressLevelToWord32

instance FromJSON AddressLevel where
    parseJSON = fmap word32ToAddressLevel . parseJSON

newtype IsChangeAddress = IsChangeAddress Bool deriving (Show, Eq)

-- | BIP44 derivation path, for work with external wallets, for example:
-- m / purpose' / coin_type' / account' / change / address_index
-- m /      44' /      1815' /       0' /      0 /             1
--
-- NOTE See:
--   - https://github.com/satoshilabs/slips/blob/master/slip-0044.md
--   - https://github.com/satoshilabs/slips/pull/123
data AddressPath = AddressPath
    { addrpathPurpose      :: AddressLevel
    , addrpathCoinType     :: AddressLevel
    , addrpathAccount      :: AddressLevel
    , addrpathChange       :: AddressLevel
    , addrpathAddressIndex :: AddressLevel
    } deriving (Show, Eq, Generic)

deriveJSON Serokell.defaultOptions ''AddressPath

instance ToSchema AddressPath where
    declareNamedSchema =
        genericSchemaDroppingPrefix "addrpath" (\(--^) props -> props
            & ("purpose"      --^ "44, refers to BIP-44.")
            & ("coinType"     --^ "1815 for ADA (Ada Lovelace's birthdate).")
            & ("account"      --^ "Account index, used as child index in BIP-32 derivation.")
            & ("change"       --^ "0 if external (e.g. payment addr), 1 if internal (e.g. change addr).")
            & ("addressIndex" --^ "Address index counter, incremental.")
        )

instance Arbitrary AddressPath where
    arbitrary = AddressPath <$> arbitrary
                            <*> arbitrary
                            <*> arbitrary
                            <*> arbitrary
                            <*> arbitrary

deriveSafeBuildable ''AddressPath
instance BuildableSafeGen AddressPath where
    buildSafeGen sl AddressPath{..} = bprint (""
        %"{ purpose="%buildSafe sl
        %", coin_type="%buildSafe sl
        %", account="%buildSafe sl
        %", change="%buildSafe sl
        %", address_index="%buildSafe sl
        %" }")
        addrpathPurpose
        addrpathCoinType
        addrpathAccount
        addrpathChange
        addrpathAddressIndex

-- Smart constructor to create BIP44 derivation paths
--
-- NOTE Our account indexes are already referred to as "hardened" and
-- are therefore referred to as indexes above 2^31 == maxBound `div` 2 + 1
-- AddressPath makes it explicit whether a path should be hardened or not
-- instead of relying on a convention on number.
mkAddressPathBIP44
    :: IsChangeAddress   -- ^ Whether this is an internal (for change) or external address (for payments)
    -> Account           -- ^ Underlying account
    -> Maybe AddressPath -- ^ If 'Nothing' - address level is out-of-bound (31-byte unsigned integer).
mkAddressPathBIP44 (IsChangeAddress isChange) acct = AddressPath
    <$> pure (AddressLevelHardened 44)
    <*> pure (AddressLevelHardened 1815)
    <*> pure (word32ToAddressLevel actualIndex)
    <*> pure (AddressLevelNormal $ if isChange then 1 else 0)
    <*> checkWord31 AddressLevelNormal (getAddressIndex acct)
  where
    getAddressIndex = fromIntegral . length . accAddresses
    checkWord31 mkLevel n =
        if n >= hardenedValue then
            Nothing
        else
            Just (mkLevel n)
    AccountIndex actualIndex = accIndex acct


-- | A type incapsulating a password update request.
data PasswordUpdate = PasswordUpdate {
    pwdOld :: !SpendingPassword
  , pwdNew :: !SpendingPassword
  } deriving (Show, Eq, Generic)

deriveJSON Serokell.defaultOptions ''PasswordUpdate

instance ToSchema PasswordUpdate where
  declareNamedSchema =
    genericSchemaDroppingPrefix "pwd" (\(--^) props -> props
      & ("old" --^ "Old password.")
      & ("new" --^ "New passowrd.")
    )

instance Arbitrary PasswordUpdate where
  arbitrary = PasswordUpdate <$> arbitrary
                             <*> arbitrary

deriveSafeBuildable ''PasswordUpdate
instance BuildableSafeGen PasswordUpdate where
    buildSafeGen sl PasswordUpdate{..} = bprint("{"
        %" old="%buildSafe sl
        %" new="%buildSafe sl
        %" }")
        pwdOld
        pwdNew


-- | 'EstimatedFees' represents the fees which would be generated
-- for a 'Payment' in case the latter would actually be performed.
data EstimatedFees = EstimatedFees {
    feeEstimatedAmount :: !(V1 Core.Coin)
  } deriving (Show, Eq, Generic)

deriveJSON Serokell.defaultOptions ''EstimatedFees

instance ToSchema EstimatedFees where
  declareNamedSchema =
    genericSchemaDroppingPrefix "fee" (\(--^) props -> props
      & ("estimatedAmount" --^ "Estimated fees, in Lovelace.")
    )

instance Arbitrary EstimatedFees where
  arbitrary = EstimatedFees <$> arbitrary

deriveSafeBuildable ''EstimatedFees
instance BuildableSafeGen EstimatedFees where
    buildSafeGen sl EstimatedFees{..} = bprint("{"
        %" estimatedAmount="%buildSafe sl
        %" }")
        feeEstimatedAmount


-- | Maps an 'Address' to some 'Coin's, and it's
-- typically used to specify where to send money during a 'Payment'.
data PaymentDistribution = PaymentDistribution {
      pdAddress :: !(V1 Core.Address)
    , pdAmount  :: !(V1 Core.Coin)
    } deriving (Show, Ord, Eq, Generic)

deriveJSON Serokell.defaultOptions ''PaymentDistribution

instance ToSchema PaymentDistribution where
  declareNamedSchema =
    genericSchemaDroppingPrefix "pd" (\(--^) props -> props
      & ("address" --^ "Address to map coins to.")
      & ("amount"  --^ "Amount of coin to bind, in Lovelace.")
    )

instance Arbitrary PaymentDistribution where
  arbitrary = PaymentDistribution <$> arbitrary
                                  <*> arbitrary

deriveSafeBuildable ''PaymentDistribution
instance BuildableSafeGen PaymentDistribution where
    buildSafeGen sl PaymentDistribution{..} = bprint ("{"
        %" address="%buildSafe sl
        %" amount="%buildSafe sl
        %" }")
        pdAddress
        pdAmount


-- | A 'PaymentSource' encapsulate two essentially piece of data to reach for some funds:
-- a 'WalletId' and an 'AccountIndex' within it.
data PaymentSource = PaymentSource
  { psWalletId     :: !WalletId
  , psAccountIndex :: !AccountIndex
  } deriving (Show, Ord, Eq, Generic)

deriveJSON Serokell.defaultOptions ''PaymentSource

instance ToSchema PaymentSource where
  declareNamedSchema =
    genericSchemaDroppingPrefix "ps" (\(--^) props -> props
      & ("walletId"     --^ "Target wallet identifier to reach.")
      & ("accountIndex" --^ "Corresponding account's index on the wallet.")
    )

instance Arbitrary PaymentSource where
  arbitrary = PaymentSource <$> arbitrary
                            <*> arbitrary

deriveSafeBuildable ''PaymentSource
instance BuildableSafeGen PaymentSource where
    buildSafeGen sl PaymentSource{..} = bprint ("{"
        %" walletId="%buildSafe sl
        %" accountIndex="%buildSafe sl
        %" }")
        psWalletId
        psAccountIndex


-- | A 'Payment' from one source account to one or more 'PaymentDistribution'(s).
data Payment = Payment
  { pmtSource           :: !PaymentSource
  , pmtDestinations     :: !(NonEmpty PaymentDistribution)
  , pmtGroupingPolicy   :: !(Maybe (V1 Core.InputSelectionPolicy))
  , pmtSpendingPassword :: !(Maybe SpendingPassword)
  } deriving (Show, Eq, Generic)

instance ToJSON (V1 Core.InputSelectionPolicy) where
    toJSON (V1 Core.OptimizeForSecurity)       = String "OptimizeForSecurity"
    toJSON (V1 Core.OptimizeForHighThroughput) = String "OptimizeForHighThroughput"

instance FromJSON (V1 Core.InputSelectionPolicy) where
    parseJSON (String "OptimizeForSecurity")       = pure (V1 Core.OptimizeForSecurity)
    parseJSON (String "OptimizeForHighThroughput") = pure (V1 Core.OptimizeForHighThroughput)
    parseJSON x = typeMismatch "Not a valid InputSelectionPolicy" x

instance ToSchema (V1 Core.InputSelectionPolicy) where
    declareNamedSchema _ =
        pure $ NamedSchema (Just "V1InputSelectionPolicy") $ mempty
            & type_ .~ SwaggerString
            & enum_ ?~ ["OptimizeForSecurity", "OptimizeForHighThroughput"]

instance Arbitrary (V1 Core.InputSelectionPolicy) where
    arbitrary = fmap V1 arbitrary


deriveJSON Serokell.defaultOptions ''Payment

instance Arbitrary Payment where
  arbitrary = Payment <$> arbitrary
                      <*> arbitrary
                      <*> arbitrary
                      <*> arbitrary

instance ToSchema Payment where
  declareNamedSchema =
    genericSchemaDroppingPrefix "pmt" (\(--^) props -> props
      & ("source"           --^ "Source for the payment.")
      & ("destinations"     --^ "One or more destinations for the payment.")
      & ("groupingPolicy"   --^ "Optional strategy to use for selecting the transaction inputs.")
      & ("spendingPassword" --^ "Wallet's protection password, required to spend funds if defined.")
    )

deriveSafeBuildable ''Payment
instance BuildableSafeGen Payment where
    buildSafeGen sl (Payment{..}) = bprint ("{"
        %" source="%buildSafe sl
        %" destinations="%buildSafeList sl
        %" groupingPolicty="%build
        %" spendingPassword="%(buildSafeMaybe mempty sl)
        %" }")
        pmtSource
        (toList pmtDestinations)
        pmtGroupingPolicy
        pmtSpendingPassword

-- | This is for external wallets, specifically for unsigned transaction.
-- If the payment will require the change 'TxOut' (and it mostly will),
-- provided change address will be used for it.
data PaymentWithChangeAddress = PaymentWithChangeAddress
    { pmtwcaPayment       :: !Payment
    , pmtwcaChangeAddress :: !AddressAsBase58
    } deriving (Show, Eq, Generic)

deriveJSON Serokell.defaultOptions ''PaymentWithChangeAddress

instance Arbitrary PaymentWithChangeAddress where
    arbitrary = PaymentWithChangeAddress <$> arbitrary
                                         <*> arbitrary

instance ToSchema PaymentWithChangeAddress where
    declareNamedSchema =
        genericSchemaDroppingPrefix "pmtwca" (\(--^) props -> props
            & ("payment"       --^ "Payment for unsigned transaction.")
            & ("changeAddress" --^ "Change address that will be used for this payment.")
        )

deriveSafeBuildable ''PaymentWithChangeAddress
instance BuildableSafeGen PaymentWithChangeAddress where
    buildSafeGen sl (PaymentWithChangeAddress{..}) = bprint ("{"
        %" payment="%buildSafe sl
        %" changeAddress="%buildSafe sl
        %" }")
        pmtwcaPayment
        pmtwcaChangeAddress

----------------------------------------------------------------------------
-- TxId
----------------------------------------------------------------------------
instance Arbitrary (V1 Txp.TxId) where
  arbitrary = V1 <$> arbitrary

instance ToJSON (V1 Txp.TxId) where
  toJSON (V1 t) = String (sformat hashHexF t)

instance FromJSON (V1 Txp.TxId) where
    parseJSON = withText "TxId" $ \t -> do
       case decodeHash t of
           Left err -> fail $ "Failed to parse transaction ID: " <> toString err
           Right a  -> pure (V1 a)

instance FromHttpApiData (V1 Txp.TxId) where
    parseQueryParam = fmap (fmap V1) decodeHash

instance ToHttpApiData (V1 Txp.TxId) where
    toQueryParam (V1 txId) = sformat hashHexF txId

instance ToSchema (V1 Txp.TxId) where
    declareNamedSchema _ = declareNamedSchema (Proxy @Text)

----------------------------------------------------------------------------
  -- Transaction types
----------------------------------------------------------------------------

-- | The 'Transaction' type.
data TransactionType =
    LocalTransaction
  -- ^ This transaction is local, which means all the inputs
  -- and all the outputs belongs to the wallet from which the
  -- transaction was originated.
  | ForeignTransaction
  -- ^ This transaction is not local to this wallet.
  deriving (Show, Ord, Eq, Enum, Bounded)

instance Arbitrary TransactionType where
  arbitrary = elements [minBound .. maxBound]

-- Drops the @Transaction@ suffix.
deriveJSON defaultOptions { A.constructorTagModifier = reverse . drop 11 . reverse . map C.toLower
                          } ''TransactionType

instance ToSchema TransactionType where
    declareNamedSchema _ =
        pure $ NamedSchema (Just "TransactionType") $ mempty
            & type_ .~ SwaggerString
            & enum_ ?~ ["local", "foreign"]
            & description ?~ mconcat
                [ "A transaction is 'local' if all the inputs and outputs "
                , "belong to the current wallet. A transaction is foreign "
                , "if the transaction is not local to this wallet."
                ]

deriveSafeBuildable ''TransactionType
instance BuildableSafeGen TransactionType where
    buildSafeGen _ LocalTransaction   = "local"
    buildSafeGen _ ForeignTransaction = "foreign"


-- | The 'Transaction' @direction@
data TransactionDirection =
    IncomingTransaction
  -- ^ This represents an incoming transactions.
  | OutgoingTransaction
  -- ^ This qualifies external transactions.
  deriving (Show, Ord, Eq, Enum, Bounded)

instance Arbitrary TransactionDirection where
  arbitrary = elements [minBound .. maxBound]

-- Drops the @Transaction@ suffix.
deriveJSON defaultOptions { A.constructorTagModifier = reverse . drop 11 . reverse . map C.toLower
                          } ''TransactionDirection

instance ToSchema TransactionDirection where
    declareNamedSchema _ =
        pure $ NamedSchema (Just "TransactionDirection") $ mempty
            & type_ .~ SwaggerString
            & enum_ ?~ ["outgoing", "incoming"]

-- | This is an information-less variant of 'PtxCondition'.
data TransactionStatus
    = Applying
    | InNewestBlocks
    | Persisted
    | WontApply
    | Creating
    deriving (Eq, Show, Ord)

allTransactionStatuses :: [TransactionStatus]
allTransactionStatuses =
    [Applying, InNewestBlocks, Persisted, WontApply, Creating]

transactionStatusToText :: TransactionStatus -> Text
transactionStatusToText x = case x of
    Applying {} ->
        "applying"
    InNewestBlocks {} ->
        "inNewestBlocks"
    Persisted {} ->
        "persisted"
    WontApply {} ->
        "wontApply"
    Creating {} ->
        "creating"

instance ToJSON TransactionStatus where
    toJSON x = object
        [ "tag" .= transactionStatusToText x
        , "data" .= Object mempty
        ]

instance ToSchema TransactionStatus where
    declareNamedSchema _ =
        pure $ NamedSchema (Just "TransactionStatus") $ mempty
            & type_ .~ SwaggerObject
            & required .~ ["tag", "data"]
            & properties .~ (mempty
                & at "tag" ?~ Inline (mempty
                    & type_ .~ SwaggerString
                    & enum_ ?~
                        map (String . transactionStatusToText)
                            allTransactionStatuses
                )
                & at "data" ?~ Inline (mempty
                    & type_ .~ SwaggerObject
                )
            )

instance FromJSON TransactionStatus where
    parseJSON = withObject "TransactionStatus" $ \o -> do
       tag <- o .: "tag"
       case tag of
           "applying" ->
                pure Applying
           "inNewestBlocks" ->
                pure InNewestBlocks
           "persisted" ->
                pure Persisted
           "wontApply" ->
                pure WontApply
           "creating" ->
                pure Creating
           _ ->
                fail $ "Couldn't parse out of " ++ toString (tag :: Text)

instance Arbitrary TransactionStatus where
    arbitrary = elements allTransactionStatuses

deriveSafeBuildable ''TransactionDirection
instance BuildableSafeGen TransactionDirection where
    buildSafeGen _ IncomingTransaction = "incoming"
    buildSafeGen _ OutgoingTransaction = "outgoing"

-- | A 'Wallet''s 'Transaction'.
data Transaction = Transaction
  { txId            :: !(V1 Txp.TxId)
  , txConfirmations :: !Word
  , txAmount        :: !(V1 Core.Coin)
  , txInputs        :: !(NonEmpty PaymentDistribution)
  , txOutputs       :: !(NonEmpty PaymentDistribution)
    -- ^ The output money distribution.
  , txType          :: !TransactionType
    -- ^ The type for this transaction (e.g local, foreign, etc).
  , txDirection     :: !TransactionDirection
    -- ^ The direction for this transaction (e.g incoming, outgoing).
  , txCreationTime  :: !(V1 Core.Timestamp)
    -- ^ The time when transaction was created.
  , txStatus        :: !TransactionStatus
  } deriving (Show, Ord, Eq, Generic)

deriveJSON Serokell.defaultOptions ''Transaction

instance ToSchema Transaction where
  declareNamedSchema =
    genericSchemaDroppingPrefix "tx" (\(--^) props -> props
      & ("id"            --^ "Transaction's id.")
      & ("confirmations" --^ "Number of confirmations.")
      & ("amount"        --^ "Coins moved as part of the transaction, in Lovelace.")
      & ("inputs"        --^ "One or more input money distributions.")
      & ("outputs"       --^ "One or more ouputs money distributions.")
      & ("type"          --^ "Whether the transaction is entirely local or foreign.")
      & ("direction"     --^ "Direction for this transaction.")
      & ("creationTime"  --^ "Timestamp indicating when the transaction was created.")
      & ("status"        --^ "Shows whether or not the transaction is accepted.")
    )

instance Arbitrary Transaction where
  arbitrary = Transaction <$> arbitrary
                          <*> arbitrary
                          <*> arbitrary
                          <*> arbitrary
                          <*> arbitrary
                          <*> arbitrary
                          <*> arbitrary
                          <*> arbitrary
                          <*> arbitrary

deriveSafeBuildable ''Transaction
instance BuildableSafeGen Transaction where
    buildSafeGen sl Transaction{..} = bprint ("{"
        %" id="%buildSafe sl
        %" confirmations="%build
        %" amount="%buildSafe sl
        %" inputs="%buildSafeList sl
        %" outputs="%buildSafeList sl
        %" type="%buildSafe sl
        %" direction"%buildSafe sl
        %" }")
        txId
        txConfirmations
        txAmount
        (toList txInputs)
        (toList txOutputs)
        txType
        txDirection

instance Buildable [Transaction] where
    build = bprint listJson

-- | Technically we have serialized 'Tx' here, from the core.
mkTransactionAsBase16 :: Txp.Tx -> TransactionAsBase16
mkTransactionAsBase16 =
    TransactionAsBase16Unsafe . Base16.encode . Bi.serialize'

instance Buildable [AddressLevel] where
    build = bprint listJson

-- | Source address and corresponding derivation path, for external wallet.
data AddressAndPath = AddressAndPath
    { aapSrcAddress :: !AddressAsBase58
    -- ^ Source address in Base58-format.
    , aapDerPath    :: ![AddressLevel]
    -- ^ Derivation path used during generation of this address.
    } deriving (Show, Ord, Eq, Generic)

deriveJSON Serokell.defaultOptions ''AddressAndPath

instance ToSchema AddressAndPath where
    declareNamedSchema =
        genericSchemaDroppingPrefix "aap" (\(--^) props -> props
            & ("srcAddress" --^ "Source address that corresponds to transaction input.")
            & ("derPath"    --^ "Derivation path corresponding to this address.")
        )

instance Arbitrary AddressAndPath where
    arbitrary = AddressAndPath <$> arbitrary
                               <*> arbitrary

deriveSafeBuildable ''AddressAndPath
instance BuildableSafeGen AddressAndPath where
    buildSafeGen sl AddressAndPath{..} = bprint ("{"
        %" srcAddress="%buildSafe sl
        %" derPath="%buildSafe sl
        %" }")
        aapSrcAddress
        aapDerPath

instance Buildable [AddressAndPath] where
    build = bprint listJson

-- | A 'Wallet''s 'RawTransaction'.
data RawTransaction = RawTransaction
    { rtxHex          :: !TransactionAsBase16
    -- ^ Serialized transaction in Base16-format.
    , rtxSigDataHex   :: !TransactionHashAsBase16
    -- ^ Base16-encoded transaction data that will be signed externally.
    , rtxSrcAddresses :: ![AddressAndPath]
    -- ^ Addresses (with derivation paths) which will be used as a sources of money.
    } deriving (Show, Ord, Eq, Generic)

deriveJSON Serokell.defaultOptions ''RawTransaction

instance ToSchema RawTransaction where
    declareNamedSchema =
        genericSchemaDroppingPrefix "rtx" (\(--^) props -> props
            & ("hex"          --^ "New raw transaction in Base16-format.")
            & ("sigDataHex"   --^ "Transaction data that will be signed externally, in Base16-format.")
            & ("srcAddresses" --^ "Source addresses (with derivation paths), correspond to transaction inputs.")
        )

instance Arbitrary RawTransaction where
    arbitrary = RawTransaction <$> arbitrary
                               <*> arbitrary
                               <*> arbitrary

deriveSafeBuildable ''RawTransaction
instance BuildableSafeGen RawTransaction where
    buildSafeGen sl RawTransaction{..} = bprint ("{"
        %" hex="%buildSafe sl
        %" sigDataHex="%buildSafe sl
        %" srcAddresses="%buildSafe sl
        %" }")
        rtxHex
        rtxSigDataHex
        rtxSrcAddresses

-- | After external wallet signed raw transaction, it returns to us
-- source address, a signature and derived PK for each input of transaction.
-- This is a proof that external wallet has a right to spend this money.
data AddressWithProof = AddressWithProof
    { awsSrcAddress  :: !AddressAsBase58
    -- ^ Base58-encoded source address.
    , awsTxSignature :: !TransactionSignatureAsBase16
    -- ^ Base16-encoded signature of transaction (made by derived SK).
    , awsDerivedPK   :: !PublicKeyAsBase58
    -- ^ Base58-encoded derived PK (corresponding to derived SK).
    } deriving (Show, Ord, Eq, Generic)

deriveJSON Serokell.defaultOptions ''AddressWithProof

instance ToSchema AddressWithProof where
    declareNamedSchema =
        genericSchemaDroppingPrefix "aws" (\(--^) props -> props
            & ("srcAddress"  --^ "Source address in Base58-format.")
            & ("txSignature" --^ "Transaction signature by derived SK.")
            & ("derivedPK"   --^ "Derived PK in Base58-format.")
        )

instance Arbitrary AddressWithProof where
    arbitrary = AddressWithProof <$> arbitrary
                                 <*> arbitrary
                                 <*> arbitrary

deriveSafeBuildable ''AddressWithProof
instance BuildableSafeGen AddressWithProof where
    buildSafeGen sl AddressWithProof{..} = bprint ("{"
        %" srcAddress="%buildSafe sl
        %" txSignature="%buildSafe sl
        %" derivedPK="%buildSafe sl
        %" }")
        awsSrcAddress
        awsTxSignature
        awsDerivedPK

instance Buildable [AddressWithProof] where
    build = bprint listJson

-- | A 'Wallet''s 'SignedTransaction'. It is assumed
-- that this transaction was signed on the client-side
-- (mobile client or hardware wallet).
data SignedTransaction = SignedTransaction
    { stxSrcWalletRootPK :: !PublicKeyAsBase58
    -- ^ Root PK of the source wallet.
    , stxTransaction     :: !TransactionAsBase16
    -- ^ Serialized transaction in base16-format.
    , stxAddrsWithProofs :: ![AddressWithProof]
    -- ^ Addresses with proofs for inputs.
    } deriving (Show, Ord, Eq, Generic)

deriveJSON Serokell.defaultOptions ''SignedTransaction
instance ToSchema SignedTransaction where
    declareNamedSchema =
        genericSchemaDroppingPrefix "stx" (\(--^) props -> props
            & ("srcWalletRootPK" --^ "Root PK of the wallet we'll send money from.")
            & ("transaction"     --^ "New transaction that wasn't submitted yet.")
            & ("addrsWithProofs" --^ "Source addresses with proofs for inputs.")
        )

instance Arbitrary SignedTransaction where
    arbitrary = SignedTransaction <$> arbitrary
                                  <*> arbitrary
                                  <*> arbitrary

deriveSafeBuildable ''SignedTransaction
instance BuildableSafeGen SignedTransaction where
    buildSafeGen sl SignedTransaction{..} = bprint ("{"
        %" srcWalletRootPK="%buildSafe sl
        %" transaction="%buildSafe sl
        %" addrsWithProofs="%buildSafe sl
        %" }")
        stxSrcWalletRootPK
        stxTransaction
        stxAddrsWithProofs

-- | We use it for external wallets: if it's already presented in wallet db,
-- we return a wallet info and complete transactions history as well.
data WalletAndTxHistory = WalletAndTxHistory
    { waltxsWallet       :: !Wallet
    , waltxsTransactions :: ![Transaction]
    } deriving (Eq, Ord, Show, Generic)

deriveJSON Serokell.defaultOptions ''WalletAndTxHistory

instance ToSchema WalletAndTxHistory where
    declareNamedSchema =
        genericSchemaDroppingPrefix "waltxs" (\(--^) props -> props
            & ("wallet"       --^ "Wallet information.")
            & ("transactions" --^ "List of all transactions related to this wallet.")
        )

instance Arbitrary WalletAndTxHistory where
    arbitrary = WalletAndTxHistory <$> arbitrary
                                   <*> arbitrary

deriveSafeBuildable ''WalletAndTxHistory
instance BuildableSafeGen WalletAndTxHistory where
    buildSafeGen sl WalletAndTxHistory{..} = bprint ("{"
        %" wallet="%buildSafe sl
        %" transactions="%buildSafe sl
        %" }")
        waltxsWallet
        waltxsTransactions


-- | A type representing an upcoming wallet update.
data WalletSoftwareUpdate = WalletSoftwareUpdate
  { updSoftwareVersion   :: !Text
  , updBlockchainVersion :: !Text
  , updScriptVersion     :: !Int
  -- Other types omitted for now.
  } deriving (Show, Eq, Generic)

deriveJSON Serokell.defaultOptions ''WalletSoftwareUpdate

instance ToSchema WalletSoftwareUpdate where
  declareNamedSchema =
    genericSchemaDroppingPrefix "upd" (\(--^) props -> props
      & ("softwareVersion"   --^ "Current software (wallet) version.")
      & ("blockchainVersion" --^ "Version of the underlying blockchain.")
      & ("scriptVersion"     --^ "Update script version.")
    )

instance Arbitrary WalletSoftwareUpdate where
  arbitrary = WalletSoftwareUpdate <$> arbitrary
                                   <*> arbitrary
                                   <*> fmap getPositive arbitrary

deriveSafeBuildable ''WalletSoftwareUpdate
instance BuildableSafeGen WalletSoftwareUpdate where
    buildSafeGen _ WalletSoftwareUpdate{..} = bprint("{"
        %" softwareVersion="%build
        %" blockchainVersion="%build
        %" scriptVersion="%build
        %" }")
        updSoftwareVersion
        updBlockchainVersion
        updScriptVersion

-- | A type encapsulating enough information to import a wallet from a
-- backup file.
data WalletImport = WalletImport
  { wiSpendingPassword :: !(Maybe SpendingPassword)
  , wiFilePath         :: !FilePath
  } deriving (Show, Eq, Generic)

deriveJSON Serokell.defaultOptions ''WalletImport

instance ToSchema WalletImport where
  declareNamedSchema =
    genericSchemaDroppingPrefix "wi" (\(--^) props -> props
      & ("spendingPassword"   --^ "An optional spending password to set for the imported wallet.")
      & ("filePath" --^ "The path to the .key file holding the backup.")
    )

instance Arbitrary WalletImport where
  arbitrary = WalletImport <$> arbitrary
                           <*> arbitrary

deriveSafeBuildable ''WalletImport
instance BuildableSafeGen WalletImport where
    buildSafeGen sl WalletImport{..} = bprint("{"
        %" spendingPassword="%build
        %" filePath="%build
        %" }")
        (maybe "null" (buildSafeGen sl) wiSpendingPassword)
        wiFilePath


-- | How many milliseconds a slot lasts for.
newtype SlotDuration = SlotDuration (MeasuredIn 'Milliseconds Word)
                     deriving (Show, Eq)

mkSlotDuration :: Word -> SlotDuration
mkSlotDuration = SlotDuration . MeasuredIn

instance Arbitrary SlotDuration where
    arbitrary = mkSlotDuration <$> choose (0, 100)

instance ToJSON SlotDuration where
    toJSON (SlotDuration (MeasuredIn w)) =
            object [ "quantity" .= toJSON w
                   , "unit"     .= String "milliseconds"
                   ]

instance FromJSON SlotDuration where
    parseJSON = withObject "SlotDuration" $ \sl -> mkSlotDuration <$> sl .: "quantity"

instance ToSchema SlotDuration where
    declareNamedSchema _ =
        pure $ NamedSchema (Just "SlotDuration") $ mempty
            & type_ .~ SwaggerObject
            & required .~ ["quantity"]
            & properties .~ (mempty
                & at "quantity" ?~ (Inline $ mempty
                    & type_ .~ SwaggerNumber
                    )
                & at "unit" ?~ (Inline $ mempty
                    & type_ .~ SwaggerString
                    & enum_ ?~ ["milliseconds"]
                    )
                )

deriveSafeBuildable ''SlotDuration
instance BuildableSafeGen SlotDuration where
    buildSafeGen _ (SlotDuration (MeasuredIn w)) =
        bprint (build%"ms") w


-- | The @static@ settings for this wallet node. In particular, we could group
-- here protocol-related settings like the slot duration, the transaction max size,
-- the current software version running on the node, etc.
data NodeSettings = NodeSettings {
     setSlotDuration   :: !SlotDuration
   , setSoftwareInfo   :: !(V1 Core.SoftwareVersion)
   , setProjectVersion :: !(V1 Version)
   , setGitRevision    :: !Text
   } deriving (Show, Eq, Generic)

#if !(MIN_VERSION_swagger2(2,2,2))
-- See note [Version Orphan]
instance ToSchema (V1 Version) where
    declareNamedSchema _ =
        pure $ NamedSchema (Just "V1Version") $ mempty
            & type_ .~ SwaggerString

instance Buildable (V1 Version) where
    build (V1 v) = bprint shown v

instance Buildable (SecureLog (V1 Version)) where
    build (SecureLog x) = Formatting.Buildable.build x

instance ToJSON (V1 Version) where
    toJSON (V1 v) = toJSON (showVersion v)

instance FromJSON (V1 Version) where
    parseJSON (String v) = case readP_to_S parseVersion (T.unpack v) of
        (reverse -> ((ver,_):_)) -> pure (V1 ver)
        _                        -> mempty
    parseJSON x                  = typeMismatch "Not a valid Version" x

instance Arbitrary (V1 Version) where
    arbitrary = fmap V1 arbitrary


-- Note [Version Orphan]
-- I have opened a PR to add an instance of 'Version' to the swagger2
-- library. When the PR is merged, we can delete the instance here and remove the warning from the file.
-- PR: https://github.com/GetShopTV/swagger2/pull/152
#endif

instance ToJSON (V1 Core.ApplicationName) where
    toJSON (V1 svAppName) = toJSON (Core.getApplicationName svAppName)

instance FromJSON (V1 Core.ApplicationName) where
    parseJSON (String svAppName) = pure (V1 (Core.ApplicationName svAppName))
    parseJSON x                  = typeMismatch "Not a valid ApplicationName" x

instance ToJSON (V1 Core.SoftwareVersion) where
    toJSON (V1 Core.SoftwareVersion{..}) =
        object [ "applicationName" .= toJSON (V1 svAppName)
               -- svNumber is just a type alias to Word32
               -- so that's fine.
               , "version" .=  toJSON svNumber
               ]

instance FromJSON (V1 Core.SoftwareVersion) where
    parseJSON = withObject "V1SoftwareVersion" $ \o -> do
        V1 svAppName <- o .: "applicationName"
        svNumber <- o .: "version"
        pure $ V1 Core.SoftwareVersion{..}

instance ToSchema (V1 Core.SoftwareVersion) where
    declareNamedSchema _ =
        pure $ NamedSchema (Just "V1SoftwareVersion") $ mempty
            & type_ .~ SwaggerObject
            & properties .~ (mempty
                & at "applicationName" ?~ Inline (toSchema (Proxy @Text))
                & at "version" ?~ Inline (toSchema (Proxy @Word32))
            )
            & required .~ ["applicationName", "version"]

instance Arbitrary (V1 Core.SoftwareVersion) where
    arbitrary = fmap V1 arbitrary

deriveJSON Serokell.defaultOptions ''NodeSettings

instance ToSchema NodeSettings where
  declareNamedSchema =
    genericSchemaDroppingPrefix "set" (\(--^) props -> props
      & ("slotDuration"   --^ "Duration of a slot.")
      & ("softwareInfo"   --^ "Various pieces of information about the current software.")
      & ("projectVersion" --^ "Current project's version.")
      & ("gitRevision"    --^ "Git revision of this deployment.")
    )

instance Arbitrary NodeSettings where
    arbitrary = NodeSettings <$> arbitrary
                             <*> arbitrary
                             <*> arbitrary
                             <*> pure "0e1c9322a"

deriveSafeBuildable ''NodeSettings
instance BuildableSafeGen NodeSettings where
    buildSafeGen _ NodeSettings{..} = bprint ("{"
        %" slotDuration="%build
        %" softwareInfo="%build
        %" projectRevision="%build
        %" gitRevision="%build
        %" }")
        setSlotDuration
        setSoftwareInfo
        setProjectVersion
        setGitRevision


-- | The different between the local time and the remote NTP server.
newtype LocalTimeDifference = LocalTimeDifference (MeasuredIn 'Microseconds Integer)
                            deriving (Show, Eq)

mkLocalTimeDifference :: Integer -> LocalTimeDifference
mkLocalTimeDifference = LocalTimeDifference . MeasuredIn

instance Arbitrary LocalTimeDifference where
    arbitrary = mkLocalTimeDifference <$> arbitrary

instance ToJSON LocalTimeDifference where
    toJSON (LocalTimeDifference (MeasuredIn w)) =
        object [ "quantity" .= toJSON w
               , "unit"     .= String "microseconds"
               ]

instance FromJSON LocalTimeDifference where
    parseJSON = withObject "LocalTimeDifference" $ \sl -> mkLocalTimeDifference <$> sl .: "quantity"

instance ToSchema LocalTimeDifference where
    declareNamedSchema _ =
        pure $ NamedSchema (Just "LocalTimeDifference") $ mempty
            & type_ .~ SwaggerObject
            & required .~ ["quantity"]
            & properties .~ (mempty
                & at "quantity" ?~ (Inline $ mempty
                    & type_ .~ SwaggerNumber
                    )
                & at "unit" ?~ (Inline $ mempty
                    & type_ .~ SwaggerString
                    & enum_ ?~ ["microseconds"]
                    )
                )

deriveSafeBuildable ''LocalTimeDifference
instance BuildableSafeGen LocalTimeDifference where
    buildSafeGen _ (LocalTimeDifference (MeasuredIn w)) =
        bprint (build%"μs") w


-- | The absolute or relative height of the blockchain, measured in number
-- of blocks.
newtype BlockchainHeight = BlockchainHeight (MeasuredIn 'Blocks Core.BlockCount)
                         deriving (Show, Eq)

mkBlockchainHeight :: Core.BlockCount -> BlockchainHeight
mkBlockchainHeight = BlockchainHeight . MeasuredIn

instance Arbitrary BlockchainHeight where
    arbitrary = mkBlockchainHeight . Core.BlockCount <$> choose (minBound, maxBound)

instance ToJSON BlockchainHeight where
    toJSON (BlockchainHeight (MeasuredIn w)) = object [ "quantity" .= toJSON (Core.getBlockCount w)
                                                      , "unit"     .= String "blocks"
                                                      ]

instance FromJSON BlockchainHeight where
    parseJSON = withObject "BlockchainHeight" $ \sl ->
        mkBlockchainHeight . Core.BlockCount <$> sl .: "quantity"

instance ToSchema BlockchainHeight where
    declareNamedSchema _ =
        pure $ NamedSchema (Just "BlockchainHeight") $ mempty
            & type_ .~ SwaggerObject
            & required .~ ["quantity"]
            & properties .~ (mempty
                & at "quantity" ?~ (Inline $ mempty
                    & type_ .~ SwaggerNumber
                    & maximum_ .~ Just (fromIntegral (maxBound :: Word64))
                    & minimum_ .~ Just (fromIntegral (minBound :: Word64))
                    )
                & at "unit" ?~ (Inline $ mempty
                    & type_ .~ SwaggerString
                    & enum_ ?~ ["blocks"]
                    )
                )

deriveSafeBuildable ''BlockchainHeight
instance BuildableSafeGen BlockchainHeight where
    buildSafeGen _ (BlockchainHeight (MeasuredIn w)) =
        bprint (build%" blocks") w

newtype TimeInfo
    = TimeInfo
    { timeDifferenceFromNtpServer :: Maybe LocalTimeDifference
    } deriving (Eq, Show, Generic)

instance ToSchema TimeInfo where
    declareNamedSchema = genericSchemaDroppingPrefix "time" $ \(--^) p -> p &
        "differenceFromNtpServer"
        --^ ("The difference in microseconds between the node time and the NTP "
          <> "server. This value will be null if the NTP server is "
          <> "unavailable.")

instance Arbitrary TimeInfo where
    arbitrary = TimeInfo <$> arbitrary

deriveSafeBuildable ''TimeInfo
instance BuildableSafeGen TimeInfo where
    buildSafeGen _ TimeInfo{..} = bprint ("{"
        %" differenceFromNtpServer="%build
        %" }")
        timeDifferenceFromNtpServer

deriveJSON Serokell.defaultOptions ''TimeInfo


availableSubscriptionStatus :: [SubscriptionStatus]
availableSubscriptionStatus = [Subscribed, Subscribing]

deriveSafeBuildable ''SubscriptionStatus
instance BuildableSafeGen SubscriptionStatus where
    buildSafeGen _ = \case
        Subscribed  -> "Subscribed"
        Subscribing -> "Subscribing"

deriveJSON Serokell.defaultOptions ''SubscriptionStatus

instance Arbitrary SubscriptionStatus where
    arbitrary =
        elements availableSubscriptionStatus

instance ToSchema SubscriptionStatus where
    declareNamedSchema _ = do
        let enum = toJSON <$> availableSubscriptionStatus
        pure $ NamedSchema (Just "SubscriptionStatus") $ mempty
            & type_ .~ SwaggerString
            & enum_ ?~ enum

instance FromJSONKey NodeId where
    fromJSONKey =
        FromJSONKeyText (NodeId . EndPointAddress . encodeUtf8)

instance ToJSONKey NodeId where
    toJSONKey =
        toJSONKeyText (decodeUtf8 . getAddress)
      where
        getAddress (NodeId (EndPointAddress x)) = x

instance ToSchema NodeId where
    declareNamedSchema _ = pure $ NamedSchema (Just "NodeId") $ mempty
        & type_ .~ SwaggerString

instance Arbitrary NodeId where
    arbitrary = do
        ipv4  <- genIPv4
        port_ <- genPort
        idx   <- genIdx
        return . toNodeId $ ipv4 <> ":" <> port_ <> ":" <> idx
      where
        toNodeId = NodeId . EndPointAddress . encodeUtf8
        showT    = show :: Int -> Text
        genIdx   = showT <$> choose (0, 9)
        genPort  = showT <$> choose (1000, 8000)
        genIPv4  = T.intercalate "." <$> replicateM 4 (showT <$> choose (0, 255))


-- | The @dynamic@ information for this node.
data NodeInfo = NodeInfo {
     nfoSyncProgress          :: !SyncPercentage
   , nfoBlockchainHeight      :: !(Maybe BlockchainHeight)
   , nfoLocalBlockchainHeight :: !BlockchainHeight
   , nfoLocalTimeInformation  :: !TimeInfo
   , nfoSubscriptionStatus    :: Map NodeId SubscriptionStatus
   } deriving (Show, Eq, Generic)

deriveJSON Serokell.defaultOptions ''NodeInfo

instance ToSchema NodeInfo where
  declareNamedSchema =
    genericSchemaDroppingPrefix "nfo" (\(--^) props -> props
      & ("syncProgress"          --^ "Syncing progression, in percentage.")
      & ("blockchainHeight"      --^ "If known, the current blockchain height, in number of blocks.")
      & ("localBlockchainHeight" --^ "Local blockchain height, in number of blocks.")
      & ("localTimeInformation"  --^ "Information about the clock on this node.")
      & ("subscriptionStatus"    --^ "Is the node connected to the network?")
    )

instance Arbitrary NodeInfo where
    arbitrary = NodeInfo <$> arbitrary
                         <*> arbitrary
                         <*> arbitrary
                         <*> arbitrary
                         <*> arbitrary

deriveSafeBuildable ''NodeInfo
instance BuildableSafeGen NodeInfo where
    buildSafeGen _ NodeInfo{..} = bprint ("{"
        %" syncProgress="%build
        %" blockchainHeight="%build
        %" localBlockchainHeight="%build
        %" localTimeDifference="%build
        %" subscriptionStatus="%listJson
        %" }")
        nfoSyncProgress
        nfoBlockchainHeight
        nfoLocalBlockchainHeight
        nfoLocalTimeInformation
        (Map.toList nfoSubscriptionStatus)

-- | A redemption mnemonic.
newtype RedemptionMnemonic = RedemptionMnemonic
    { unRedemptionMnemonic :: Mnemonic 9
    }
    deriving stock (Eq, Show, Generic)
    deriving newtype (ToJSON, FromJSON, Arbitrary)

instance ToSchema RedemptionMnemonic where
    declareNamedSchema _ = pure $
        NamedSchema (Just "RedemptionMnemonic") (toSchema (Proxy @(Mnemonic 9)))

-- | A shielded redemption code.
newtype ShieldedRedemptionCode = ShieldedRedemptionCode
    { unShieldedRedemptionCode :: Text
    } deriving (Eq, Show, Generic)
      deriving newtype (ToJSON, FromJSON)

-- | This instance could probably be improved. A 'ShieldedRedemptionCode' is
-- a hash of the redemption key.
instance Arbitrary ShieldedRedemptionCode where
    arbitrary = ShieldedRedemptionCode <$> arbitrary

instance ToSchema ShieldedRedemptionCode where
    declareNamedSchema _ =
        pure
            $ NamedSchema (Just "ShieldedRedemptionCode") $ mempty
            & type_ .~ SwaggerString

deriveSafeBuildable ''ShieldedRedemptionCode
instance BuildableSafeGen ShieldedRedemptionCode where
    buildSafeGen _ _ =
        bprint "<shielded redemption code>"

-- | The request body for redeeming some Ada.
data Redemption = Redemption
    { redemptionRedemptionCode   :: ShieldedRedemptionCode
    -- ^ The redemption code associated with the Ada to redeem.
    , redemptionMnemonic         :: Maybe RedemptionMnemonic
    -- ^ An optional mnemonic. This mnemonic was included with paper
    -- certificates, and the presence of this field indicates that we're
    -- doing a paper vend.
    , redemptionSpendingPassword :: SpendingPassword
    -- ^ The user must provide a spending password that matches the wallet that
    -- will be receiving the redemption funds.
    , redemptionWalletId         :: WalletId
    -- ^ Redeem to this wallet
    , redemptionAccountIndex     :: AccountIndex
    -- ^ Redeem to this account index in the wallet
    } deriving (Eq, Show, Generic)

deriveSafeBuildable ''Redemption
instance BuildableSafeGen Redemption where
    buildSafeGen sl r = bprint ("{"
        %" redemptionCode="%buildSafe sl
        %" mnemonic=<mnemonic>"
        %" spendingPassword="%buildSafe sl
        %" }")
        (redemptionRedemptionCode r)
        (redemptionSpendingPassword r)

deriveJSON Serokell.defaultOptions  ''Redemption

instance ToSchema Redemption where
    declareNamedSchema =
        genericSchemaDroppingPrefix "redemption" (\(--^) props -> props
            & "redemptionCode"
            --^ "The redemption code associated with the Ada to redeem."
            & "mnemonic"
            --^ ( "An optional mnemonic. This must be provided for a paper "
                <> "certificate redemption."
                )
            & "spendingPassword"
            --^ ( "An optional spending password. This must match the password "
                <> "for the provided wallet ID and account index."
                )
        )

instance Arbitrary Redemption where
    arbitrary = Redemption <$> arbitrary
                           <*> arbitrary
                           <*> arbitrary
                           <*> arbitrary
                           <*> arbitrary

data ForceNtpCheck
    = ForceNtpCheck
    | NoNtpCheck
    deriving (Eq)

instance Flaggable ForceNtpCheck where
    toBool ForceNtpCheck = True
    toBool NoNtpCheck    = False
    fromBool True  = ForceNtpCheck
    fromBool False = NoNtpCheck

deriveSafeBuildable ''ForceNtpCheck
instance BuildableSafeGen ForceNtpCheck where
    buildSafeGen _ ForceNtpCheck = "force ntp check"
    buildSafeGen _ NoNtpCheck    = "no ntp check"

--
-- POST/PUT requests isomorphisms
--

type family Update (original :: *) :: * where
    Update Wallet =
        WalletUpdate
    Update Account =
        AccountUpdate
    Update WalletAddress =
        () -- read-only

type family New (original :: *) :: * where
    New Wallet =
        NewWallet
    New Account =
        NewAccount
    New WalletAddress =
        NewAddress
    New ExternalWallet =
        NewExternalWallet

type CaptureWalletId = Capture "walletId" WalletId

type CaptureAccountId = Capture "accountId" AccountIndex

--
-- Example typeclass instances
--

instance Example Core.Address
instance Example AccountIndex
instance Example AccountBalance
instance Example AccountAddresses
instance Example AddressLevel
instance Example AddressPath
instance Example WalletId
instance Example AssuranceLevel
instance Example BlockchainHeight
instance Example LocalTimeDifference
instance Example PaymentDistribution
instance Example AccountUpdate
instance Example Wallet
instance Example ExternalWallet
instance Example WalletUpdate
instance Example WalletOperation
instance Example PasswordUpdate
instance Example EstimatedFees
instance Example Transaction
instance Example WalletSoftwareUpdate
instance Example NodeSettings
instance Example SlotDuration
instance Example WalletAddress
instance Example NewAccount
instance Example TimeInfo
instance Example AddressValidity
instance Example NewAddress
instance Example SubscriptionStatus
instance Example NodeId
instance Example ShieldedRedemptionCode
instance Example (V1 Core.PassPhrase)
instance Example (V1 Core.Coin)

-- | We have a specific 'Example' instance for @'V1' 'Address'@ because we want
-- to control the length of the examples. It is possible for the encoded length
-- to become huge, up to 1000+ bytes, if the 'UnsafeMultiKeyDistr' constructor
-- is used. We do not use this constructor, which keeps the address between
-- ~80-150 bytes long.
instance Example (V1 Core.Address) where
    example = fmap V1 . Core.makeAddress
        <$> arbitrary
        <*> arbitraryAttributes
      where
        arbitraryAttributes =
            Core.AddrAttributes
                <$> arbitrary
                <*> oneof
                    [ pure Core.BootstrapEraDistr
                    , Core.SingleKeyDistr <$> arbitrary
                    ]

instance Example BackupPhrase where
    example = pure (BackupPhrase def)

instance Example Core.InputSelectionPolicy where
    example = pure Core.OptimizeForHighThroughput

instance Example (V1 Core.InputSelectionPolicy) where
    example = pure (V1 Core.OptimizeForHighThroughput)

instance Example Account where
    example = Account <$> example
                      <*> example -- NOTE: this will produce non empty list
                      <*> example
                      <*> pure "My account"
                      <*> example

instance Example NewWallet where
    example = NewWallet <$> example
                        <*> example -- Note: will produce `Just a`
                        <*> example
                        <*> pure "My Wallet"
                        <*> example

instance Example AddressAsBase58 where
    example = AddressAsBase58Unsafe <$> pure
        "DdzFFzCqrhszBQmhPAbCwSrk5EcZjgRurtNzrGqxU3QYrT8NyGujgzoF1z3eS8CJBJJ71hFL4MXvBQ64j3jGU4UJBDHb4KKoLtiVsUvf"

instance Example PublicKeyAsBase58 where
    example = PublicKeyAsBase58Unsafe <$> pure
        "bNfWjshJG9xxy6VkpV2KurwGah3jQWjGb4QveDGZteaCwupdKWAi371r8uS5yFCny5i5EQuSNSLKqvRHmWEoHe45pZ"

instance Example TransactionAsBase16 where
    example = TransactionAsBase16Unsafe <$> pure
        "839f8200d8185826825820de3151a2d9cd8e2bbe292a6153d679d123892ddcfbee869c4732a5c504a7554d19386cff9f8282d818582183581caeb153a5809a084507854c9f3e5795bcca89781f9c386d957748cd42a0001a87236a1f1b00780aa6c7d62110ffa0"

instance Example TransactionHashAsBase16 where
    example = TransactionHashAsBase16Unsafe <$> pure
        "582070081eeb1f312ec75af1b4f94a7963db3b264f2451369e4ea244a54de5d06e36"

instance Example TransactionSignatureAsBase16 where
    example = TransactionSignatureAsBase16 <$> pure
        "5840709cc240ac9ad78cbf47c3eec76df917423943e34339277593e8e2b8c9f9f2e59583023bfbd8e26c40dff6a7fa424600f9b942819533d8afee37a5ac6d813207"

instance Example NewExternalWallet where
    example = NewExternalWallet <$> example
                                <*> example
                                <*> pure "My external Wallet"
                                <*> example

instance Example NodeInfo where
    example = NodeInfo <$> example
                       <*> example  -- NOTE: will produce `Just a`
                       <*> example
                       <*> example
                       <*> example

instance Example PaymentSource where
    example = PaymentSource <$> example
                            <*> example

instance Example Payment where
    example = Payment <$> example
                      <*> example
                      <*> example -- TODO: will produce `Just groupingPolicy`
                      <*> example

instance Example PaymentWithChangeAddress where
    example = PaymentWithChangeAddress <$> example
                                       <*> example

instance Example Redemption where
    example = Redemption <$> example
                         <*> pure Nothing
                         <*> example
                         <*> example
                         <*> example

instance Example AddressAndPath where
    example = AddressAndPath <$> example
                             <*> example

instance Example RawTransaction where
    example = RawTransaction <$> example
                             <*> example
                             <*> example

instance Example WalletAndTxHistory where
    example = WalletAndTxHistory <$> example
                                 <*> example

instance Example AddressWithProof where
    example = AddressWithProof <$> example
                               <*> example
                               <*> example

instance Example SignedTransaction where
    example = SignedTransaction <$> example
                                <*> example
                                <*> example

instance Example WalletImport where
    example = WalletImport <$> example
                           <*> pure "/Users/foo/Documents/wallet_to_import.key"

--
-- Wallet Errors
--

-- | Details about what 'NotEnoughMoney' means
data ErrNotEnoughMoney
    -- | UTxO exhausted whilst trying to pick inputs to cover remaining fee
    = ErrCannotCoverFee

    -- | UTxO exhausted during input selection
    --
    -- We record the available balance of the UTxO
    | ErrAvailableBalanceIsInsufficient Int

    deriving (Eq, Show, Generic)

instance Buildable ErrNotEnoughMoney where
    build = \case
        ErrCannotCoverFee ->
             bprint "Not enough coins to cover fee."
        ErrAvailableBalanceIsInsufficient _ ->
             bprint "Not enough available coins to proceed."

instance ToJSON ErrNotEnoughMoney where
    toJSON = \case
        e@ErrCannotCoverFee -> object
            [ "msg" .= sformat build e
            ]
        e@(ErrAvailableBalanceIsInsufficient balance) -> object
            [ "msg"              .= sformat build e
            , "availableBalance" .= balance
            ]

instance FromJSON ErrNotEnoughMoney where
    parseJSON v =
            withObject "AvailableBalanceIsInsufficient" availableBalanceIsInsufficientParser v
        <|> withObject "CannotCoverFee" cannotCoverFeeParser v
      where
        cannotCoverFeeParser :: Object -> Parser ErrNotEnoughMoney
        cannotCoverFeeParser o = do
            msg <- o .: "msg"
            when (msg /= sformat build ErrCannotCoverFee) mempty
            pure ErrCannotCoverFee

        availableBalanceIsInsufficientParser :: Object -> Parser ErrNotEnoughMoney
        availableBalanceIsInsufficientParser o = do
            msg <- o .: "msg"
            when (msg /= sformat build (ErrAvailableBalanceIsInsufficient 0)) mempty
            ErrAvailableBalanceIsInsufficient <$> (o .: "availableBalance")


-- | Type representing any error which might be thrown by wallet.
--
-- Errors are represented in JSON in the JSend format (<https://labs.omniti.com/labs/jsend>):
-- ```
-- {
--     "status": "error"
--     "message" : <constr_name>,
--     "diagnostic" : <data>
-- }
-- ```
-- where `<constr_name>` is a string containing name of error's constructor (e. g. `NotEnoughMoney`),
-- and `<data>` is an object containing additional error data.
-- Additional data contains constructor fields, field names are record field names without
-- a `we` prefix, e. g. for `OutputIsRedeem` error "diagnostic" field will be the following:
-- ```
-- {
--     "address" : <address>
-- }
-- ```
--
-- Additional data in constructor should be represented as record fields.
-- Otherwise TemplateHaskell will raise an error.
--
-- If constructor does not have additional data (like in case of `WalletNotFound` error),
-- then "diagnostic" field will be empty object.
--
-- TODO: change fields' types to actual Cardano core types, like `Coin` and `Address`
data WalletError =
    -- | NotEnoughMoney weNeedMore
      NotEnoughMoney !ErrNotEnoughMoney
    -- | OutputIsRedeem weAddress
    | OutputIsRedeem !(V1 Core.Address)
    -- | UnknownError weMsg
    | UnknownError !Text
    -- | InvalidAddressFormat weMsg
    | InvalidAddressFormat !Text
    | WalletNotFound
    | WalletAlreadyExists !WalletId
    | AddressNotFound
    | TxFailedToStabilize
    | InvalidPublicKey !Text
    | UnsignedTxCreationError
    | TooBigTransaction
    -- ^ Size of transaction (in bytes) is greater than maximum.
    | SignedTxSubmitError !Text
    | TxRedemptionDepleted
    -- | TxSafeSignerNotFound weAddress
    | TxSafeSignerNotFound !(V1 Core.Address)
    -- | MissingRequiredParams requiredParams
    | MissingRequiredParams !(NonEmpty (Text, Text))
    -- | WalletIsNotReadyToProcessPayments weStillRestoring
    | CannotCreateAddress !Text
    -- ^ Cannot create derivation path for new address (for external wallet).
    | WalletIsNotReadyToProcessPayments !SyncProgress
    -- ^ The @Wallet@ where a @Payment@ is being originated is not fully
    -- synced (its 'WalletSyncState' indicates it's either syncing or
    -- restoring) and thus cannot accept new @Payment@ requests.
    -- | NodeIsStillSyncing wenssStillSyncing
    | NodeIsStillSyncing !SyncPercentage
    -- ^ The backend couldn't process the incoming request as the underlying
    -- node is still syncing with the blockchain.
    | RequestThrottled !Word64
    -- ^ The request has been throttled. The 'Word64' is a count of microseconds
    -- until the user should retry.
    deriving (Generic, Show, Eq)

-- deriveWalletErrorJSON ''WalletError
deriveGeneric ''WalletError

instance Exception WalletError

instance ToHttpErrorStatus WalletError

instance ToJSON WalletError where
    toJSON = jsendErrorGenericToJSON

instance FromJSON WalletError where
    parseJSON = jsendErrorGenericParseJSON

instance Arbitrary WalletError where
    arbitrary = Gen.oneof
        [ NotEnoughMoney <$> Gen.oneof
            [ pure ErrCannotCoverFee
            , ErrAvailableBalanceIsInsufficient <$> Gen.choose (1, 1000)
            ]
        , OutputIsRedeem . V1 <$> arbitrary
        , UnknownError <$> arbitraryText
        , InvalidAddressFormat <$> arbitraryText
        , pure WalletNotFound
        , WalletAlreadyExists <$> arbitrary
        , pure AddressNotFound
        , InvalidPublicKey <$> arbitraryText
        , pure UnsignedTxCreationError
        , SignedTxSubmitError <$> arbitraryText
        , pure TooBigTransaction
        , pure TxFailedToStabilize
        , pure TxRedemptionDepleted
        , TxSafeSignerNotFound . V1 <$> arbitrary
        , MissingRequiredParams <$> Gen.oneof
            [ unsafeMkNonEmpty <$> Gen.vectorOf 1 arbitraryParam
            , unsafeMkNonEmpty <$> Gen.vectorOf 2 arbitraryParam
            , unsafeMkNonEmpty <$> Gen.vectorOf 3 arbitraryParam
            ]
        , WalletIsNotReadyToProcessPayments <$> arbitrary
        , NodeIsStillSyncing <$> arbitrary
        , CannotCreateAddress <$> arbitraryText
        , RequestThrottled <$> arbitrary
        ]
      where
        arbitraryText :: Gen Text
        arbitraryText =
            toText . Gen.getASCIIString <$> arbitrary

        arbitraryParam :: Gen (Text, Text)
        arbitraryParam =
            (,) <$> arbitrary <*> arbitrary

        unsafeMkNonEmpty :: [a] -> NonEmpty a
        unsafeMkNonEmpty (h:q) = h :| q
        unsafeMkNonEmpty _     = error "unsafeMkNonEmpty called with empty list"


-- | Give a short description of an error
instance Buildable WalletError where
    build = \case
        NotEnoughMoney x ->
             bprint build x
        OutputIsRedeem _ ->
             bprint "One of the TX outputs is a redemption address."
        UnknownError _ ->
             bprint "Unexpected internal error."
        InvalidAddressFormat _ ->
             bprint "Provided address format is not valid."
        WalletNotFound ->
             bprint "Reference to an unexisting wallet was given."
        WalletAlreadyExists _ ->
             bprint "Can't create or restore a wallet. The wallet already exists."
        AddressNotFound ->
             bprint "Reference to an unexisting address was given."
        InvalidPublicKey _ ->
            bprint "Extended public key (for external wallet) is invalid."
        UnsignedTxCreationError ->
            bprint "Unable to create unsigned transaction for an external wallet."
        TooBigTransaction ->
            bprint "Transaction size is greater than 4096 bytes."
        SignedTxSubmitError _ ->
            bprint "Unable to submit externally-signed transaction."
        MissingRequiredParams _ ->
            bprint "Missing required parameters in the request payload."
        WalletIsNotReadyToProcessPayments _ ->
            bprint "This wallet is restoring, and it cannot send new transactions until restoration completes."
        NodeIsStillSyncing _ ->
            bprint "The node is still syncing with the blockchain, and cannot process the request yet."
        TxRedemptionDepleted ->
            bprint "The redemption address was already used."
        TxSafeSignerNotFound _ ->
            bprint "The safe signer at the specified address was not found."
        TxFailedToStabilize ->
            bprint "We were unable to find a set of inputs to satisfy this transaction."
        CannotCreateAddress _ ->
            bprint "Cannot create derivation path for new address, for external wallet."
        RequestThrottled _ ->
            bprint "You've made too many requests too soon, and this one was throttled."


-- | Convert wallet errors to Servant errors
instance ToServantError WalletError where
    declareServantError = \case
        NotEnoughMoney{} ->
            err403
        OutputIsRedeem{} ->
            err403
        UnknownError{} ->
            err500
        WalletNotFound{} ->
            err404
        WalletAlreadyExists{} ->
            err403
        InvalidAddressFormat{} ->
            err401
        AddressNotFound{} ->
            err404
        InvalidPublicKey{} ->
            err400
        UnsignedTxCreationError{} ->
            err500
        TooBigTransaction{} ->
            err400
        SignedTxSubmitError{} ->
            err500
        MissingRequiredParams{} ->
            err400
        WalletIsNotReadyToProcessPayments{} ->
            err403
        NodeIsStillSyncing{} ->
            err412 -- Precondition failed
        TxFailedToStabilize{} ->
            err500
        TxRedemptionDepleted{} ->
            err400
        TxSafeSignerNotFound{} ->
            err400
        CannotCreateAddress{} ->
            err500
        RequestThrottled{} ->
            err400 { errHTTPCode = 429 }

-- | Declare the key used to wrap the diagnostic payload, if any
instance HasDiagnostic WalletError where
    getDiagnosticKey = \case
        NotEnoughMoney{} ->
            "details"
        OutputIsRedeem{} ->
            "address"
        UnknownError{} ->
            "msg"
        WalletNotFound{} ->
            noDiagnosticKey
        WalletAlreadyExists{} ->
            "walletId"
        InvalidAddressFormat{} ->
            "msg"
        AddressNotFound{} ->
            noDiagnosticKey
        InvalidPublicKey{} ->
            "msg"
        UnsignedTxCreationError{} ->
            noDiagnosticKey
        TooBigTransaction{} ->
            noDiagnosticKey
        SignedTxSubmitError{} ->
            "msg"
        MissingRequiredParams{} ->
            "params"
        WalletIsNotReadyToProcessPayments{} ->
            "stillRestoring"
        NodeIsStillSyncing{} ->
            "stillSyncing"
        TxFailedToStabilize{} ->
            noDiagnosticKey
        TxRedemptionDepleted{} ->
            noDiagnosticKey
        TxSafeSignerNotFound{} ->
            "address"
        CannotCreateAddress{} ->
            "msg"
        RequestThrottled{} ->
            "microsecondsUntilRetry"<|MERGE_RESOLUTION|>--- conflicted
+++ resolved
@@ -205,10 +205,7 @@
                      buildSafe, buildSafeList, buildSafeMaybe,
                      deriveSafeBuildable, plainOrSecureF)
 import           Pos.Util.Servant (Flaggable (..))
-<<<<<<< HEAD
-import           Test.Pos.Chain.Update.Arbitrary ()
-=======
->>>>>>> bbb15432
+
 import           Test.Pos.Core.Arbitrary ()
 import           Text.ParserCombinators.ReadP (readP_to_S)
 
