{-# LANGUAGE DeriveGeneric              #-}
{-# LANGUAGE GeneralizedNewtypeDeriving #-}
{-# LANGUAGE KindSignatures             #-}
{-# LANGUAGE LambdaCase                 #-}
{-# LANGUAGE OverloadedStrings          #-}
{-# LANGUAGE TemplateHaskell            #-}

module Cardano.Wallet.API.V1.Types (
  -- * Swagger & REST-related types
<<<<<<< HEAD
    ExtendedResponse (..)
  , Metadata (..)
  , Page(..)
  , PerPage(..)
  , ResponseFormat (..)
  , PaginationParams (..)
  , maxPerPageEntries
  , defaultPerPageEntries
  , OneOf (..)
  , PassPhrase
  , PasswordUpdate (..)
=======
    PasswordUpdate (..)
>>>>>>> 9f41077f
  , AccountUpdate (..)
  , Update
  , New
  -- * Domain-specific types
  -- * Wallets
  , Wallet (..)
  , AssuranceLevel (..)
  , NewWallet (..)
  , WalletUpdate (..)
  , WalletId (..)
  , SpendingPassword
  -- * Accounts
  , Account (..)
  , AccountId
  -- * Payments
  , Payment (..)
  , PaymentDistribution (..)
  , Transaction (..)
  , TransactionType (..)
  , TransactionDirection (..)
  , TransactionGroupingPolicy (..)
  , EstimatedFees (..)
  -- * Updates
  , WalletSoftwareUpdate (..)
  -- * Settings
  , NodeSettings (..)
  , SlotDuration
  , mkSlotDuration
  , BlockchainHeight
  , mkBlockchainHeight
  , LocalTimeDifference
  , mkLocalTimeDifference
  , SyncProgress
  , mkSyncProgress
  , NodeInfo (..)
  -- * Core re-exports
  , Core.Address
  ) where

import           Universum

import           Data.Aeson
import           Data.Aeson.TH
import qualified Data.Char as C
import           Data.Text (Text, dropEnd, toLower)
import           Data.Version (Version)
import           GHC.Generics (Generic)
import qualified Serokell.Aeson.Options as Serokell
import           Test.QuickCheck
import           Web.HttpApiData

import           Cardano.Wallet.API.Types.UnitOfMeasure (MeasuredIn (..), UnitOfMeasure (..))
import           Cardano.Wallet.Orphans.Aeson ()

-- V0 logic
import           Pos.Util.BackupPhrase (BackupPhrase)


import           Pos.Aeson.Core ()
import           Pos.Arbitrary.Core ()
import qualified Pos.Core as Core
import qualified Pos.Crypto.Signing as Core

--
-- Domain-specific types, mostly placeholders.
--

-- | A 'SpendingPassword' represent a secret piece of information which can be
-- optionally supplied by the user to encrypt the private keys. As private keys
-- are needed to spend funds and this password secures spending, here the name
-- 'SpendingPassword'.
-- Practically speaking, it's just a type synonym for a PassPhrase, which is a
-- base16-encoded string.
type SpendingPassword = Core.PassPhrase

type PassPhrase = Text

type WalletName = Text

data AssuranceLevel =
    NormalAssurance
  | StrictAssurance
  deriving (Eq, Show, Enum, Bounded)

instance Arbitrary AssuranceLevel where
    arbitrary = elements [minBound .. maxBound]

deriveJSON Serokell.defaultOptions { constructorTagModifier = toString . toLower . dropEnd 9 . fromString
                                   } ''AssuranceLevel

-- | A Wallet ID.
newtype WalletId = WalletId Text deriving (Show, Eq, Generic)

deriveJSON Serokell.defaultOptions ''WalletId

instance Arbitrary WalletId where
  arbitrary =
      let wid = "J7rQqaLLHBFPrgJXwpktaMB1B1kQBXAyc2uRSfRPzNVGiv6TdxBzkPNBUWysZZZdhFG9gRy3sQFfX5wfpLbi4XTFGFxTg"
          in WalletId . fromString <$> elements [wid]

instance FromHttpApiData WalletId where
    parseQueryParam = Right . WalletId

instance ToHttpApiData WalletId where
    toQueryParam (WalletId wid) = wid

-- | A type modelling the request for a new 'Wallet'.
data NewWallet = NewWallet {
      newwalBackupPhrase     :: !BackupPhrase
    -- ^ The backup phrase to restore the wallet.
    , newwalSpendingPassword :: !(Maybe SpendingPassword)
    -- ^ The spending password to encrypt the private keys.
    , newwalAssuranceLevel   :: !AssuranceLevel
    , newwalName             :: !WalletName
    } deriving (Eq, Show, Generic)

deriveJSON Serokell.defaultOptions  ''NewWallet

instance Arbitrary NewWallet where
  arbitrary = NewWallet <$> arbitrary
                        <*> pure Nothing
                        <*> arbitrary
                        <*> pure "My Wallet"

-- | A type modelling the update of an existing wallet.
data WalletUpdate = WalletUpdate {
      uwalAssuranceLevel :: !AssuranceLevel
    , uwalName           :: !Text
    } deriving (Eq, Show, Generic)

deriveJSON Serokell.defaultOptions  ''WalletUpdate

instance Arbitrary WalletUpdate where
  arbitrary = WalletUpdate <$> arbitrary
                           <*> pure "My Wallet"

-- | A 'Wallet'.
data Wallet = Wallet {
      walId      :: !WalletId
    , walName    :: !WalletName
    , walBalance :: !Core.Coin
    } deriving (Eq, Show, Generic)

deriveJSON Serokell.defaultOptions ''Wallet

instance Arbitrary Wallet where
  arbitrary = Wallet <$> arbitrary
                     <*> pure "My wallet"
                     <*> arbitrary

type AccountId = Word32

-- | A wallet's 'Account'.
data Account = Account
  { accId        :: !AccountId
  , accAddresses :: [Core.Address]
  , accAmount    :: !Core.Coin
  , accName      :: !Text
  -- ^ The Account name.
  , accWalletId  :: WalletId
  -- ^ The 'WalletId' this 'Account' belongs to.
  } deriving (Show, Eq, Generic)

deriveJSON Serokell.defaultOptions ''Account

instance Arbitrary Account where
  arbitrary = Account <$> arbitrary
                      <*> arbitrary
                      <*> arbitrary
                      <*> pure "My account"
                      <*> arbitrary

data AccountUpdate = AccountUpdate {
    uaccName      :: !Text
  } deriving (Show, Eq, Generic)

deriveJSON Serokell.defaultOptions ''AccountUpdate

instance Arbitrary AccountUpdate where
  arbitrary = AccountUpdate . fromString <$> pure "myAccount"

-- | A type incapsulating a password update request.
data PasswordUpdate = PasswordUpdate {
    pwdOld :: !SpendingPassword
    -- ^ The old 'SpendingPassword'.
  , pwdNew :: !SpendingPassword
    -- ^ The new 'SpendingPassword'.
  } deriving (Show, Eq, Generic)

deriveJSON Serokell.defaultOptions ''PasswordUpdate

instance Arbitrary PasswordUpdate where
  arbitrary = PasswordUpdate <$> arbitrary
                             <*> arbitrary

-- | 'EstimatedFees' represents the fees which would be generated
-- for a 'Payment' in case the latter would actually be performed.
data EstimatedFees = EstimatedFees {
    feeEstimatedAmount :: !Core.Coin
    -- ^ The estimated fees, as coins.
  } deriving (Show, Eq, Generic)

deriveJSON Serokell.defaultOptions ''EstimatedFees

instance Arbitrary EstimatedFees where
  arbitrary = EstimatedFees <$> arbitrary

-- | Maps an 'Address' to some 'Coin's, and it's
-- typically used to specify where to send money during a 'Payment'.
data PaymentDistribution = PaymentDistribution {
      pdAddress :: Core.Address
    , pdAmount  :: Core.Coin
    } deriving (Show, Eq)

deriveJSON Serokell.defaultOptions ''PaymentDistribution

instance Arbitrary PaymentDistribution where
  arbitrary = PaymentDistribution <$> arbitrary
                                  <*> arbitrary

-- | A policy to be passed to each new payment request to
-- determine how a 'Transaction' is assembled.
data TransactionGroupingPolicy =
    OptimiseForSizePolicy
  -- ^ Tries to minimise the size of the created transaction
  -- by choosing only the biggest value available up until
  -- the stake sum is greater or equal the payment amount.
  | OptimiseForSecurityPolicy
  -- ^ Tries to minimise the number of addresses left with
  -- unspent funds after the transaction has been created.
  deriving (Show, Ord, Eq, Enum, Bounded)

instance Arbitrary TransactionGroupingPolicy where
  arbitrary = elements [minBound .. maxBound]

-- Drops the @Policy@ suffix.
deriveJSON defaultOptions { constructorTagModifier = reverse . drop 6 . reverse } ''TransactionGroupingPolicy

-- | A 'Payment' from one source account to one or more 'PaymentDistribution'(s).
data Payment = Payment
  { pmtSourceWallet   :: !WalletId
    -- ^ The source Wallet.
  , pmtSourceAccount  :: !AccountId
    -- ^ The source Account.
  , pmtDestinations   :: !(NonEmpty PaymentDistribution)
    -- ^ The destinations for this payment.
  , pmtGroupingPolicy :: !(Maybe TransactionGroupingPolicy)
    -- ^ Which strategy use in grouping the input transactions.
  } deriving (Show, Eq, Generic)

deriveJSON Serokell.defaultOptions ''Payment

instance Arbitrary Payment where
  arbitrary = Payment <$> arbitrary
                      <*> arbitrary
                      <*> arbitrary
                      <*> arbitrary

type TxId = Text

-- | The 'Transaction' type.
data TransactionType =
    LocalTransaction
  -- ^ This transaction is local, which means all the inputs
  -- and all the outputs belongs to the wallet from which the
  -- transaction was originated.
  | ForeignTransaction
  -- ^ This transaction is not local to this wallet.
  deriving (Show, Eq, Enum, Bounded)

instance Arbitrary TransactionType where
  arbitrary = elements [minBound .. maxBound]

-- Drops the @Transaction@ suffix.
deriveJSON defaultOptions { constructorTagModifier = reverse . drop 11 . reverse . map C.toLower
                          } ''TransactionType

-- | The 'Transaction' @direction@
data TransactionDirection =
    IncomingTransaction
  -- ^ This represents an incoming transactions.
  | OutgoingTransaction
  -- ^ This qualifies external transactions.
  deriving (Show, Eq, Enum, Bounded)

instance Arbitrary TransactionDirection where
  arbitrary = elements [minBound .. maxBound]

-- Drops the @Transaction@ suffix.
deriveJSON defaultOptions { constructorTagModifier = reverse . drop 11 . reverse . map C.toLower
                          } ''TransactionDirection

-- | A 'Wallet''s 'Transaction'.
data Transaction = Transaction
  { txId            :: !TxId
    -- ^ The Tx Id.
  , txConfirmations :: !Word
    -- ^ The number of confirmations.
  , txAmount        :: !Core.Coin
    -- ^ The 'Coin' moved as part of this transaction.
  , txInputs        :: !(NonEmpty PaymentDistribution)
    -- ^ The input money distribution.
  , txOutputs       :: !(NonEmpty PaymentDistribution)
    -- ^ The output money distribution.
  , txType          :: TransactionType
    -- ^ The type for this transaction (e.g local, foreign, etc).
  , txDirection     :: TransactionDirection
    -- ^ The direction for this transaction (e.g incoming, outgoing).
  } deriving (Show, Eq, Generic)

deriveJSON Serokell.defaultOptions ''Transaction

instance Arbitrary Transaction where
  arbitrary = Transaction <$> fmap fromString arbitrary
                          <*> arbitrary
                          <*> arbitrary
                          <*> arbitrary
                          <*> arbitrary
                          <*> arbitrary
                          <*> arbitrary

-- | A type representing an upcoming wallet update.
data WalletSoftwareUpdate = WalletSoftwareUpdate
  { updSoftwareVersion   :: !Text
  , updBlockchainVersion :: !Text
  , updScriptVersion     :: !Int
  -- Other types omitted for now.
  } deriving (Show, Eq, Generic)

deriveJSON Serokell.defaultOptions ''WalletSoftwareUpdate

instance Arbitrary WalletSoftwareUpdate where
  arbitrary = WalletSoftwareUpdate <$> fmap fromString arbitrary
                                   <*> fmap fromString arbitrary
                                   <*> fmap getPositive arbitrary

-- | How many milliseconds a slot lasts for.
newtype SlotDuration = SlotDuration (MeasuredIn 'Milliseconds Word)
                     deriving (Show, Eq)

mkSlotDuration :: Word -> SlotDuration
mkSlotDuration = SlotDuration . MeasuredIn

instance Arbitrary SlotDuration where
    arbitrary = mkSlotDuration <$> choose (0, 100)

instance ToJSON SlotDuration where
    toJSON (SlotDuration (MeasuredIn w)) =
            object [ "quantity" .= toJSON w
                   , "unit"     .= String "milliseconds"
                   ]

instance FromJSON SlotDuration where
    parseJSON = withObject "SlotDuration" $ \sl -> mkSlotDuration <$> sl .: "quantity"

-- | The @static@ settings for this wallet node. In particular, we could group
-- here protocol-related settings like the slot duration, the transaction max size,
-- the current software version running on the node, etc.
data NodeSettings = NodeSettings {
     setSlotDuration   :: !SlotDuration
   , setSoftwareInfo   :: !Core.SoftwareVersion
   , setProjectVersion :: !Version
   , setGitRevision    :: !Text
   } deriving (Show, Eq)

-- The following instances are derived manually due to the fact that changing the
-- way `SoftwareVersion` is represented would break compatibility with V0, so the
-- solution is either write this manual instance by hand or create a `newtype` wrapper.
--deriveJSON Serokell.defaultOptions ''NodeSettings
instance ToJSON NodeSettings where
    toJSON NodeSettings{..} =
        let override Core.SoftwareVersion{..} =
                object [ "applicationName" .= toJSON (Core.getApplicationName svAppName)
                       , "version" .=  toJSON svNumber
                       ]
        in object [ "slotDuration" .= toJSON setSlotDuration
                  , "softwareInfo" .= override setSoftwareInfo
                  , "projectVersion" .= toJSON setProjectVersion
                  , "gitRevision" .= toJSON setGitRevision
                  ]

instance FromJSON NodeSettings where
    parseJSON = withObject "NodeSettings" $ \ns -> do
        si <- ns .: "softwareInfo"
        let softwareInfo = withObject "SoftwareVersion" $ \sw ->
                Core.SoftwareVersion <$> sw .: "applicationName"
                                     <*> sw .: "version"
        NodeSettings <$> ns .: "slotDuration"
                     <*> softwareInfo si
                     <*> ns .: "projectVersion"
                     <*> ns .: "gitRevision"

instance Arbitrary NodeSettings where
    arbitrary = NodeSettings <$> arbitrary
                             <*> arbitrary
                             <*> arbitrary
                             <*> pure "0e1c9322a"

-- | The different between the local time and the remote NTP server.
newtype LocalTimeDifference = LocalTimeDifference (MeasuredIn 'Microseconds Word)
                            deriving (Show, Eq)

mkLocalTimeDifference :: Word -> LocalTimeDifference
mkLocalTimeDifference = LocalTimeDifference . MeasuredIn

instance Arbitrary LocalTimeDifference where
    arbitrary = mkLocalTimeDifference <$> choose (minBound, maxBound)

instance ToJSON LocalTimeDifference where
    toJSON (LocalTimeDifference (MeasuredIn w)) =
        object [ "quantity" .= toJSON w
               , "unit"     .= String "microseconds"
               ]

instance FromJSON LocalTimeDifference where
    parseJSON = withObject "LocalTimeDifference" $ \sl -> mkLocalTimeDifference <$> sl .: "quantity"

-- | The sync progress with the blockchain.
newtype SyncProgress = SyncProgress (MeasuredIn 'Percentage100 Word8)
                     deriving (Show, Eq)

mkSyncProgress :: Word8 -> SyncProgress
mkSyncProgress = SyncProgress . MeasuredIn

instance Arbitrary SyncProgress where
    arbitrary = mkSyncProgress <$> choose (0, 100)

instance ToJSON SyncProgress where
    toJSON (SyncProgress (MeasuredIn w)) =
        object [ "quantity" .= toJSON w
               , "unit"     .= String "percent"
               ]

instance FromJSON SyncProgress where
    parseJSON = withObject "SyncProgress" $ \sl -> mkSyncProgress <$> sl .: "quantity"

-- | The absolute or relative height of the blockchain, measured in number
-- of blocks.
newtype BlockchainHeight = BlockchainHeight (MeasuredIn 'Blocks Core.BlockCount)
                         deriving (Show, Eq)

mkBlockchainHeight :: Core.BlockCount -> BlockchainHeight
mkBlockchainHeight = BlockchainHeight . MeasuredIn

instance Arbitrary BlockchainHeight where
    arbitrary = mkBlockchainHeight . Core.BlockCount <$> choose (minBound, maxBound)

instance ToJSON BlockchainHeight where
    toJSON (BlockchainHeight (MeasuredIn w)) = object [ "quantity" .= toJSON (Core.getBlockCount w)
                                                      , "unit"     .= String "blocks"
                                                      ]

instance FromJSON BlockchainHeight where
    parseJSON = withObject "BlockchainHeight" $ \sl ->
        mkBlockchainHeight . Core.BlockCount <$> sl .: "quantity"

-- | The @dynamic@ information for this node.
data NodeInfo = NodeInfo {
     nfoSyncProgress          :: !SyncProgress
   , nfoBlockchainHeight      :: !(Maybe BlockchainHeight)
   -- ^ The current blockchain "height", in blocks, if we know it.
   , nfoLocalBlockchainHeight :: !BlockchainHeight
   -- ^ The local blockchain "height", in blocks.
   , nfoLocalTimeDifference   :: !LocalTimeDifference
   } deriving (Show, Eq)

deriveJSON Serokell.defaultOptions ''NodeInfo

instance Arbitrary NodeInfo where
    arbitrary = NodeInfo <$> arbitrary
                         <*> arbitrary
                         <*> arbitrary
                         <*> arbitrary

--
-- POST/PUT requests isomorphisms
--

type family Update (original :: *) :: * where
  Update Wallet  = WalletUpdate
  Update Account = AccountUpdate

type family New (original :: *) :: * where
  New Wallet  = NewWallet
  New Account = AccountUpdate -- POST == PUT<|MERGE_RESOLUTION|>--- conflicted
+++ resolved
@@ -7,21 +7,8 @@
 
 module Cardano.Wallet.API.V1.Types (
   -- * Swagger & REST-related types
-<<<<<<< HEAD
-    ExtendedResponse (..)
-  , Metadata (..)
-  , Page(..)
-  , PerPage(..)
-  , ResponseFormat (..)
-  , PaginationParams (..)
-  , maxPerPageEntries
-  , defaultPerPageEntries
-  , OneOf (..)
-  , PassPhrase
+    PassPhrase
   , PasswordUpdate (..)
-=======
-    PasswordUpdate (..)
->>>>>>> 9f41077f
   , AccountUpdate (..)
   , Update
   , New
