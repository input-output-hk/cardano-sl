--- conflicted
+++ resolved
@@ -34,16 +34,10 @@
 
 import           Control.Concurrent.Async (async, cancel)
 import           Control.Concurrent.MVar (modifyMVar, modifyMVar_)
-<<<<<<< HEAD
-=======
-import qualified Data.Map.Strict as Map
-
->>>>>>> 58e3aacc
 import           Data.Acid (AcidState)
 import           Data.Acid.Advanced (query', update')
 import           Data.Acid.Memory (openMemoryState)
 import qualified Data.Map.Strict as Map
-import           System.Wlog (Severity (..))
 
 import           Pos.Core (ProtocolMagic)
 import           Pos.Core.Chrono (OldestFirst)
@@ -71,20 +65,7 @@
                      addPending, defaultResubmitFunction, exponentialBackoff,
                      newWalletSubmission, tick)
 import           Cardano.Wallet.Kernel.Submission.Worker (tickSubmissionLayer)
-<<<<<<< HEAD
 import           Cardano.Wallet.Kernel.Types (WalletId (..))
-=======
-
--- Handy re-export of the pure getters
-
-import           Cardano.Wallet.Kernel.DB.Read as Getters
-
-import           Pos.Core (ProtocolMagic)
-import           Pos.Core.Chrono (OldestFirst)
-import           Pos.Core.Txp (TxAux (..))
-import           Pos.Crypto (hash)
-import           Pos.DB.BlockIndex (getTipHeader)
->>>>>>> 58e3aacc
 import           Pos.Util.Trace.Named (TraceNamed, logError, logInfo)
 
 {-------------------------------------------------------------------------------
@@ -100,20 +81,12 @@
                      -> Keystore
                      -> NodeStateAdaptor IO
                      -> (PassiveWallet -> m a) -> m a
-<<<<<<< HEAD
 bracketPassiveWallet logTrace keystore node f =
-=======
-bracketPassiveWallet logTrace keystore rocksDB f =
->>>>>>> 58e3aacc
     bracket (liftIO $ openMemoryState defDB)
             (\_ -> return ())
             (\db ->
                 bracket
-<<<<<<< HEAD
                   (liftIO $ initPassiveWallet logTrace keystore db node)
-=======
-                  (liftIO $ initPassiveWallet logTrace keystore db rocksDB)
->>>>>>> 58e3aacc
                   (\_ -> return ())
                   f)
 
@@ -134,13 +107,8 @@
                   -> AcidState DB
                   -> NodeStateAdaptor IO
                   -> IO PassiveWallet
-<<<<<<< HEAD
 initPassiveWallet logTrace keystore db node = do
     return $ PassiveWallet logTrace keystore db node
-=======
-initPassiveWallet logTrace keystore db rocksDB = do
-    return $ PassiveWallet logTrace keystore db rocksDB
->>>>>>> 58e3aacc
 
 -- | Initialize the Passive wallet (specified by the ESK) with the given Utxo
 --
@@ -148,13 +116,7 @@
 -- called when the node is initialized (when run in the node proper).
 init :: PassiveWallet -> IO ()
 init PassiveWallet{..} = do
-<<<<<<< HEAD
     logInfo _walletLogMessage $ "Passive Wallet kernel initialized."
-=======
-    tip <- withMonadDBRead _walletRocksDB $ getTipHeader
-    logInfo _walletLogMessage $ "Passive Wallet kernel initialized. Current tip: "
-                          <> pretty tip
->>>>>>> 58e3aacc
 
 {-------------------------------------------------------------------------------
   Passive Wallet API implementation
