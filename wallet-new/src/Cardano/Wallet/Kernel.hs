--- conflicted
+++ resolved
@@ -67,11 +67,6 @@
 import           Cardano.Wallet.Kernel.Submission.Worker (tickSubmissionLayer)
 import           Cardano.Wallet.Kernel.Types (WalletId (..))
 import           Pos.Util.Trace.Named (TraceNamed, logError, logInfo)
-<<<<<<< HEAD
-
-import           Pos.Util.Trace.Named (TraceNamed, logError, logInfo)
-=======
->>>>>>> 91be6c9e
 
 {-------------------------------------------------------------------------------
   Passive Wallet Resource Management
