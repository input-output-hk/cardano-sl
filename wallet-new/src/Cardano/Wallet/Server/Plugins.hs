--- conflicted
+++ resolved
@@ -9,30 +9,26 @@
     , docServer
     , monitoringServer
     , acidStateSnapshots
-<<<<<<< HEAD
-    , updateNotifier
     , corsMiddleware
     , throttleMiddleware
-=======
     , updateWatcher
->>>>>>> 7d541a41
     ) where
 
 import           Universum
 
 import           Data.Acid (AcidState)
 
-import qualified Network.Wai.Middleware.Throttle as Throttle
 import           Network.Wai (Application, Middleware, responseLBS)
 import           Network.Wai.Handler.Warp (defaultSettings)
 import           Network.Wai.Middleware.Cors (cors, corsMethods,
                      corsRequestHeaders, simpleCorsResourcePolicy,
                      simpleMethods)
-
+import qualified Network.Wai.Middleware.Throttle as Throttle
+
+import           Cardano.NodeIPC (startNodeJsIPC)
+import           Cardano.Wallet.API as API
 import           Cardano.Wallet.API.V1.Headers (applicationJson)
 import qualified Cardano.Wallet.API.V1.Types as V1
-import           Cardano.NodeIPC (startNodeJsIPC)
-import           Cardano.Wallet.API as API
 import           Cardano.Wallet.Kernel (DatabaseMode (..), PassiveWallet)
 import           Cardano.Wallet.Server.CLI (NewWalletBackendParams (..),
                      RunMode, WalletBackendParams (..), getWalletDbOptions,
@@ -44,7 +40,8 @@
 import           Pos.Infra.Diffusion.Types (Diffusion (..))
 import           Pos.Infra.Shutdown (HasShutdownContext (shutdownContext),
                      ShutdownContext)
-import           Pos.Launcher.Configuration (HasConfigurations, ThrottleSettings (..))
+import           Pos.Launcher.Configuration (HasConfigurations,
+                     ThrottleSettings (..))
 import           Pos.Util.CompileInfo (HasCompileInfo)
 import           Pos.Util.Wlog (logInfo, modifyLoggerName, usingLoggerName)
 import           Pos.Web (serveDocImpl, serveImpl)
@@ -57,8 +54,8 @@
                      (createAndArchiveCheckpoints)
 import qualified Cardano.Wallet.WalletLayer as WalletLayer
 import qualified Cardano.Wallet.WalletLayer.Kernel as WalletLayer.Kernel
+import           Data.Aeson (encode)
 import qualified Data.ByteString.Char8 as BS8
-import           Data.Aeson (encode)
 import qualified Servant
 
 -- Needed for Orphan Instance 'Buildable Servant.NoContent' :|
@@ -160,13 +157,6 @@
             (walletAcidInterval opts)
             dbMode
 
-<<<<<<< HEAD
--- | A @Plugin@ to notify frontend via websockets.
-updateNotifier :: Plugin Kernel.WalletMode
-updateNotifier = [
-    \_diffusion -> logError "Not Implemented: updateNotifier [CBR-374]"
-    ]
-
 -- | A @Middleware@ to throttle requests.
 throttleMiddleware :: Maybe ThrottleSettings -> Middleware
 throttleMiddleware Nothing app = app
@@ -198,7 +188,7 @@
         { corsRequestHeaders = ["Content-Type"]
         , corsMethods = "PUT" : simpleMethods
         }
-=======
+
 -- | A @Plugin@ to store updates proposal received from the blockchain
 updateWatcher :: Plugin Kernel.WalletMode
 updateWatcher = pure $ \_diffusion -> do
@@ -207,5 +197,4 @@
         forever $ liftIO $ do
             newUpdate <- WalletLayer.waitForUpdate w
             logInfo "A new update was found!"
-            WalletLayer.addUpdate w . cpsSoftwareVersion $ newUpdate
->>>>>>> 7d541a41
+            WalletLayer.addUpdate w . cpsSoftwareVersion $ newUpdate