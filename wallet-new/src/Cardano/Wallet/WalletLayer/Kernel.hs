{-# LANGUAGE ScopedTypeVariables #-}
{-# LANGUAGE TypeApplications    #-}

module Cardano.Wallet.WalletLayer.Kernel
    ( bracketPassiveWallet
    , bracketActiveWallet
    ) where

import           Universum

import qualified Control.Concurrent.STM as STM
import           Data.Maybe (fromJust)
import           Data.Time.Units (Second)

import           Pos.Chain.Block (Blund, Undo (..))

import qualified Cardano.Wallet.Kernel as Kernel
import qualified Cardano.Wallet.Kernel.Transactions as Kernel
import qualified Cardano.Wallet.WalletLayer.Kernel.Accounts as Accounts
import qualified Cardano.Wallet.WalletLayer.Kernel.Addresses as Addresses
import qualified Cardano.Wallet.WalletLayer.Kernel.Wallets as Wallets

import qualified Cardano.Wallet.Kernel.DB.HdWallet as HD
import           Cardano.Wallet.Kernel.DB.InDb (InDb (..))
import           Cardano.Wallet.Kernel.DB.Resolved (ResolvedBlock)
import           Cardano.Wallet.Kernel.Diffusion (WalletDiffusion (..))
import           Cardano.Wallet.Kernel.Keystore (Keystore)
import           Cardano.Wallet.Kernel.Types (RawResolvedBlock (..),
                     fromRawResolvedBlock)
import           Cardano.Wallet.WalletLayer.ExecutionTimeLimit
                     (limitExecutionTimeTo)
import           Cardano.Wallet.WalletLayer.Types (ActiveWalletLayer (..),
                     EstimateFeesError (..), NewPaymentError (..),
                     PassiveWalletLayer (..), WalletLayerError (..))

import           Cardano.Wallet.Kernel.CoinSelection.FromGeneric
                     (CoinSelectionOptions (..), ExpenseRegulation,
                     InputGrouping, newOptions)

import           Pos.Core (Address, Coin)
import qualified Pos.Core as Core
import           Pos.Core.Chrono (OldestFirst (..))
import           Pos.Util.Trace.Named (TraceNamed, logDebug)

import qualified Cardano.Wallet.Kernel.Actions as Actions
import           Cardano.Wallet.Kernel.MonadDBReadAdaptor (MonadDBReadAdaptor)

import           Cardano.Wallet.API.V1.Types (Payment (..),
                     PaymentDistribution (..), PaymentSource (..),
                     WalletId (..), unV1)

-- | Initialize the passive wallet.
-- The passive wallet cannot send new transactions.
bracketPassiveWallet
    :: forall m n a. (MonadIO n, MonadIO m, MonadMask m)
    => TraceNamed IO
    -> Keystore
    -> MonadDBReadAdaptor IO
    -> (PassiveWalletLayer n -> Kernel.PassiveWallet -> m a) -> m a
<<<<<<< HEAD
bracketPassiveWallet logTrace keystore rocksDB f =
    Kernel.bracketPassiveWallet logTrace keystore rocksDB $ \w -> do

      -- Create the wallet worker and its communication endpoint `invoke`.
      bracket (liftIO $ Actions.forkWalletWorker $ Actions.WalletActionInterp
                 { Actions.applyBlocks  =  \blunds ->
                     Kernel.applyBlocks w $
                         OldestFirst (mapMaybe blundToResolvedBlock (toList (getOldestFirst blunds)))
                 , Actions.switchToFork = \_ _ -> logDebug logTrace "<switchToFork>"
                 , Actions.emit         = logDebug logTrace
                 }
              ) (\invoke -> liftIO (invoke Actions.Shutdown))
              $ \invoke -> do
                  -- TODO (temporary): build a sample wallet from a backup phrase
                  _ <- liftIO $ do
                    Kernel.createHdWallet w
                                          (def @(BIP39.Mnemonic 12))
                                          emptyPassphrase
                                          assuranceLevel
                                          walletName

                  f (passiveWalletLayer w invoke) w

=======
bracketPassiveWallet logFunction keystore rocksDB f =
    Kernel.bracketPassiveWallet logFunction keystore rocksDB $ \w -> do
      let wai = Actions.WalletActionInterp
                 { Actions.applyBlocks = \blunds ->
                     Kernel.applyBlocks w
                        (OldestFirst (mapMaybe blundToResolvedBlock
                           (toList (getOldestFirst blunds))))
                 , Actions.switchToFork = \_ _ ->
                     logFunction Debug "<switchToFork>"
                 , Actions.emit = logFunction Debug }
      Actions.withWalletWorker wai $ \invoke -> do
         f (passiveWalletLayer w invoke) w
>>>>>>> 56ea3e84
  where
    -- | TODO(ks): Currently not implemented!
    passiveWalletLayer :: Kernel.PassiveWallet
                       -> (Actions.WalletAction Blund -> STM ())
                       -> PassiveWalletLayer n
    passiveWalletLayer wallet invoke =
        let invokeIO :: forall m'. MonadIO m' => Actions.WalletAction Blund -> m' ()
            invokeIO = liftIO . STM.atomically . invoke
        in PassiveWalletLayer
            { _pwlCreateWallet   = Wallets.createWallet wallet
            , _pwlGetWalletIds   = error "Not implemented!"
            , _pwlGetWallet      = error "Not implemented!"
            , _pwlUpdateWallet   = error "Not implemented!"
            , _pwlDeleteWallet   = error "Not implemented!"

            , _pwlCreateAccount = Accounts.createAccount wallet
            , _pwlGetAccounts   =
                \walletId -> do
                    snapshot <- liftIO (Kernel.getWalletSnapshot wallet)
                    Accounts.getAccounts snapshot walletId
            , _pwlGetAccount    =
                \walletId accountIndex -> do
                    snapshot <- liftIO (Kernel.getWalletSnapshot wallet)
                    Accounts.getAccount snapshot walletId accountIndex
            , _pwlUpdateAccount  = Accounts.updateAccount wallet
            , _pwlDeleteAccount  = Accounts.deleteAccount wallet

            , _pwlCreateAddress  = Addresses.createAddress wallet
            , _pwlGetAddresses   = error "Not implemented!"

            , _pwlApplyBlocks    = invokeIO . Actions.ApplyBlocks
            , _pwlRollbackBlocks = invokeIO . Actions.RollbackBlocks
            }

    -- The use of the unsafe constructor 'UnsafeRawResolvedBlock' is justified
    -- by the invariants established in the 'Blund'.
    blundToResolvedBlock :: Blund -> Maybe ResolvedBlock
    blundToResolvedBlock (b,u)
        = rightToJust b <&> \mainBlock ->
            fromRawResolvedBlock
            $ UnsafeRawResolvedBlock mainBlock spentOutputs'
        where
            spentOutputs' = map (map fromJust) $ undoTx u
            rightToJust   = either (const Nothing) Just

-- | Initialize the active wallet.
-- The active wallet is allowed to send transactions, as it has the full
-- 'WalletDiffusion' layer in scope.
bracketActiveWallet
    :: forall m n a. (MonadIO m, MonadMask m, MonadIO n)
    => Core.ProtocolMagic
    -> PassiveWalletLayer n
    -> Kernel.PassiveWallet
    -> WalletDiffusion
    -> (ActiveWalletLayer n -> Kernel.ActiveWallet -> m a) -> m a
bracketActiveWallet pm walletPassiveLayer passiveWallet walletDiffusion runActiveLayer =
    Kernel.bracketActiveWallet pm passiveWallet walletDiffusion $ \activeWallet -> do
        bracket
          (return (activeWalletLayer activeWallet))
          (\_ -> return ())
          (flip runActiveLayer activeWallet)
  where

    activeWalletLayer :: Kernel.ActiveWallet -> ActiveWalletLayer n
    activeWalletLayer activeWallet = ActiveWalletLayer {
          walletPassiveLayer = walletPassiveLayer

        -- | Generates a new transaction @and submit it as pending@.
        , pay = \spendingPassword grouping regulation payment -> do
              liftIO $ limitExecutionTimeTo (60 :: Second) NewPaymentTimeLimitReached $ do
                  (opts, accountId, payees) <-
                       liftIO $ setupPayment grouping
                                             regulation
                                             payment
                  res <- liftIO $ Kernel.pay activeWallet
                                             spendingPassword
                                             opts
                                             accountId
                                             payees
                  case res of
                       Left e   -> return . Left . NewPaymentError $ e
                       Right tx -> return . Right $ tx

        -- | Estimates the fees for a payment.
        , estimateFees = \spendingPassword grouping regulation payment -> do
              liftIO $ limitExecutionTimeTo (60 :: Second) EstimateFeesTimeLimitReached $ do
                  (opts, accountId, payees) <-
                      liftIO $ setupPayment grouping
                                            regulation
                                            payment
                  fees <- liftIO $ Kernel.estimateFees activeWallet
                                                       spendingPassword
                                                       opts
                                                       accountId
                                                       payees
                  case fees of
                       Left e  -> return . Left  . EstimateFeesError $ e
                       Right f -> return . Right $ f
        }


-- | Internal function setup to facilitate the creation of the necessary
-- context to perform either a new payment or the estimation of the fees.
setupPayment :: InputGrouping
             -> ExpenseRegulation
             -> Payment
             -> IO ( CoinSelectionOptions
                   , HD.HdAccountId
                   , NonEmpty (Address, Coin)
                   )
setupPayment grouping regulation payment = do

    let (WalletId wId) = psWalletId . pmtSource $ payment

    hdRootId  <- case Core.decodeTextAddress wId of
                     Left e  -> throwM (InvalidAddressConversionFailed e)
                     Right a -> return (HD.HdRootId . InDb $ a)
    let opts = (newOptions Kernel.cardanoFee) {
               csoExpenseRegulation = regulation
             , csoInputGrouping     = grouping
             }
        accountIndex   = HD.HdAccountIx (psAccountIndex . pmtSource $ payment)
        accountId = HD.HdAccountId {
                    _hdAccountIdParent = hdRootId
                  , _hdAccountIdIx     = accountIndex
                  }
        payees    =  (\(PaymentDistribution a c) -> (unV1 a, unV1 c))
                 <$> (pmtDestinations payment)

    return (opts , accountId , payees)

<|MERGE_RESOLUTION|>--- conflicted
+++ resolved
@@ -57,44 +57,18 @@
     -> Keystore
     -> MonadDBReadAdaptor IO
     -> (PassiveWalletLayer n -> Kernel.PassiveWallet -> m a) -> m a
-<<<<<<< HEAD
 bracketPassiveWallet logTrace keystore rocksDB f =
     Kernel.bracketPassiveWallet logTrace keystore rocksDB $ \w -> do
-
-      -- Create the wallet worker and its communication endpoint `invoke`.
-      bracket (liftIO $ Actions.forkWalletWorker $ Actions.WalletActionInterp
-                 { Actions.applyBlocks  =  \blunds ->
-                     Kernel.applyBlocks w $
-                         OldestFirst (mapMaybe blundToResolvedBlock (toList (getOldestFirst blunds)))
-                 , Actions.switchToFork = \_ _ -> logDebug logTrace "<switchToFork>"
-                 , Actions.emit         = logDebug logTrace
-                 }
-              ) (\invoke -> liftIO (invoke Actions.Shutdown))
-              $ \invoke -> do
-                  -- TODO (temporary): build a sample wallet from a backup phrase
-                  _ <- liftIO $ do
-                    Kernel.createHdWallet w
-                                          (def @(BIP39.Mnemonic 12))
-                                          emptyPassphrase
-                                          assuranceLevel
-                                          walletName
-
-                  f (passiveWalletLayer w invoke) w
-
-=======
-bracketPassiveWallet logFunction keystore rocksDB f =
-    Kernel.bracketPassiveWallet logFunction keystore rocksDB $ \w -> do
       let wai = Actions.WalletActionInterp
                  { Actions.applyBlocks = \blunds ->
                      Kernel.applyBlocks w
                         (OldestFirst (mapMaybe blundToResolvedBlock
                            (toList (getOldestFirst blunds))))
                  , Actions.switchToFork = \_ _ ->
-                     logFunction Debug "<switchToFork>"
-                 , Actions.emit = logFunction Debug }
+                     logDebug logTrace "<switchToFork>"
+                 , Actions.emit = logDebug logTrace }
       Actions.withWalletWorker wai $ \invoke -> do
          f (passiveWalletLayer w invoke) w
->>>>>>> 56ea3e84
   where
     -- | TODO(ks): Currently not implemented!
     passiveWalletLayer :: Kernel.PassiveWallet
