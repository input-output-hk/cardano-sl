module Test.Infrastructure.Genesis (
    GenesisValues(..)
  , genesisValues
  , overestimate
  ) where

import           Universum

import qualified Data.List (head)

import           UTxO.Context
import           UTxO.DSL

<<<<<<< HEAD
import           Pos.Core (TxSizeLinear)
import           Pos.Crypto (RequiresNetworkMagic)
import           Test.Infrastructure.Generator (estimateCardanoFee)
=======
import           Cardano.Wallet.Kernel.CoinSelection.FromGeneric
                     (estimateCardanoFee)
import           Pos.Core (TxSizeLinear, getCoin)
>>>>>>> 6a133448

{-------------------------------------------------------------------------------
  Convenient access to some values in the Cardano genesis block
-------------------------------------------------------------------------------}

-- | Convenient access to some values in the Cardano genesis block
data GenesisValues h a = GenesisValues {
      -- | Initial balance of rich actor 0
      initBalR0  :: Value

      -- | Initial balance of rich actor 1
    , initBalR1  :: Value

      -- | Initial balance of poor actor 0
    , initBalP0  :: Value

      -- | Initial balance of poor actor 1
    , initBalP1  :: Value

      -- | Initial UTxO entry of rich actor 0
    , initUtxoR0 :: (Input h a, Output h a)

      -- | Initial UTxO entry of rich actor 1
    , initUtxoR1 :: (Input h a, Output h a)

      -- | Initial UTxO entry of poor actor 0
    , initUtxoP0 :: (Input h a, Output h a)

      -- | Initial UTxO entry of poor actor 1
    , initUtxoP1 :: (Input h a, Output h a)

      -- | Address of rich actor 0
    , r0         :: Addr

      -- | Address of rich actor 1
    , r1         :: Addr

      -- | Address of rich actor 2
    , r2         :: Addr

      -- | Address of poor actor 0
    , p0         :: Addr

      -- | 2nd Address of poor actor 0
    , p0b        :: Addr

      -- | 3rd Address of poor actor 0
    , p0c        :: Addr

      -- | Address of poor actor 1
    , p1         :: Addr

      -- | The bootstrap transaction
    , boot       :: Transaction h Addr

      -- | Fee policy
<<<<<<< HEAD
    , txFee    :: Int -> [Value] -> Value
    }

-- | Compute genesis values from the bootstrap transaction
genesisValues :: (Hash h Addr) => TxSizeLinear
              -> RequiresNetworkMagic -> Transaction h Addr -> GenesisValues h
genesisValues txSizeLinear rnm boot@Transaction{..} = GenesisValues{..}
=======
    , txFee      :: Int -> [Value] -> Value
    }

-- | Compute genesis values from the bootstrap transaction
genesisValues :: forall h. Hash h Addr
              => TxSizeLinear
              -> Transaction h Addr
              -> GenesisValues h Addr
genesisValues txSizeLinear boot = GenesisValues{..}
>>>>>>> 6a133448
  where
    initUtxoR0 = initUtxoFor r0
    initUtxoR1 = initUtxoFor r1
    initUtxoP0 = initUtxoFor p0
    initUtxoP1 = initUtxoFor p1

    initBalR0 = outVal . snd $ initUtxoR0
    initBalR1 = outVal . snd $ initUtxoR1
    initBalP0 = outVal . snd $ initUtxoP0
    initBalP1 = outVal . snd $ initUtxoP1

    r0  = Addr (IxRich 0) 0
    r1  = Addr (IxRich 1) 0
    r2  = Addr (IxRich 2) 0
    p0  = Addr (IxPoor 0) 0
    p0b = Addr (IxPoor 0) 1
    p0c = Addr (IxPoor 0) 2
    p1  = Addr (IxPoor 1) 0

    txFee = estimateCardanoFee  txSizeLinear

    initUtxoFor :: Addr -> (Input h Addr, Output h Addr)
    initUtxoFor a = unsafeHead
                  . utxoToList
                  . utxoRestrictToAddr (== a)
                  $ trUtxo boot

<<<<<<< HEAD
    txFee = estimateCardanoFee txSizeLinear rnm
=======
-- | Over-estimate the total fee, by assuming the resulting transaction is
--   as large as possible for the given number of inputs and outputs.
overestimate :: (Int -> [Value] -> Value) -> Int -> Int -> Value
overestimate getFee ins outs = getFee ins (replicate outs (getCoin maxBound))
>>>>>>> 6a133448

{-------------------------------------------------------------------------------
  Auxiliary
-------------------------------------------------------------------------------}

unsafeHead :: [a] -> a
unsafeHead = Data.List.head<|MERGE_RESOLUTION|>--- conflicted
+++ resolved
@@ -11,15 +11,9 @@
 import           UTxO.Context
 import           UTxO.DSL
 
-<<<<<<< HEAD
-import           Pos.Core (TxSizeLinear)
-import           Pos.Crypto (RequiresNetworkMagic)
-import           Test.Infrastructure.Generator (estimateCardanoFee)
-=======
 import           Cardano.Wallet.Kernel.CoinSelection.FromGeneric
                      (estimateCardanoFee)
 import           Pos.Core (TxSizeLinear, getCoin)
->>>>>>> 6a133448
 
 {-------------------------------------------------------------------------------
   Convenient access to some values in the Cardano genesis block
@@ -76,15 +70,6 @@
     , boot       :: Transaction h Addr
 
       -- | Fee policy
-<<<<<<< HEAD
-    , txFee    :: Int -> [Value] -> Value
-    }
-
--- | Compute genesis values from the bootstrap transaction
-genesisValues :: (Hash h Addr) => TxSizeLinear
-              -> RequiresNetworkMagic -> Transaction h Addr -> GenesisValues h
-genesisValues txSizeLinear rnm boot@Transaction{..} = GenesisValues{..}
-=======
     , txFee      :: Int -> [Value] -> Value
     }
 
@@ -94,7 +79,6 @@
               -> Transaction h Addr
               -> GenesisValues h Addr
 genesisValues txSizeLinear boot = GenesisValues{..}
->>>>>>> 6a133448
   where
     initUtxoR0 = initUtxoFor r0
     initUtxoR1 = initUtxoFor r1
@@ -122,14 +106,10 @@
                   . utxoRestrictToAddr (== a)
                   $ trUtxo boot
 
-<<<<<<< HEAD
-    txFee = estimateCardanoFee txSizeLinear rnm
-=======
 -- | Over-estimate the total fee, by assuming the resulting transaction is
 --   as large as possible for the given number of inputs and outputs.
 overestimate :: (Int -> [Value] -> Value) -> Int -> Int -> Value
 overestimate getFee ins outs = getFee ins (replicate outs (getCoin maxBound))
->>>>>>> 6a133448
 
 {-------------------------------------------------------------------------------
   Auxiliary
