--- conflicted
+++ resolved
@@ -21,9 +21,9 @@
 import           Pos.Communication   (ActionSpec (..), OutSpecs, WorkerSpec, worker)
 import           Pos.Context         (HasNodeContext)
 import           Pos.Core            (Timestamp (..), systemStart)
-import           Pos.Launcher        (NodeParams (..), NodeResources (..),
-                                      bracketNodeResources, runNode,
-                                      HasConfigurations, withConfigurations)
+import           Pos.Launcher        (HasConfigurations, NodeParams (..),
+                                      NodeResources (..), bracketNodeResources, runNode,
+                                      withConfigurations)
 import           Pos.Ssc.Class       (SscParams)
 import           Pos.Ssc.GodTossing  (SscGodTossing)
 import           Pos.Util.UserSecret (usVss)
@@ -75,15 +75,9 @@
         putText $ sformat ("System start time is " % shown) systemStart
         t <- currentTime
         putText $ sformat ("Current time is " % shown) (Timestamp t)
-<<<<<<< HEAD
         currentParams <- getNodeParams cArgs
         putText $ "Wallet is enabled!"
         putText $ sformat ("Using configs and genesis:\n"%shown) conf
-=======
-        currentParams <- getNodeParams cArgs systemStart
-        putText $ "Wallet is enabled!"
-        putText $ sformat ("Using configs and genesis:\n"%build) configInfo
->>>>>>> e83b1805
 
         let vssSK = fromJust $ npUserSecret currentParams ^. usVss
         let gtParams = CLI.gtSscParams cArgs vssSK (npBehaviorConfig currentParams)
