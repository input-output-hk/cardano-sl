module Pos.Aeson.ClientTypes
       (
       ) where

import           Universum

<<<<<<< HEAD
import           Data.Aeson                   (FromJSON (..), ToJSON (..), object,
                                               withArray, withObject, (.:), (.=))
=======
import           Data.Aeson                   (FromJSON (..), ToJSON (..), Value(..), object, (.:), (.=))
import           Data.Aeson.Types             (Parser, typeMismatch)
>>>>>>> 21346207
import           Data.Aeson.TH                (defaultOptions, deriveJSON, deriveToJSON)
import           Data.Version                 (showVersion)

import           Pos.Client.Txp.Util          (InputSelectionPolicy(..))
import           Pos.Core.Types               (SoftwareVersion (..))
import           Pos.Util.BackupPhrase        (BackupPhrase)
import           Pos.Wallet.Web.ClientTypes   (Addr, ApiVersion (..), CAccount,
                                               CAccountId, CAccountInit, CAccountMeta,
                                               CAddress, CCoin, CFilePath (..), CHash,
                                               CId, CInitialized, CPaperVendWalletRedeem,
                                               CProfile, CPtxCondition, CTExMeta, CTx,
                                               CTxId, CTxMeta, CUpdateInfo, CWAddressMeta,
                                               CWallet, CWalletAssurance, CWalletInit,
                                               CWalletMeta, CWalletRedeem,
                                               ClientInfo (..), NewBatchPayment (..),
                                               SyncProgress, Wal)
import           Pos.Wallet.Web.Error         (WalletError)
import           Pos.Wallet.Web.Sockets.Types (NotifyEvent)

deriveJSON defaultOptions ''CAccountId
deriveJSON defaultOptions ''CWAddressMeta
deriveJSON defaultOptions ''CWalletAssurance
deriveJSON defaultOptions ''CAccountMeta
deriveJSON defaultOptions ''CAccountInit
deriveJSON defaultOptions ''CWalletRedeem
deriveJSON defaultOptions ''CWalletMeta
deriveJSON defaultOptions ''CWalletInit
deriveJSON defaultOptions ''CPaperVendWalletRedeem
deriveJSON defaultOptions ''CTxMeta
deriveJSON defaultOptions ''CProfile
deriveJSON defaultOptions ''BackupPhrase
deriveJSON defaultOptions ''CId
deriveJSON defaultOptions ''Wal
deriveJSON defaultOptions ''Addr
deriveJSON defaultOptions ''CHash
deriveJSON defaultOptions ''CInitialized

-- NOTE(adinapoli): We need a manual instance to ensure we map @OptimizeForSize@
-- to @OptimizeForHighThroughput@, for exchanges backward compatibility.
instance ToJSON InputSelectionPolicy where
  toJSON pol =
      let renderPolicy = toJSON @Text $ case pol of
              OptimizeForSecurity       -> "OptimizeForSecurity"
              OptimizeForHighThroughput -> "OptimizeForHighThroughput"
          in object [ "groupingPolicy" .= renderPolicy ]

-- NOTE(adinapoli): Super lenient decoder to overcome the fact some revisions of
-- the API were using a raw JSON String and later versions used on Object like
-- `{"groupingPolicy": "blabla" }`
instance FromJSON InputSelectionPolicy where
    parseJSON (Object o) = fromRawPolicy =<< (o .: "groupingPolicy")
    parseJSON (String rawPolicy) = fromRawPolicy rawPolicy
    parseJSON x = typeMismatch "Not a valid InputSelectionPolicy" x

fromRawPolicy :: Text -> Parser InputSelectionPolicy
fromRawPolicy rawPolicy = case rawPolicy of
    "OptimizeForSecurity"       -> pure OptimizeForSecurity
    "OptimizeForHighThroughput" -> pure OptimizeForHighThroughput
    "OptimiseForSize"           -> pure OptimizeForHighThroughput
    _                           -> typeMismatch "Not a valid InputSelectionPolicy" (String rawPolicy)


deriveJSON defaultOptions ''CCoin
deriveJSON defaultOptions ''CTxId
deriveJSON defaultOptions ''CAddress
deriveJSON defaultOptions ''CAccount
deriveJSON defaultOptions ''CWallet
deriveJSON defaultOptions ''CPtxCondition
deriveJSON defaultOptions ''CTx
deriveJSON defaultOptions ''CTExMeta
deriveJSON defaultOptions ''SoftwareVersion
deriveJSON defaultOptions ''CUpdateInfo

deriveToJSON defaultOptions ''SyncProgress
deriveToJSON defaultOptions ''NotifyEvent
deriveToJSON defaultOptions ''WalletError

-- For backward compatibility.
-- Guys /really/ want it to be normal JSON
deriving instance FromJSON CFilePath

instance ToJSON ApiVersion where
    toJSON ApiVersion0 = "v0"

instance ToJSON ClientInfo where
    toJSON ClientInfo {..} =
        object
            [ "gitRevision" .= ciGitRevision
            , "softwareVersion" .= pretty ciSoftwareVersion
            , "cabalVersion" .= showVersion ciCabalVersion
            , "apiVersion" .= ciApiVersion
            ]

instance FromJSON NewBatchPayment where
    parseJSON = withObject "NewBatchPayment" $ \o -> do
        npbFrom <- o .: "from"
        npbTo <- (`whenNothing` expectedOneRecipient) . nonEmpty . toList =<< withArray "NewBatchPayment.to" collectRecipientTuples =<< o .: "to"
        npbPolicy <- o .: "policy"
        return NewBatchPayment {..}
      where
        expectedOneRecipient = fail "Expected at least one recipient."
        collectRecipientTuples = mapM $ withObject "NewBatchPayment.to[x]" $
            \o -> (,)
                <$> o .: "address"
                <*> o .: "amount"

instance ToJSON NewBatchPayment where
    toJSON NewBatchPayment {..} =
        object
            [ "from" .= toJSON npbFrom
            , "to" .= map toRecipient (toList npbTo)
            , "policy" .= npbPolicy
            ]
      where
        toRecipient (address, amount) =
            object
                [ "address" .= address
                , "amount" .= amount
                ]<|MERGE_RESOLUTION|>--- conflicted
+++ resolved
@@ -4,13 +4,10 @@
 
 import           Universum
 
-<<<<<<< HEAD
-import           Data.Aeson                   (FromJSON (..), ToJSON (..), object,
-                                               withArray, withObject, (.:), (.=))
-=======
-import           Data.Aeson                   (FromJSON (..), ToJSON (..), Value(..), object, (.:), (.=))
+import           Data.Aeson                   (FromJSON (..), ToJSON (..), Value(..),
+                                               object, withArray, withObject, (.:),
+                                               (.=))
 import           Data.Aeson.Types             (Parser, typeMismatch)
->>>>>>> 21346207
 import           Data.Aeson.TH                (defaultOptions, deriveJSON, deriveToJSON)
 import           Data.Version                 (showVersion)
 
