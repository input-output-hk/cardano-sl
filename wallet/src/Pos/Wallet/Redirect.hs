{-# LANGUAGE InstanceSigs        #-}
{-# LANGUAGE ScopedTypeVariables #-}
{-# LANGUAGE TypeFamilies        #-}

-- | This module contains various default definitions
-- of some monads used by wallet.

module Pos.Wallet.Redirect
       ( MonadBlockchainInfo(..)
       , networkChainDifficultyWebWallet
       , localChainDifficultyWebWallet
       , connectedPeersWebWallet
       , blockchainSlotDurationWebWallet
       , MonadUpdates(..)
       , waitForUpdateWebWallet
       , applyLastUpdateWebWallet
       , MonadTxpLocal (..)
       , txpProcessTxWebWallet
       , txpNormalizeWebWallet
       ) where

import           Universum hiding (id)

import           Control.Lens (views)
import qualified Data.HashMap.Strict as HM
import           Data.Time.Units (Millisecond)

import           Pos.Chain.Block (BlockHeader, LastKnownHeaderTag,
                     MonadLastKnownHeader)
import           Pos.Chain.Genesis as Genesis (Config (..))
import           Pos.Chain.Txp (ToilVerFailure, Tx, TxAux (..), TxId, TxUndo,
                     TxpConfiguration)
import           Pos.Chain.Update (ConfirmedProposalState)
import qualified Pos.Context as PC
<<<<<<< HEAD
import           Pos.Core (ChainDifficulty, HasConfiguration, Timestamp, Tx, TxAux (..), TxId,
                           TxUndo, difficultyL, getCurrentTimestamp)
import           Pos.Core.Block (BlockHeader)
import           Pos.Core.NetworkMagic (makeNetworkMagic)
import           Pos.Crypto (ProtocolMagic, WithHash (..))
=======
import           Pos.Core (ChainDifficulty, Timestamp, difficultyL,
                     getCurrentTimestamp)
import           Pos.Core.NetworkMagic (makeNetworkMagic)
import           Pos.Crypto (WithHash (..))
>>>>>>> 6a133448
import qualified Pos.DB.BlockIndex as DB
import           Pos.DB.Class (MonadDBRead)
import qualified Pos.DB.GState.Common as GS
import           Pos.DB.Txp (MempoolExt, MonadTxpLocal (..), TxpLocalWorkMode,
                     TxpProcessTransactionMode, getLocalUndos, txNormalize,
                     txProcessTransaction, withTxpLocalData)
import           Pos.DB.Update (UpdateContext (ucDownloadedUpdate))
import           Pos.Infra.Shutdown (HasShutdownContext, triggerShutdown)
import           Pos.Infra.Slotting (MonadSlots (..), getNextEpochSlotDuration)
import           Pos.Util.Util (HasLens (..))
import           Pos.Util.Wlog (WithLogger, logWarning)
import           Pos.Wallet.WalletMode (MonadBlockchainInfo (..),
                     MonadUpdates (..))
import           Pos.Wallet.Web.Account (AccountMode, getKeyById)
import           Pos.Wallet.Web.ClientTypes (CId, Wal)
import           Pos.Wallet.Web.Methods.History (addHistoryTxMeta)
import qualified Pos.Wallet.Web.State as WS
import           Pos.Wallet.Web.Tracking (THEntryExtra, buildTHEntryExtra,
                     isTxEntryInteresting, keyToWalletDecrCredentials)

----------------------------------------------------------------------------
-- BlockchainInfo
----------------------------------------------------------------------------

getLastKnownHeader
  :: (MonadLastKnownHeader ctx m, MonadIO m)
  => m (Maybe BlockHeader)
getLastKnownHeader =
    readTVarIO =<< view (lensOf @LastKnownHeaderTag)

type BlockchainInfoEnv ctx m =
    ( MonadDBRead m
    , MonadLastKnownHeader ctx m
    , MonadReader ctx m
    , HasLens PC.ConnectedPeers ctx PC.ConnectedPeers
    , MonadIO m
    , MonadSlots ctx m
    )

networkChainDifficultyWebWallet
    :: forall ctx m. BlockchainInfoEnv ctx m
    => m (Maybe ChainDifficulty)
networkChainDifficultyWebWallet = getLastKnownHeader >>= \case
    Just lh -> do
        thDiff <- view difficultyL <$> DB.getTipHeader
        let lhDiff = lh ^. difficultyL
        return . Just $ max thDiff lhDiff
    Nothing -> pure Nothing

localChainDifficultyWebWallet
    :: forall ctx m. BlockchainInfoEnv ctx m
    => m ChainDifficulty
localChainDifficultyWebWallet = do
    -- Workaround: Make local chain difficulty monotonic
    prevMaxDifficulty <- fromMaybe 0 <$> GS.getMaxSeenDifficultyMaybe
    currDifficulty <- view difficultyL <$> DB.getTipHeader
    return $ max prevMaxDifficulty currDifficulty

connectedPeersWebWallet
    :: forall ctx m. BlockchainInfoEnv ctx m
    => m Word
connectedPeersWebWallet = fromIntegral . length <$> do
    PC.ConnectedPeers cp <- view (lensOf @PC.ConnectedPeers)
    readTVarIO cp

blockchainSlotDurationWebWallet
    :: forall ctx m. BlockchainInfoEnv ctx m
    => m Millisecond
blockchainSlotDurationWebWallet = getNextEpochSlotDuration

----------------------------------------------------------------------------
-- Updates
----------------------------------------------------------------------------

type UpdatesEnv ctx m =
    ( MonadIO m
    , WithLogger m
    , HasShutdownContext ctx
    , MonadReader ctx m
    , HasLens UpdateContext ctx UpdateContext
    )

waitForUpdateWebWallet :: UpdatesEnv ctx m => m ConfirmedProposalState
waitForUpdateWebWallet =
    takeMVar =<< views (lensOf @UpdateContext) ucDownloadedUpdate

applyLastUpdateWebWallet :: UpdatesEnv ctx m => m ()
applyLastUpdateWebWallet = triggerShutdown

----------------------------------------------------------------------------
-- Txp Local
----------------------------------------------------------------------------

txpProcessTxWebWallet
    :: forall ctx m .
    ( TxpProcessTransactionMode ctx m
    , AccountMode ctx m
    , WS.WalletDbReader ctx m
    )
<<<<<<< HEAD
    => ProtocolMagic
    -> (TxId, TxAux)
    -> m (Either ToilVerFailure ())
txpProcessTxWebWallet pm tx@(txId, txAux) = do
=======
    => Genesis.Config
    -> TxpConfiguration
    -> (TxId, TxAux)
    -> m (Either ToilVerFailure ())
txpProcessTxWebWallet genesisConfig txpConfig tx@(txId, txAux) = do
>>>>>>> 6a133448
    db <- WS.askWalletDB
    txProcessTransaction genesisConfig txpConfig tx >>= traverse (const $ addTxToWallets db)
  where
<<<<<<< HEAD
    nm = makeNetworkMagic pm
=======
    nm = makeNetworkMagic $ configProtocolMagic genesisConfig
>>>>>>> 6a133448
    addTxToWallets :: WS.WalletDB -> m ()
    addTxToWallets db = do
        txUndos <- withTxpLocalData getLocalUndos
        case HM.lookup txId txUndos of
            Nothing ->
                logWarning "Node processed a tx but corresponding tx undo not found"
            Just txUndo -> do
                ws <- WS.getWalletSnapshot db
                ts <- getCurrentTimestamp
                let txWithUndo = (WithHash (taTx txAux) txId, txUndo)
                thees <- mapM (toThee txWithUndo ts) $ WS.getWalletAddresses ws
                let interestingThees = mapMaybe (\ (id, t) -> (id,) <$> isTxEntryInteresting t) thees
                mapM_ (uncurry $ addHistoryTxMeta db) interestingThees

    toThee :: (WithHash Tx, TxUndo) -> Timestamp -> CId Wal -> m (CId Wal, THEntryExtra)
    toThee txWithUndo ts wId = do
<<<<<<< HEAD
        wdc <- eskToWalletDecrCredentials nm <$> getSKById nm wId
        pure (wId, buildTHEntryExtra wdc txWithUndo (Nothing, Just ts))
=======
        credentials <- keyToWalletDecrCredentials nm <$> getKeyById nm wId
        pure (wId, buildTHEntryExtra credentials txWithUndo (Nothing, Just ts))
>>>>>>> 6a133448

txpNormalizeWebWallet
    :: ( TxpLocalWorkMode ctx m
       , MempoolExt m ~ ()
       )
    => Genesis.Config
    -> TxpConfiguration
    -> m ()
txpNormalizeWebWallet = txNormalize<|MERGE_RESOLUTION|>--- conflicted
+++ resolved
@@ -32,18 +32,10 @@
                      TxpConfiguration)
 import           Pos.Chain.Update (ConfirmedProposalState)
 import qualified Pos.Context as PC
-<<<<<<< HEAD
-import           Pos.Core (ChainDifficulty, HasConfiguration, Timestamp, Tx, TxAux (..), TxId,
-                           TxUndo, difficultyL, getCurrentTimestamp)
-import           Pos.Core.Block (BlockHeader)
-import           Pos.Core.NetworkMagic (makeNetworkMagic)
-import           Pos.Crypto (ProtocolMagic, WithHash (..))
-=======
 import           Pos.Core (ChainDifficulty, Timestamp, difficultyL,
                      getCurrentTimestamp)
 import           Pos.Core.NetworkMagic (makeNetworkMagic)
 import           Pos.Crypto (WithHash (..))
->>>>>>> 6a133448
 import qualified Pos.DB.BlockIndex as DB
 import           Pos.DB.Class (MonadDBRead)
 import qualified Pos.DB.GState.Common as GS
@@ -143,26 +135,15 @@
     , AccountMode ctx m
     , WS.WalletDbReader ctx m
     )
-<<<<<<< HEAD
-    => ProtocolMagic
-    -> (TxId, TxAux)
-    -> m (Either ToilVerFailure ())
-txpProcessTxWebWallet pm tx@(txId, txAux) = do
-=======
     => Genesis.Config
     -> TxpConfiguration
     -> (TxId, TxAux)
     -> m (Either ToilVerFailure ())
 txpProcessTxWebWallet genesisConfig txpConfig tx@(txId, txAux) = do
->>>>>>> 6a133448
     db <- WS.askWalletDB
     txProcessTransaction genesisConfig txpConfig tx >>= traverse (const $ addTxToWallets db)
   where
-<<<<<<< HEAD
-    nm = makeNetworkMagic pm
-=======
     nm = makeNetworkMagic $ configProtocolMagic genesisConfig
->>>>>>> 6a133448
     addTxToWallets :: WS.WalletDB -> m ()
     addTxToWallets db = do
         txUndos <- withTxpLocalData getLocalUndos
@@ -179,13 +160,8 @@
 
     toThee :: (WithHash Tx, TxUndo) -> Timestamp -> CId Wal -> m (CId Wal, THEntryExtra)
     toThee txWithUndo ts wId = do
-<<<<<<< HEAD
-        wdc <- eskToWalletDecrCredentials nm <$> getSKById nm wId
-        pure (wId, buildTHEntryExtra wdc txWithUndo (Nothing, Just ts))
-=======
         credentials <- keyToWalletDecrCredentials nm <$> getKeyById nm wId
         pure (wId, buildTHEntryExtra credentials txWithUndo (Nothing, Just ts))
->>>>>>> 6a133448
 
 txpNormalizeWebWallet
     :: ( TxpLocalWorkMode ctx m
