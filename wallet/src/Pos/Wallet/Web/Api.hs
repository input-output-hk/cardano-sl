{-# LANGUAGE DataKinds           #-}
{-# LANGUAGE KindSignatures      #-}
{-# LANGUAGE Rank2Types          #-}
{-# LANGUAGE ScopedTypeVariables #-}
{-# LANGUAGE TypeFamilies        #-}
{-# LANGUAGE TypeOperators       #-}

-- | Servant API for wallet.

module Pos.Wallet.Web.Api
       (
       -- * Wallet API
         WalletApi
       , walletApi
       , WalletApiNoPrefix
       , WalletApiRecord(..)
       -- ** Branches of the API
       , WTestApi        , WTestApiRecord(..)
       , WWalletsApi     , WWalletsApiRecord(..)
       , WAccountsApi    , WAccountsApiRecord(..)
       , WAddressesApi   , WAddressesApiRecord(..)
       , WProfileApi     , WProfileApiRecord(..)
       , WTxsApi         , WTxsApiRecord(..)
       , WUpdateApi      , WUpdateApiRecord(..)
       , WRedemptionsApi , WRedemptionsApiRecord(..)
       , WReportingApi   , WReportingApiRecord(..)
       , WSettingsApi    , WSettingsApiRecord(..)
       , WBackupApi      , WBackupApiRecord(..)
       , WInfoApi        , WInfoApiRecord(..)
       -- ** Something
       , WalletVerb

       -- * Swagger API
       , WalletSwaggerApi
       , swaggerWalletApi
       ) where


import           Universum

import           Control.Lens (from)
import           Control.Monad.Catch (try)
import           Data.Reflection (Reifies (..))
import           Servant.API ((:<|>), (:>), Capture, Delete, Description, Get, JSON, Post, Put,
                              QueryParam, ReqBody, Summary, Verb)
import           Servant.API.ContentTypes (NoContent, OctetStream)
import           Servant.Generic ((:-), AsApi, ToServant)
import           Servant.Swagger.UI (SwaggerSchemaUI)

import           Pos.Client.Txp.Util (InputSelectionPolicy)
import           Pos.Core (Coin, SoftwareVersion)
import           Pos.Util.Servant (ApiLoggingConfig, CCapture, CQueryParam, CReqBody, DCQueryParam,
                                   DReqBody, LoggingApi, ModifiesApiRes (..),
                                   ReportDecodeError (..), VerbMod, serverHandlerL')
import           Pos.Wallet.Web.ClientTypes (Addr, CAccount, CAccountId, CAccountInit, CAccountMeta,
                                             CAddress, CCoin, CFilePath, CId, CInitialized,
                                             CPaperVendWalletRedeem, CPassPhrase, CProfile, CTx,
                                             CTxId, CTxMeta, CUpdateInfo, CWallet, CWalletInit,
                                             CWalletMeta, CWalletRedeem, ClientInfo,
                                             NewBatchPayment, ScrollLimit, ScrollOffset,
                                             SyncProgress, Wal)
import           Pos.Wallet.Web.Error (WalletError (DecodeError), catchEndpointErrors)
import           Pos.Wallet.Web.Methods.Misc (WalletStateSnapshot)

-- | API result modification mode used here.
data WalletVerbTag

-- | Wrapper over 'Verb', which allows to catch exceptions thrown
-- by endpoints.
type WalletVerb verb = VerbMod WalletVerbTag verb

instance ModifiesApiRes WalletVerbTag where
    type ApiModifiedRes WalletVerbTag a = Either WalletError a
    modifyApiResult _ = try . catchEndpointErrors . (either throwM pure =<<)

instance ReportDecodeError (WalletVerb (Verb (mt :: k1) (st :: Nat) (ct :: [*]) a)) where
    reportDecodeError _ err = throwM (DecodeError err) ^. from serverHandlerL'

-- | Specifes servant logging config.
data WalletLoggingConfig

-- If logger config will ever be determined in runtime, 'Data.Reflection.reify'
-- can be used.
instance Reifies WalletLoggingConfig ApiLoggingConfig where
    reflect _ = "node" <> "wallet" <> "servant"

-- | Shortcut for common api result types.
type WRes verbType a = WalletVerb (verbType '[JSON] a)

-------------------------------------------------------------------------
-- Swagger API
-------------------------------------------------------------------------

type SwaggerApi =
    -- this serves both: swagger.json and swagger-ui
    SwaggerSchemaUI "docs" "swagger.json"

type WalletSwaggerApi =
     LoggingApi WalletLoggingConfig WalletApi
    :<|>
     SwaggerApi

-- | Helper Proxy.
swaggerWalletApi :: Proxy WalletSwaggerApi
swaggerWalletApi = Proxy

----------------------------------------------------------------------------
-- Wallet API
----------------------------------------------------------------------------

-- | Servant API which provides access to wallet.
type WalletApi = "api" :> WalletApiNoPrefix

type WalletApiNoPrefix = ToServant (WalletApiRecord AsApi)

data WalletApiRecord route = WalletApiRecord
  { _test        :: route :- WTestApi             -- /test
  , _wallets     :: route :- WWalletsApi          -- /wallets
  , _accounts    :: route :- WAccountsApi         -- /accounts
  , _addresses   :: route :- WAddressesApi        -- /addresses
  , _profile     :: route :- WProfileApi          -- /profile
  , _txs         :: route :- WTxsApi              -- /txs
  , _update      :: route :- WUpdateApi           -- /update
  , _redemptions :: route :- WRedemptionsApi      -- /redemptions +
                                                  --   /papervend/redemptions
  , _reporting   :: route :- WReportingApi        -- /reporting
  , _settings    :: route :- WSettingsApi         -- /settings
  , _backup      :: route :- WBackupApi           -- /backup
  , _info        :: route :- WInfoApi             -- /info
  }
  deriving (Generic)

-- | Helper Proxy.
walletApi :: Proxy WalletApi
walletApi = Proxy

-- ~~~~~~~~~~
--   /test
-- ~~~~~~~~~~

-- | The "/test" branch of the API
type WTestApi = "test" :> ToServant (WTestApiRecord AsApi)

data WTestApiRecord route = WTestApiRecord
  {
    -- NOTE: enabled in prod mode https://issues.serokell.io/issue/CSM-333
    _testReset :: route
    :- "reset"
    :> Summary "Clear wallet state and remove all secret key."
    :> WRes Post NoContent

  , _testState :: route
    :- "state"
    :> Summary "Print wallet state as JSON"
    :> Get '[OctetStream] WalletStateSnapshot
  }
  deriving (Generic)

-- ~~~~~~~~~~
--   /wallets
-- ~~~~~~~~~~

-- | The "/wallets" branch of the API
type WWalletsApi = "wallets" :> ToServant (WWalletsApiRecord AsApi)

data WWalletsApiRecord route = WWalletsApiRecord
  {
    _getWallet :: route
    :- Summary "Get information about a wallet by its ID (address)."
    :> Capture "walletId" (CId Wal)
    :> WRes Get CWallet

  , _getWallets :: route
    :- Summary "Get information about all available wallets."
    :> WRes Get [CWallet]

  , _newWallet :: route
    :- "new"
    :> Summary "Create a new wallet."
    :> DCQueryParam "passphrase" CPassPhrase
    :> ReqBody '[JSON] CWalletInit
    :> WRes Post CWallet

  , _updateWallet :: route
    :- Summary "Update wallet's meta information."
    :> Capture "walletId" (CId Wal)
    :> ReqBody '[JSON] CWalletMeta
    :> WRes Put CWallet

  , _restoreWallet :: route
    :- "restore"
    :> Summary "Restore existing wallet."
    :> DCQueryParam "passphrase" CPassPhrase
    :> ReqBody '[JSON] CWalletInit
    :> WRes Post CWallet

  , _deleteWallet :: route
    :- Summary "Delete given wallet with all contained accounts."
    :> Capture "walletId" (CId Wal)
    :> WRes Delete NoContent

  , _importWallet :: route
    :- "keys"
    :> Summary "Import user's secret key from the path to generate wallet."
    :> DCQueryParam "passphrase" CPassPhrase
    :> ReqBody '[JSON] CFilePath
    :> WRes Post CWallet

  , _changeWalletPassphrase :: route
    :- "password"
    :> Summary "Change passphrase of given wallet."
    :> Capture "walletId" (CId Wal)
    :> DCQueryParam "old" CPassPhrase
    :> DCQueryParam "new" CPassPhrase
    :> WRes Post NoContent
  }
  deriving (Generic)

-- ~~~~~~~~~~
--   /accounts
-- ~~~~~~~~~~

-- | The "/accounts" branch of the API
type WAccountsApi = "accounts" :> ToServant (WAccountsApiRecord AsApi)

data WAccountsApiRecord route = WAccountsApiRecord
  {
    _getAccount :: route
    :- Summary "Get information about a account by its ID"
    :> CCapture "accountId" CAccountId
    :> WRes Get CAccount

  , _getAccounts :: route
    :- Summary "Get information about all available accounts."
    :> QueryParam "accountId" (CId Wal)
    :> WRes Get [CAccount]

  , _updateAccount :: route
    :- Summary "Update account's meta information."
    :> CCapture "accountId" CAccountId
    :> ReqBody '[JSON] CAccountMeta
    :> WRes Put CAccount

  , _newAccount :: route
    :- Summary "Create a new account in given wallet."
    :> DCQueryParam "passphrase" CPassPhrase
    :> ReqBody '[JSON] CAccountInit
    :> WRes Post CAccount

  , _deleteAccount :: route
    :- Summary "Delete an account by ID."
    :> CCapture "accountId" CAccountId
    :> WRes Delete NoContent
  }
  deriving (Generic)

-- ~~~~~~~~~~
--   /addresses
-- ~~~~~~~~~~

-- | The "/addresses" branch of the API
type WAddressesApi = "addresses" :> ToServant (WAddressesApiRecord AsApi)

data WAddressesApiRecord route = WAddressesApiRecord
  {
    _newAddress :: route
    :- Summary "Create a new address in given account."
    :> DCQueryParam "passphrase" CPassPhrase
    :> CReqBody '[JSON] CAccountId
    :> WRes Post CAddress

  , _isValidAddress :: route
    :- Summary "Returns True if given address is valid, False otherwise."
    :> Capture "address" (CId Addr)  -- exact type of 'CId' shouldn't matter
    :> WRes Get Bool
  }
  deriving (Generic)

-- ~~~~~~~~~~
--   /profile
-- ~~~~~~~~~~

-- | The "/profile" branch of the API
type WProfileApi = "profile" :> ToServant (WProfileApiRecord AsApi)

data WProfileApiRecord route = WProfileApiRecord
  {
    _getProfile :: route
    :- Summary "Get user profile's meta data."
    :> WRes Get CProfile

  , _updateProfile :: route
    :- Summary "Update user profile."
    :> ReqBody '[JSON] CProfile
    :> WRes Post CProfile
  }
  deriving (Generic)

-- ~~~~~~~~~~
--   /txs
-- ~~~~~~~~~~

-- | The "/txs" branch of the API
type WTxsApi = "txs" :> ToServant (WTxsApiRecord AsApi)

data WTxsApiRecord route = WTxsApiRecord
  {
    _newPayment :: route
    :- "payments"
    :> Summary "Create a new payment transaction."
    :> DCQueryParam "passphrase" CPassPhrase
    :> CCapture "from" CAccountId
    :> Capture "to" (CId Addr)
    :> Capture "amount" Coin
    :> DReqBody '[JSON] (Maybe InputSelectionPolicy)
    :> WRes Post CTx

  , _newPaymentBatch :: route
    :- "payments"
    :> "batch"
    :> Summary "Create a new payment transaction \
               \(can send to multiple recipients)."
    :> DCQueryParam "passphrase" CPassPhrase
    :> ReqBody '[JSON] NewBatchPayment
    :> WRes Post CTx

  , _txFee :: route
    :- "fee"
    :> Summary "Estimate fees for performing given transaction."
    :> Description
        "Evaluate fee which would be used for transaction created with given \
        \parameters. Note that fee may change on any operation on wallet \
        \occurs. \
        \Transaction will not be actually created."
    :> CCapture "from" CAccountId
    :> Capture "to" (CId Addr)
    :> Capture "amount" Coin
    :> DReqBody '[JSON] (Maybe InputSelectionPolicy)
    :> WRes Post CCoin

  , _resetFailedPtxs :: route
    :- "resubmission"
    :> "reset"
<<<<<<< HEAD
    :> Summary "Clear the 'do not resubmit' flag from transactions that have it."
    :> Description
        "For all transactions in CPtxWontApply condition, \
        \reset them to CPtxApplying condition so that they will \
        \be passed to resubmition"
    :> WRes Get NoContent

type UpdateTx =
       "txs"
    :> "payments"
=======
    :> Summary "Clear the 'do not resubmit' flag from transactions \
               \that have it."
    :> WRes Get NoContent

  , _updateTx :: route
    :- "payments"
>>>>>>> 46687c8c
    :> Summary "Update payment transaction."
    :> CCapture "address" CAccountId
    :> Capture "transaction" CTxId
    :> ReqBody '[JSON] CTxMeta
    :> WRes Post NoContent

  , _getHistory :: route
    :- "histories"
    :> Summary "Get the history of transactions."
    :> QueryParam "walletId" (CId Wal)
    :> CQueryParam "accountId" CAccountId
    :> QueryParam "address" (CId Addr)
    :> QueryParam "skip" ScrollOffset
    :> QueryParam "limit" ScrollLimit
    :> WRes Get ([CTx], Word)
  }
  deriving (Generic)

-- ~~~~~~~~~~
--   /update
-- ~~~~~~~~~~

-- | The "/update" branch of the API
type WUpdateApi = "update" :> ToServant (WUpdateApiRecord AsApi)

data WUpdateApiRecord route = WUpdateApiRecord
  {
    _nextUpdate :: route
    :- Summary "Get information about the next update."
    :> WRes Get CUpdateInfo

  , _postponeUpdate :: route
    :- "postpone"
    :> Summary "Postpone last update."
    :> WRes Post NoContent

  , _applyUpdate :: route
    :- "apply"
    :> Summary "Apply last update."
    :> WRes Post NoContent
  }
  deriving (Generic)

-- ~~~~~~~~~~
--   /redemptions and /papervend/redemptions
-- ~~~~~~~~~~

-- | The "\/redemptions" and "\/papervend\/redemptions" branches of the API
type WRedemptionsApi = ToServant (WRedemptionsApiRecord AsApi)

data WRedemptionsApiRecord route = WRedemptionsApiRecord
  {
    _redeemADA :: route
    :- "redemptions"
    :> "ada"
    :> Summary "Redeem ADA."
    :> DCQueryParam "passphrase" CPassPhrase
    :> ReqBody '[JSON] CWalletRedeem
    :> WRes Post CTx

  , _redeemADAPaperVend :: route
    :- "papervend"
    :> "redemptions"
    :> "ada"
    :> Summary "Redeem ADA, paper vending."
    :> DCQueryParam "passphrase" CPassPhrase
    :> ReqBody '[JSON] CPaperVendWalletRedeem
    :> WRes Post CTx
  }
  deriving (Generic)

-- ~~~~~~~~~~
--   /reporting
-- ~~~~~~~~~~

-- | The "/reporting" branch of the API
type WReportingApi = "reporting" :> ToServant (WReportingApiRecord AsApi)

data WReportingApiRecord route = WReportingApiRecord
  {
    _reportingInitialized :: route
    :- "initialized"
    :> Summary "Send node's report on initialization time."
    :> ReqBody '[JSON] CInitialized
    :> WRes Post NoContent
  }
  deriving (Generic)

-- ~~~~~~~~~~
--   /settings
-- ~~~~~~~~~~

-- | The "/settings" branch of the API
type WSettingsApi = "settings" :> ToServant (WSettingsApiRecord AsApi)

data WSettingsApiRecord route = WSettingsApiRecord
  {
    _getSlotsDuration :: route
    :- "slots"
    :> "duration"
    :> Summary "Get blockchain slot duration in milliseconds."
    :> WRes Get Word

  , _getVersion :: route
    :- "version"
    :> Summary "Get current version of the node."
    :> WRes Get SoftwareVersion

  , _getSyncProgress :: route
    :- "sync"
    :> "progress"
    :> Summary "Current sync progress"
    :> Description
        "Fetch info about local chain difficulty, \
        \network chain difficulty and connected peers."
    :> WRes Get SyncProgress

  , _localTimeDifference :: route
    :- "time"
    :> "difference"
    :> Summary "Get local time difference in milliseconds."
    :> WRes Get Word
  }
  deriving (Generic)

-- ~~~~~~~~~~
--   /backup (JSON backup)
-- ~~~~~~~~~~

-- | The "/backup" branch of the API
type WBackupApi = "backup" :> ToServant (WBackupApiRecord AsApi)

data WBackupApiRecord route = WBackupApiRecord
  {
    _importBackupJSON :: route
    :- "import"
    :> Summary "Import full information about wallet from a given file."
    :> ReqBody '[JSON] CFilePath
    :> WRes Post CWallet

  , _exportBackupJSON :: route
    :- "export"
    :> Summary "Export full information about wallet to a given file"
    :> Description
        "Wallet may be later restored from this file with \
        \ endpoint above."
    :> Capture "walletId" (CId Wal)
    :> ReqBody '[JSON] CFilePath
    :> WRes Post NoContent
  }
  deriving (Generic)

-- ~~~~~~~~~~
--   /info (client info)
-- ~~~~~~~~~~

-- | The "/info" branch of the API
type WInfoApi = "info" :> ToServant (WInfoApiRecord AsApi)

data WInfoApiRecord route = WInfoApiRecord
  {
    _getClientInfo :: route
    :- Summary "Get general information about this service."
    :> WRes Get ClientInfo
  }
  deriving (Generic)
<|MERGE_RESOLUTION|>--- conflicted
+++ resolved
@@ -341,25 +341,16 @@
   , _resetFailedPtxs :: route
     :- "resubmission"
     :> "reset"
-<<<<<<< HEAD
-    :> Summary "Clear the 'do not resubmit' flag from transactions that have it."
+    :> Summary "Clear the 'do not resubmit' flag from transactions \
+               \that have it."
     :> Description
         "For all transactions in CPtxWontApply condition, \
         \reset them to CPtxApplying condition so that they will \
         \be passed to resubmition"
     :> WRes Get NoContent
 
-type UpdateTx =
-       "txs"
-    :> "payments"
-=======
-    :> Summary "Clear the 'do not resubmit' flag from transactions \
-               \that have it."
-    :> WRes Get NoContent
-
   , _updateTx :: route
     :- "payments"
->>>>>>> 46687c8c
     :> Summary "Update payment transaction."
     :> CCapture "address" CAccountId
     :> Capture "transaction" CTxId
