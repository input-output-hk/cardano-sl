{-# LANGUAGE DataKinds           #-}
{-# LANGUAGE KindSignatures      #-}
{-# LANGUAGE Rank2Types          #-}
{-# LANGUAGE ScopedTypeVariables #-}
{-# LANGUAGE TypeFamilies        #-}
{-# LANGUAGE TypeOperators       #-}

-- | Servant API for wallet.

module Pos.Wallet.Web.Api
       ( WalletApi
       , WalletApiNoPrefix
       , walletApi

       , ApiPrefix
       , WalletVerb

       , TestReset
       , TestState

       , GetWallet
       , GetWallets
       , NewWallet
       , UpdateWallet
       , RestoreWallet
       , DeleteWallet
       , ImportWallet
       , ChangeWalletPassphrase

       , GetAccount
       , GetAccounts
       , UpdateAccount
       , DeleteAccount
       , NewAccount

       , NewAddress

       , IsValidAddress

       , GetProfile
       , UpdateProfile

       , NewPayment
       , NewPaymentBatch
       , TxFee
       , UpdateTx
       , GetHistory

       , NextUpdate
       , PostponeUpdate
       , ApplyUpdate

       , RedeemADA
       , RedeemADAPaperVend

       , ReportingInitialized

       , GetSlotsDuration
       , GetVersion
       , GetSyncProgress
       , LocalTimeDifference

       , ImportBackupJSON
       , ExportBackupJSON

       , GetClientInfo

       , WalletSwaggerApi
       , swaggerWalletApi
       ) where


<<<<<<< HEAD
import           Universum

import           Control.Lens (from)
import           Control.Monad.Catch (try)
import           Data.Reflection (Reifies (..))
import           Servant.API ((:<|>), (:>), Capture, Delete, Get, JSON, Post, Put, QueryParam,
                              ReqBody, Verb)
import           Servant.API.ContentTypes (NoContent, OctetStream)
import           Servant.Swagger.UI (SwaggerSchemaUI)

import           Pos.Client.Txp.Util (InputSelectionPolicy)
import           Pos.Core (Coin, SoftwareVersion)
import           Pos.Util.Servant (ApiLoggingConfig, CCapture, CQueryParam, CReqBody, DCQueryParam,
                                   DReqBody, LoggingApi, ModifiesApiRes (..),
                                   ReportDecodeError (..), VerbMod, serverHandlerL')
=======
import           Control.Lens (from)
import           Control.Monad.Catch (try)
import           Data.Reflection (Reifies (..))
import           Servant.API ((:<|>), (:>), Capture, Delete, Get, JSON, Post, Put, QueryParam,
                              ReflectMethod (..), ReqBody, Verb)
import           Servant.API.ContentTypes (OctetStream)
import           Servant.Server (HasServer (..))
import           Servant.Swagger.UI (SwaggerSchemaUI)
import           Universum

import           Pos.Client.Txp.Util (InputSelectionPolicy)
import           Pos.Types (Coin, SoftwareVersion)
import           Pos.Util.Servant (ApiLoggingConfig, CCapture, CQueryParam, CReqBody, DCQueryParam,
                                   DReqBody, HasLoggingServer (..), LoggingApi, ModifiesApiRes (..),
                                   ReportDecodeError (..), VerbMod, WithTruncatedLog (..),
                                   applyLoggingToHandler, inRouteServer, serverHandlerL')
>>>>>>> bdb95d4e
import           Pos.Wallet.Web.ClientTypes (Addr, CAccount, CAccountId, CAccountInit, CAccountMeta,
                                             CAddress, CCoin, CFilePath, CId, CInitialized,
                                             CPaperVendWalletRedeem, CPassPhrase, CProfile, CTx,
                                             CTxId, CTxMeta, CUpdateInfo, CWallet, CWalletInit,
<<<<<<< HEAD
                                             CWalletMeta, CWalletRedeem, ClientInfo, ScrollLimit,
                                             ScrollOffset, SyncProgress, Wal)
=======
                                             CWalletMeta, CWalletRedeem, ClientInfo,
                                             NewBatchPayment, ScrollLimit, ScrollOffset,
                                             SyncProgress, Wal)
>>>>>>> bdb95d4e
import           Pos.Wallet.Web.Error (WalletError (DecodeError), catchEndpointErrors)
import           Pos.Wallet.Web.Methods.Misc (WalletStateSnapshot)

-- | Common prefix for all endpoints.
type ApiPrefix = "api"

-- | API result modification mode used here.
data WalletVerbTag

-- | Wrapper over 'Verb', which allows to catch exceptions thrown
-- by endpoints.
type WalletVerb verb = VerbMod WalletVerbTag verb

instance ModifiesApiRes WalletVerbTag where
    type ApiModifiedRes WalletVerbTag a = Either WalletError a
    modifyApiResult _ = try . catchEndpointErrors . (either throwM pure =<<)

instance ReportDecodeError (WalletVerb (Verb (mt :: k1) (st :: Nat) (ct :: [*]) a)) where
    reportDecodeError _ err = throwM (DecodeError err) ^. from serverHandlerL'

-- | Specifes servant logging config.
data WalletLoggingConfig

-- If logger config will ever be determined in runtime, 'Data.Reflection.reify'
-- can be used.
instance Reifies WalletLoggingConfig ApiLoggingConfig where
    reflect _ = "node" <> "wallet" <> "servant"

-- | Shortcut for common api result types.
type WRes verbType a = WalletVerb (verbType '[JSON] a)

-- All endpoints are defined as a separate types, for description in Swagger-based HTML-documentation.

type TestReset =
       "test"
    :> "reset"
    :> WRes Post NoContent

type TestState =
       "test"
    :> "state"
    :> Get '[OctetStream] WalletStateSnapshot

-------------------------------------------------------------------------
-- Wallets
-------------------------------------------------------------------------

type GetWallet =
       "wallets"
    :> Capture "walletId" (CId Wal)
    :> WRes Get CWallet

type GetWallets =
       "wallets"
    :> WRes Get [CWallet]

type NewWallet =
       "wallets"
    :> "new"
    :> DCQueryParam "passphrase" CPassPhrase
    :> ReqBody '[JSON] CWalletInit
    :> WRes Post CWallet

type UpdateWallet =
       "wallets"
    :> Capture "walletId" (CId Wal)
    :> ReqBody '[JSON] CWalletMeta
    :> WRes Put CWallet

type RestoreWallet =
       "wallets"
    :> "restore"
    :> DCQueryParam "passphrase" CPassPhrase
    :> ReqBody '[JSON] CWalletInit
    :> WRes Post CWallet

type DeleteWallet =
       "wallets"
    :> Capture "walletId" (CId Wal)
    :> WRes Delete NoContent

type ImportWallet =
       "wallets"
    :> "keys"
    :> DCQueryParam "passphrase" CPassPhrase
    :> ReqBody '[JSON] CFilePath
    :> WRes Post CWallet

type ChangeWalletPassphrase =
       "wallets"
    :> "password"
    :> Capture "walletId" (CId Wal)
    :> DCQueryParam "old" CPassPhrase
    :> DCQueryParam "new" CPassPhrase
    :> WRes Post NoContent

-------------------------------------------------------------------------
-- Accounts
-------------------------------------------------------------------------

type GetAccount =
       "accounts"
    :> CCapture "accountId" CAccountId
    :> WRes Get CAccount

type GetAccounts =
       "accounts"
    :> QueryParam "accountId" (CId Wal)
    :> WRes Get [CAccount]

type UpdateAccount =
       "accounts"
    :> CCapture "accountId" CAccountId
    :> ReqBody '[JSON] CAccountMeta
    :> WRes Put CAccount

type NewAccount =
       "accounts"
    :> DCQueryParam "passphrase" CPassPhrase
    :> ReqBody '[JSON] CAccountInit
    :> WRes Post CAccount

type DeleteAccount =
       "accounts"
    :> CCapture "accountId" CAccountId
    :> WRes Delete NoContent

-------------------------------------------------------------------------
-- Wallet addresses
-------------------------------------------------------------------------

type NewAddress =
       "addresses"
    :> DCQueryParam "passphrase" CPassPhrase
    :> CReqBody '[JSON] CAccountId
    :> WRes Post CAddress

-------------------------------------------------------------------------
-- Addresses
-------------------------------------------------------------------------

type IsValidAddress =
       "addresses"
    :> Capture "address" (CId Addr)  -- exact type of 'CId' shouldn't matter
    :> WRes Get Bool

-------------------------------------------------------------------------
-- Profile(s)
-------------------------------------------------------------------------

type GetProfile =
       "profile"
    :> WRes Get CProfile

type UpdateProfile =
       "profile"
    :> ReqBody '[JSON] CProfile
    :> WRes Post CProfile

-------------------------------------------------------------------------
-- Transactions
-------------------------------------------------------------------------

type NewPayment =
       "txs"
    :> "payments"
    :> DCQueryParam "passphrase" CPassPhrase
    :> CCapture "from" CAccountId
    :> Capture "to" (CId Addr)
    :> Capture "amount" Coin
    :> DReqBody '[JSON] (Maybe InputSelectionPolicy)
    :> WRes Post CTx

type NewPaymentBatch =
       "txs"
    :> "payments"
    :> "batch"
    :> DCQueryParam "passphrase" CPassPhrase
    :> ReqBody '[JSON] NewBatchPayment
    :> WRes Post CTx

type TxFee =
       "txs"
    :> "fee"
    :> CCapture "from" CAccountId
    :> Capture "to" (CId Addr)
    :> Capture "amount" Coin
    :> DReqBody '[JSON] (Maybe InputSelectionPolicy)
    :> WRes Post CCoin

type UpdateTx =
       "txs"
    :> "payments"
    :> CCapture "address" CAccountId
    :> Capture "transaction" CTxId
    :> ReqBody '[JSON] CTxMeta
    :> WRes Post NoContent

type GetHistory =
       "txs"
    :> "histories"
    :> QueryParam "walletId" (CId Wal)
    :> CQueryParam "accountId" CAccountId
    :> QueryParam "address" (CId Addr)
    :> QueryParam "skip" ScrollOffset
    :> QueryParam "limit" ScrollLimit
    :> WRes Get ([CTx], Word)

-------------------------------------------------------------------------
-- Updates
-------------------------------------------------------------------------

type NextUpdate =
       "update"
    :> WRes Get CUpdateInfo

type PostponeUpdate =
       "update"
    :> "postpone"
    :> WRes Post NoContent

type ApplyUpdate =
       "update"
    :> "apply"
    :> WRes Post NoContent

-------------------------------------------------------------------------
-- Redemptions
-------------------------------------------------------------------------

type RedeemADA =
       "redemptions"
    :> "ada"
    :> DCQueryParam "passphrase" CPassPhrase
    :> ReqBody '[JSON] CWalletRedeem
    :> WRes Post CTx

type RedeemADAPaperVend =
       "papervend"
    :> "redemptions"
    :> "ada"
    :> DCQueryParam "passphrase" CPassPhrase
    :> ReqBody '[JSON] CPaperVendWalletRedeem
    :> WRes Post CTx

-------------------------------------------------------------------------
-- Reporting
-------------------------------------------------------------------------

type ReportingInitialized =
       "reporting"
    :> "initialized"
    :> ReqBody '[JSON] CInitialized
    :> WRes Post NoContent

-------------------------------------------------------------------------
-- Settings
-------------------------------------------------------------------------

type GetSlotsDuration =
       "settings"
    :> "slots"
    :> "duration"
    :> WRes Get Word

type GetVersion =
       "settings"
    :> "version"
    :> WRes Get SoftwareVersion

type GetSyncProgress =
       "settings"
    :> "sync"
    :> "progress"
    :> WRes Get SyncProgress

type LocalTimeDifference =
       "settings"
    :> "time"
    :> "difference"
    :> WRes Get Word

-------------------------------------------------------------------------
-- JSON backup
-------------------------------------------------------------------------

type ImportBackupJSON =
       "backup"
    :> "import"
    :> ReqBody '[JSON] CFilePath
    :> WRes Post CWallet

type ExportBackupJSON =
       "backup"
    :> "export"
    :> Capture "walletId" (CId Wal)
    :> ReqBody '[JSON] CFilePath
    :> WRes Post NoContent

-------------------------------------------------------------------------
-- Settings
-------------------------------------------------------------------------

type GetClientInfo =
       "info"
    :> WRes Get ClientInfo

-- | Servant API which provides access to wallet.
type WalletApi = ApiPrefix :> WalletApiNoPrefix

type WalletApiNoPrefix = (
     -- NOTE: enabled in prod mode https://issues.serokell.io/issue/CSM-333
     TestReset
    :<|>
     TestState
    :<|>
     -------------------------------------------------------------------------
     -- Wallets
     -------------------------------------------------------------------------
     GetWallet
    :<|>
     GetWallets
    :<|>
     NewWallet
    :<|>
     UpdateWallet
    :<|>
     RestoreWallet
    :<|>
     DeleteWallet
    :<|>
     ImportWallet
    :<|>
     ChangeWalletPassphrase
    :<|>
     -------------------------------------------------------------------------
     -- Accounts
     -------------------------------------------------------------------------
     GetAccount
    :<|>
     GetAccounts
    :<|>
     UpdateAccount
    :<|>
     NewAccount
    :<|>
     DeleteAccount
    :<|>
     -------------------------------------------------------------------------
     -- Walllet addresses
     -------------------------------------------------------------------------
     NewAddress
    :<|>
     -------------------------------------------------------------------------
     -- Addresses
     -------------------------------------------------------------------------
     IsValidAddress
    :<|>
     -------------------------------------------------------------------------
     -- Profile(s)
     -------------------------------------------------------------------------
     GetProfile
    :<|>
     UpdateProfile
    :<|>
     -------------------------------------------------------------------------
     -- Transactons
     -------------------------------------------------------------------------
     NewPayment
    :<|>
     NewPaymentBatch
    :<|>
     TxFee
    :<|>
     UpdateTx
    :<|>
     GetHistory
    :<|>
     -------------------------------------------------------------------------
     -- Updates
     -------------------------------------------------------------------------
     NextUpdate
    :<|>
     PostponeUpdate
    :<|>
     ApplyUpdate
    :<|>
     -------------------------------------------------------------------------
     -- Redemptions
     -------------------------------------------------------------------------
     RedeemADA
    :<|>
     RedeemADAPaperVend
    :<|>
     -------------------------------------------------------------------------
     -- Reporting
     -------------------------------------------------------------------------
     ReportingInitialized
    :<|>
     -------------------------------------------------------------------------
     -- Settings
     -------------------------------------------------------------------------
     GetSlotsDuration
    :<|>
     GetVersion
    :<|>
     GetSyncProgress
    :<|>
     LocalTimeDifference
    :<|>
     -------------------------------------------------------------------------
     -- JSON backup
     -------------------------------------------------------------------------
     ImportBackupJSON
    :<|>
     ExportBackupJSON
    :<|>
     -------------------------------------------------------------------------
     -- Client info: various versions
     -------------------------------------------------------------------------
     GetClientInfo
    )

-- | Helper Proxy.
walletApi :: Proxy WalletApi
walletApi = Proxy

-------------------------------------------------------------------------
-- Swagger
-------------------------------------------------------------------------
type SwaggerApi =
    -- this serves both: swagger.json and swagger-ui
    SwaggerSchemaUI "docs" "swagger.json"

type WalletSwaggerApi =
     LoggingApi WalletLoggingConfig WalletApi
    :<|>
     SwaggerApi

-- | Helper Proxy.
swaggerWalletApi :: Proxy WalletSwaggerApi
swaggerWalletApi = Proxy<|MERGE_RESOLUTION|>--- conflicted
+++ resolved
@@ -70,7 +70,6 @@
        ) where
 
 
-<<<<<<< HEAD
 import           Universum
 
 import           Control.Lens (from)
@@ -86,36 +85,13 @@
 import           Pos.Util.Servant (ApiLoggingConfig, CCapture, CQueryParam, CReqBody, DCQueryParam,
                                    DReqBody, LoggingApi, ModifiesApiRes (..),
                                    ReportDecodeError (..), VerbMod, serverHandlerL')
-=======
-import           Control.Lens (from)
-import           Control.Monad.Catch (try)
-import           Data.Reflection (Reifies (..))
-import           Servant.API ((:<|>), (:>), Capture, Delete, Get, JSON, Post, Put, QueryParam,
-                              ReflectMethod (..), ReqBody, Verb)
-import           Servant.API.ContentTypes (OctetStream)
-import           Servant.Server (HasServer (..))
-import           Servant.Swagger.UI (SwaggerSchemaUI)
-import           Universum
-
-import           Pos.Client.Txp.Util (InputSelectionPolicy)
-import           Pos.Types (Coin, SoftwareVersion)
-import           Pos.Util.Servant (ApiLoggingConfig, CCapture, CQueryParam, CReqBody, DCQueryParam,
-                                   DReqBody, HasLoggingServer (..), LoggingApi, ModifiesApiRes (..),
-                                   ReportDecodeError (..), VerbMod, WithTruncatedLog (..),
-                                   applyLoggingToHandler, inRouteServer, serverHandlerL')
->>>>>>> bdb95d4e
 import           Pos.Wallet.Web.ClientTypes (Addr, CAccount, CAccountId, CAccountInit, CAccountMeta,
                                              CAddress, CCoin, CFilePath, CId, CInitialized,
                                              CPaperVendWalletRedeem, CPassPhrase, CProfile, CTx,
                                              CTxId, CTxMeta, CUpdateInfo, CWallet, CWalletInit,
-<<<<<<< HEAD
-                                             CWalletMeta, CWalletRedeem, ClientInfo, ScrollLimit,
-                                             ScrollOffset, SyncProgress, Wal)
-=======
                                              CWalletMeta, CWalletRedeem, ClientInfo,
                                              NewBatchPayment, ScrollLimit, ScrollOffset,
                                              SyncProgress, Wal)
->>>>>>> bdb95d4e
 import           Pos.Wallet.Web.Error (WalletError (DecodeError), catchEndpointErrors)
 import           Pos.Wallet.Web.Methods.Misc (WalletStateSnapshot)
 
