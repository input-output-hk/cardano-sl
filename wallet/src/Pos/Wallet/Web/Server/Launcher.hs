{-# LANGUAGE AllowAmbiguousTypes #-}
{-# LANGUAGE RankNTypes          #-}
{-# LANGUAGE TypeFamilies        #-}
{-# LANGUAGE TypeOperators       #-}

-- | Server launcher

module Pos.Wallet.Web.Server.Launcher
       ( walletApplication
       , walletServer
       , walletServeImpl
       , walletServerOuts
       , walletDocumentationImpl

       , bracketWalletWebDB
       , bracketWalletWS
       ) where

import           Universum

import           Network.Wai (Application)
import           Network.Wai.Handler.Warp (Settings)
import           Serokell.AcidState.ExtendedState (ExtendedState)
import           Servant.Server (Handler, Server, serve)

import qualified Data.ByteString.Char8 as BS8

import           Ntp.Client (NtpStatus)

import           Pos.Chain.Genesis as Genesis (Config (..))
import           Pos.Chain.Txp (TxpConfiguration)
import           Pos.Client.Txp.Network (sendTxOuts)
import           Pos.Communication (OutSpecs)
<<<<<<< HEAD
import           Pos.Core.NetworkMagic (makeNetworkMagic)
import           Pos.Crypto (ProtocolMagic)
=======
import           Pos.Core.NetworkAddress (NetworkAddress)
import           Pos.Core.NetworkMagic (makeNetworkMagic)
>>>>>>> 6a133448
import           Pos.Infra.Diffusion.Types (Diffusion (sendTx))
import           Pos.Util (bracketWithLogging)
import           Pos.Util.CompileInfo (HasCompileInfo)
import           Pos.Util.Wlog (WithLogger, logInfo)
import           Pos.Wallet.Web.Account (findKey, myRootAddresses)
import           Pos.Wallet.Web.Api (WalletSwaggerApi, swaggerWalletApi)
import           Pos.Wallet.Web.Mode (MonadFullWalletWebMode,
                     MonadWalletWebMode, MonadWalletWebSockets)
import           Pos.Wallet.Web.Server.Handlers (servantHandlersWithSwagger)
import           Pos.Wallet.Web.Sockets (ConnectionsVar, closeWSConnections,
                     getWalletWebSockets, initWSConnections,
                     upgradeApplicationWS)
import           Pos.Wallet.Web.State (closeState, openState)
import           Pos.Wallet.Web.State.Storage (WalletStorage)
import           Pos.Wallet.Web.Tracking (syncWallet)
import           Pos.Wallet.Web.Tracking.Decrypt (keyToWalletDecrCredentials)
import           Pos.Web (TlsParams, serveDocImpl, serveImpl)

-- TODO [CSM-407]: Mixture of logic seems to be here

walletServeImpl
    :: (MonadIO m)
    => m Application     -- ^ Application getter
    -> NetworkAddress    -- ^ IP and port to listen
    -> Maybe TlsParams
    -> Maybe Settings
    -> Maybe (Word16 -> IO ())
    -> m ()
walletServeImpl app (ip, port) = serveImpl app (BS8.unpack ip) port

walletDocumentationImpl
    :: (MonadIO m)
    => m Application     -- ^ Application getter
    -> NetworkAddress    -- ^ IP and port to listen
    -> Maybe TlsParams
    -> Maybe Settings
    -> Maybe (Word16 -> IO ())
    -> m ()
walletDocumentationImpl app (ip, port) = serveDocImpl app (BS8.unpack ip) port

walletApplication
    :: (MonadWalletWebMode ctx m, MonadWalletWebSockets ctx m)
    => m (Server WalletSwaggerApi)
    -> m Application
walletApplication serv = do
    wsConn <- getWalletWebSockets
    upgradeApplicationWS wsConn . serve swaggerWalletApi <$> serv

walletServer
    :: forall ctx m
     . (MonadFullWalletWebMode ctx m, HasCompileInfo)
    => Genesis.Config
    -> TxpConfiguration
    -> Diffusion m
    -> TVar NtpStatus
    -> (forall x . m x -> Handler x)
    -> m (Server WalletSwaggerApi)
<<<<<<< HEAD
walletServer pm diffusion ntpStatus nat = do
    let nm = makeNetworkMagic pm
    mapM_ (findKey nm >=> syncWallet . eskToWalletDecrCredentials nm) =<< myRootAddresses nm
    return $ servantHandlersWithSwagger pm ntpStatus submitTx nat
=======
walletServer genesisConfig txpConfig diffusion ntpStatus nat = do
    let nm = makeNetworkMagic $ configProtocolMagic genesisConfig
    mapM_ (findKey nm >=> syncWallet . keyToWalletDecrCredentials nm) =<< myRootAddresses nm
    return $ servantHandlersWithSwagger genesisConfig txpConfig ntpStatus submitTx nat
>>>>>>> 6a133448
  where
    -- Diffusion layer takes care of submitting transactions.
    submitTx = sendTx diffusion

bracketWalletWebDB
    :: ( MonadIO m
       , MonadMask m
       , WithLogger m
       )
    => FilePath  -- ^ Path to wallet acid-state
    -> Bool      -- ^ Rebuild flag for acid-state
    -> (ExtendedState WalletStorage -> m a)
    -> m a
bracketWalletWebDB daedalusDbPath dbRebuild =
    bracketWithLogging msg (openState dbRebuild daedalusDbPath) closeState
  where
    msg = "bracketWalletWebDB"

bracketWalletWS
    :: ( MonadIO m
       , MonadMask m
       , WithLogger m
       )
    => (ConnectionsVar -> m a)
    -> m a
bracketWalletWS = bracketWithLogging msg initWS closeWSConnections
  where
    initWS = logInfo "walletServeImpl initWsConnection" >> initWSConnections
    msg = "bracketWalletWS"

walletServerOuts :: OutSpecs
walletServerOuts = sendTxOuts<|MERGE_RESOLUTION|>--- conflicted
+++ resolved
@@ -31,13 +31,8 @@
 import           Pos.Chain.Txp (TxpConfiguration)
 import           Pos.Client.Txp.Network (sendTxOuts)
 import           Pos.Communication (OutSpecs)
-<<<<<<< HEAD
-import           Pos.Core.NetworkMagic (makeNetworkMagic)
-import           Pos.Crypto (ProtocolMagic)
-=======
 import           Pos.Core.NetworkAddress (NetworkAddress)
 import           Pos.Core.NetworkMagic (makeNetworkMagic)
->>>>>>> 6a133448
 import           Pos.Infra.Diffusion.Types (Diffusion (sendTx))
 import           Pos.Util (bracketWithLogging)
 import           Pos.Util.CompileInfo (HasCompileInfo)
@@ -95,17 +90,10 @@
     -> TVar NtpStatus
     -> (forall x . m x -> Handler x)
     -> m (Server WalletSwaggerApi)
-<<<<<<< HEAD
-walletServer pm diffusion ntpStatus nat = do
-    let nm = makeNetworkMagic pm
-    mapM_ (findKey nm >=> syncWallet . eskToWalletDecrCredentials nm) =<< myRootAddresses nm
-    return $ servantHandlersWithSwagger pm ntpStatus submitTx nat
-=======
 walletServer genesisConfig txpConfig diffusion ntpStatus nat = do
     let nm = makeNetworkMagic $ configProtocolMagic genesisConfig
     mapM_ (findKey nm >=> syncWallet . keyToWalletDecrCredentials nm) =<< myRootAddresses nm
     return $ servantHandlersWithSwagger genesisConfig txpConfig ntpStatus submitTx nat
->>>>>>> 6a133448
   where
     -- Diffusion layer takes care of submitting transactions.
     submitTx = sendTx diffusion
