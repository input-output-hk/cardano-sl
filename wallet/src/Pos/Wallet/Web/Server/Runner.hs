--- conflicted
+++ resolved
@@ -58,17 +58,6 @@
     -> NodeResources WalletMempoolExt
     -> (ActionSpec WalletWebMode a, OutSpecs)
     -> Production a
-<<<<<<< HEAD
-runWRealMode db conn res spec = do
-    saVar <- atomically STM.newEmptyTMVar
-    ref <- newIORef mempty
-    runRealBasedMode
-        (Mtl.withReaderT (WalletWebModeContext db conn (AddrCIdHashes ref) saVar))
-        (Mtl.withReaderT (\(WalletWebModeContext _ _ _ _ rmc) -> rmc))
-        res
-        spec
-        defaultConnectionChangeAction
-=======
 runWRealMode db conn ref res (action, outSpecs) =
     elimRealMode res serverRealMode
   where
@@ -77,10 +66,9 @@
         (nrEkgStore res)
         (runProduction . elimRealMode res . walletWebModeToRealMode db conn ref)
     serverWalletWebMode :: WalletWebMode a
-    serverWalletWebMode = runServer ncNodeParams ekgNodeMetrics outSpecs action
+    serverWalletWebMode = runServer ncNodeParams ekgNodeMetrics outSpecs defaultConnectionChangeAction action
     serverRealMode :: RealMode WalletMempoolExt a
     serverRealMode = walletWebModeToRealMode db conn ref serverWalletWebMode
->>>>>>> 073b9d35
 
 walletServeWebFull
     :: ( HasConfigurations
