--- conflicted
+++ resolved
@@ -19,23 +19,14 @@
 import           Servant.Multipart (FileData (..))
 
 import           Pos.Client.Txp.Util (InputSelectionPolicy)
-<<<<<<< HEAD
 import           Pos.Core (ApplicationName, BlockCount (..), BlockVersion, ChainDifficulty, Coin,
                            SlotCount (..), SoftwareVersion)
-=======
-import           Pos.Types (ApplicationName, BlockCount (..), BlockVersion, ChainDifficulty, Coin,
-                            SlotCount (..), SoftwareVersion)
->>>>>>> bdb95d4e
 import           Pos.Util.BackupPhrase (BackupPhrase)
 
 import qualified Pos.Wallet.Web.ClientTypes as CT
 import qualified Pos.Wallet.Web.Error.Types as ET
 
-<<<<<<< HEAD
 import           Pos.Wallet.Aeson.Storage ()
-=======
-import           Pos.Aeson.Storage ()
->>>>>>> bdb95d4e
 import           Pos.Wallet.Web.Methods.Misc (WalletStateSnapshot)
 
 -- | Instances we need to build Swagger-specification for 'walletApi':
