{-# LANGUAGE AllowAmbiguousTypes #-}
{-# LANGUAGE ScopedTypeVariables #-}
{-# LANGUAGE TypeFamilies        #-}

-- To support actual wallet accounts we listen to applications and rollbacks
-- of blocks, extract transactions from block and extract our
-- accounts (such accounts which we can decrypt).
-- We synchronise wallet-db (acidic-state) with node-db
-- and support last seen tip for each walletset.
-- There are severals cases when we must  synchronise wallet-db and node-db:
-- • When we relaunch wallet. Desynchronization can be caused by interruption
--   during blocks application/rollback at the previous launch,
--   then wallet-db can fall behind from node-db (when interruption during rollback)
--   or vice versa (when interruption during application)
--   @syncWSetsWithGStateLock@ implements this functionality.
-- • When a user wants to import a secret key. Then we must rely on
--   Utxo (GStateDB), because blockchain can be large.

module Pos.Wallet.Web.Tracking.Sync
       ( syncWalletsWithGState
       , trackingApplyTxs
       , trackingRollbackTxs
       , applyModifierToWallet
       , rollbackModifierFromWallet
       , BlockLockMode

       , syncWalletOnImport
       , txMempoolToModifier

       , fixingCachedAccModifier
       , fixCachedAccModifierFor
       ) where

import           Universum
import           Unsafe                           (unsafeLast)

import           Control.Lens                     (to)
import           Control.Monad.Catch              (handleAll)
import qualified Data.DList                       as DL
import qualified Data.HashMap.Strict              as HM
import           Data.List                        ((!!))
import qualified Data.List.NonEmpty               as NE
import qualified Data.Map                         as M
import           Ether.Internal                   (HasLens (..))
import           Formatting                       (build, sformat, (%))
import           Serokell.Util                    (enumerate)
import           System.Wlog                      (HasLoggerName, WithLogger, logError,
                                                   logInfo, logWarning, modifyLoggerName)

import           Pos.Block.Core                   (BlockHeader, getBlockHeader,
                                                   mainBlockTxPayload)
import           Pos.Block.Types                  (Blund, undoTx)
import           Pos.Client.Txp.History           (TxHistoryEntry (..))
import           Pos.Constants                    (genesisHash)
import           Pos.Context                      (GenesisUtxo (..), genesisUtxoM)
import           Pos.Core                         (Address (..), BlockHeaderStub,
                                                   ChainDifficulty, HasCoreConstants,
                                                   HasDifficulty (..), HeaderHash,
                                                   Timestamp, aaPkDerivationPath,
                                                   addrAttributesUnwrapped,
                                                   blkSecurityParam, headerHash,
                                                   headerSlotL, makeRootPubKeyAddress,
                                                   timestampToPosix)
import           Pos.Crypto                       (EncryptedSecretKey, HDPassphrase,
                                                   WithHash (..), deriveHDPassphrase,
                                                   encToPublic, hash, shortHashF,
                                                   unpackHDAddressAttr)
import qualified Pos.DB.Block                     as DB
import qualified Pos.DB.DB                        as DB
import           Pos.DB.Rocks                     (MonadRealDB)
import qualified Pos.GState                       as GS
import           Pos.GState.BlockExtra            (foldlUpWhileM, resolveForwardLink)
import           Pos.Infra.Semaphore              (BlkSemaphore, withBlkSemaphore)
import           Pos.Slotting                     (MonadSlots (..), MonadSlotsData,
                                                   getSlotStartPure, getSystemStartM)
import           Pos.Txp.Core                     (Tx (..), TxAux (..), TxId, TxIn (..),
                                                   TxOutAux (..), TxUndo,
                                                   flattenTxPayload, toaOut, topsortTxs,
                                                   txOutAddress)
import           Pos.Txp.MemState.Class           (MonadTxpMem, getLocalTxsNUndo)
import           Pos.Util.Chrono                  (getNewestFirst)
import qualified Pos.Util.Modifier                as MM

import           Pos.Ssc.Class                    (SscHelpersClass)
import           Pos.Util.Servant                 (encodeCType)
import           Pos.Wallet.SscType               (WalletSscType)
import           Pos.Wallet.Web.Account           (MonadKeySearch (..))
import           Pos.Wallet.Web.ClientTypes       (Addr, CId, CWAddressMeta (..), Wal,
                                                   addressToCId, ctmDate, encToCId,
                                                   isTxLocalAddress)
import           Pos.Wallet.Web.Error.Types       (WalletError (..))
import           Pos.Wallet.Web.Pending.Types     (PtxBlockInfo, PtxCondition (PtxApplying, PtxInNewestBlocks))
import           Pos.Wallet.Web.State             (AddressLookupMode (..),
                                                   CustomAddressType (..), WalletTip (..),
                                                   WebWalletModeDB)
import qualified Pos.Wallet.Web.State             as WS
import           Pos.Wallet.Web.Tracking.Modifier (CAccModifier (..), CachedCAccModifier,
                                                   deleteAndInsertIMM, deleteAndInsertMM,
                                                   deleteAndInsertVM, indexedDeletions,
                                                   sortedInsertions)
import           Pos.Wallet.Web.Util              (getWalletAddrMetas)


type BlockLockMode ssc ctx m =
     ( WithLogger m
     , MonadReader ctx m
     , HasLens BlkSemaphore ctx BlkSemaphore
     , MonadRealDB ctx m
     , DB.MonadBlockDB ssc m
     , MonadMask m
     )

type WalletTrackingEnv ext ctx m =
     ( BlockLockMode WalletSscType ctx m
     , WebWalletModeDB ctx m
     , MonadTxpMem ext ctx m
     , HasLens GenesisUtxo ctx GenesisUtxo
     , WS.MonadWalletWebDB ctx m
     , MonadSlotsData ctx m
     , WithLogger m
     , HasCoreConstants
     )

syncWalletOnImport :: WalletTrackingEnv ext ctx m => EncryptedSecretKey -> m ()
syncWalletOnImport = syncWalletsWithGState @WalletSscType . one

txMempoolToModifier :: WalletTrackingEnv ext ctx m => EncryptedSecretKey -> m CAccModifier
txMempoolToModifier encSK = do
    let wHash (i, TxAux {..}, _) = WithHash taTx i
        wId = encToCId encSK
        getDiff       = const Nothing  -- no difficulty (mempool txs)
        getTs         = const Nothing  -- don't give any timestamp
        getPtxBlkInfo = const Nothing  -- no slot of containing block
    (txs, undoMap) <- getLocalTxsNUndo

    txsWUndo <- forM txs $ \(id, tx) -> case HM.lookup id undoMap of
        Just undo -> pure (id, tx, undo)
        Nothing -> do
            let errMsg = sformat ("There is no undo corresponding to TxId #"%build%" from txp mempool") id
            logError errMsg
            throwM $ InternalError errMsg

    tipH <- DB.getTipHeader @WalletSscType
    allAddresses <- getWalletAddrMetas Ever wId
    case topsortTxs wHash txsWUndo of
        Nothing -> mempty <$ logWarning "txMempoolToModifier: couldn't topsort mempool txs"
        Just ordered -> pure $
            trackingApplyTxs @WalletSscType encSK allAddresses getDiff getTs getPtxBlkInfo $
            map (\(_, tx, undo) -> (tx, undo, tipH)) ordered

----------------------------------------------------------------------------
-- Logic
----------------------------------------------------------------------------

-- Iterate over blocks (using forward links) and actualize our accounts.
syncWalletsWithGState
    :: forall ssc ctx m.
    ( WebWalletModeDB ctx m
    , BlockLockMode ssc ctx m
    , HasLens GenesisUtxo ctx GenesisUtxo
    , MonadSlotsData ctx m
    , HasCoreConstants
    )
    => [EncryptedSecretKey] -> m ()
syncWalletsWithGState encSKs = forM_ encSKs $ \encSK -> handleAll (onErr encSK) $ do
    let wAddr = encToCId encSK
    WS.getWalletSyncTip wAddr >>= \case
        Nothing                -> logWarning $ sformat ("There is no syncTip corresponding to wallet #"%build) wAddr
        Just NotSynced         -> syncDo encSK Nothing
        Just (SyncedWith wTip) -> DB.blkGetHeader wTip >>= \case
            Nothing ->
                throwM $ InternalError $
                    sformat ("Couldn't get block header of wallet "%build
                                %" by last synced hh: "%build) wAddr wTip
            Just wHeader -> syncDo encSK (Just wHeader)
  where
    onErr encSK = logWarning . sformat fmt (encToCId encSK)
    fmt = "Sync of wallet "%build%" failed: "%build
    syncDo :: EncryptedSecretKey -> Maybe (BlockHeader ssc) -> m ()
    syncDo encSK wTipH = do
        let wdiff = maybe (0::Word32) (fromIntegral . ( ^. difficultyL)) wTipH
        gstateTipH <- DB.getTipHeader @ssc
        -- If account's syncTip is before the current gstate's tip,
        -- then it loads accounts and addresses starting with @wHeader@.
        -- syncTip can be before gstate's the current tip
        -- when we call @syncWalletSetWithTip@ at the first time
        -- or if the application was interrupted during rollback.
        -- We don't load all blocks explicitly, because blockain can be long.
        wNewTip <-
            if (gstateTipH ^. difficultyL > fromIntegral blkSecurityParam + fromIntegral wdiff) then do
                -- Wallet tip is "far" from gState tip,
                -- rollback can't occur more then @blkSecurityParam@ blocks,
                -- so we can sync wallet and GState without the block lock
                -- to avoid blocking of blocks verification/application.
                bh <- unsafeLast . getNewestFirst <$> DB.loadHeadersByDepth (blkSecurityParam + 1) (headerHash gstateTipH)
                logInfo $
                    sformat ("Wallet's tip is far from GState tip. Syncing with "%build%" without the block lock")
                    (headerHash bh)
                syncWalletWithGStateUnsafe encSK wTipH bh
                pure $ Just bh
            else pure wTipH
        withBlkSemaphore $ \tip -> do
            logInfo $ sformat ("Syncing wallet with "%build%" under the block lock") tip
            tipH <- maybe (error "No block header corresponding to tip") pure =<< DB.blkGetHeader tip
            syncWalletWithGStateUnsafe encSK wNewTip tipH

----------------------------------------------------------------------------
-- Unsafe operations. Core logic.
----------------------------------------------------------------------------
-- These operation aren't atomic and don't take the block lock.

-- BE CAREFUL! This function iterates over blockchain, the blockcahin can be large.
syncWalletWithGStateUnsafe
    :: forall ssc ctx m .
    ( WebWalletModeDB ctx m
    , DB.MonadBlockDB ssc m
    , WithLogger m
    , HasLens GenesisUtxo ctx GenesisUtxo
    , MonadSlotsData ctx m
    , HasCoreConstants
    )
    => EncryptedSecretKey      -- ^ Secret key for decoding our addresses
    -> Maybe (BlockHeader ssc) -- ^ Block header corresponding to wallet's tip.
                               --   Nothing when wallet's tip is genesisHash
    -> BlockHeader ssc         -- ^ GState header hash
    -> m ()
syncWalletWithGStateUnsafe encSK wTipHeader gstateH = setLogger $ do
    systemStart  <- getSystemStartM
    slottingData <- GS.getSlottingData

    let gstateHHash = headerHash gstateH
        loadCond (b, _) _ = b ^. difficultyL <= gstateH ^. difficultyL
        wAddr = encToCId encSK
        mappendR r mm = pure (r <> mm)
        diff = (^. difficultyL)
        mDiff = Just . diff
        gbTxs = either (const []) (^. mainBlockTxPayload . to flattenTxPayload)

        mainBlkHeaderTs mBlkH =
          getSlotStartPure systemStart (mBlkH ^. headerSlotL) slottingData
        blkHeaderTs = either (const Nothing) mainBlkHeaderTs

        -- assuming that transactions are not created until syncing is complete
        ptxBlkInfo = const Nothing

        rollbackBlock :: [CWAddressMeta] -> Blund ssc -> CAccModifier
        rollbackBlock allAddresses (b, u) =
            trackingRollbackTxs encSK allAddresses mDiff blkHeaderTs $
            zip3 (gbTxs b) (undoTx u) (repeat $ getBlockHeader b)

        applyBlock :: [CWAddressMeta] -> Blund ssc -> m CAccModifier
        applyBlock allAddresses (b, u) = pure $
            trackingApplyTxs encSK allAddresses mDiff blkHeaderTs ptxBlkInfo $
            zip3 (gbTxs b) (undoTx u) (repeat $ getBlockHeader b)

        computeAccModifier :: BlockHeader ssc -> m CAccModifier
        computeAccModifier wHeader = do
            allAddresses <- getWalletAddrMetas Ever wAddr
            logInfo $
                sformat ("Wallet "%build%" header: "%build%", current tip header: "%build)
                wAddr wHeader gstateH
            if | diff gstateH > diff wHeader -> do
                     -- If wallet's syncTip is before than the current tip in the blockchain,
                     -- then it loads wallets starting with @wHeader@.
                     -- Sync tip can be before the current tip
                     -- when we call @syncWalletSetWithTip@ at the first time
                     -- or if the application was interrupted during rollback.
                     -- We don't load blocks explicitly, because blockain can be long.
                     maybe (pure mempty)
                         (\wNextH ->
                            foldlUpWhileM (applyBlock allAddresses) wNextH loadCond mappendR mempty)
                         =<< resolveForwardLink wHeader
               | diff gstateH < diff wHeader -> do
                     -- This rollback can occur
                     -- if the application was interrupted during blocks application.
                     blunds <- getNewestFirst <$>
                         DB.loadBlundsWhile (\b -> getBlockHeader b /= gstateH) (headerHash wHeader)
                     pure $ foldl' (\r b -> r <> rollbackBlock allAddresses b) mempty blunds
               | otherwise -> mempty <$ logInfo (sformat ("Wallet "%build%" is already synced") wAddr)

    whenNothing_ wTipHeader $ do
        genesisUtxo <- genesisUtxoM
        let encInfo = getEncInfo encSK
            ownGenesisData =
                selectOwnAccounts encInfo (txOutAddress . toaOut . snd) $
                M.toList $ unGenesisUtxo genesisUtxo
            ownGenesisUtxo = M.fromList $ map fst ownGenesisData
            ownGenesisAddrs = map snd ownGenesisData
        mapM_ WS.addWAddress ownGenesisAddrs
        WS.getWalletUtxo >>= WS.setWalletUtxo . (ownGenesisUtxo <>)

    startFromH <- maybe firstGenesisHeader pure wTipHeader
    mapModifier@CAccModifier{..} <- computeAccModifier startFromH
    applyModifierToWallet wAddr gstateHHash mapModifier
    logInfo $ sformat ("Wallet "%build%" has been synced with tip "
                    %shortHashF%", "%build)
                wAddr (maybe genesisHash headerHash wTipHeader) mapModifier
  where
    firstGenesisHeader :: m (BlockHeader ssc)
    firstGenesisHeader = resolveForwardLink (genesisHash @BlockHeaderStub) >>=
        maybe (error "Unexpected state: genesisHash doesn't have forward link")
            (maybe (error "No genesis block corresponding to header hash") pure <=< DB.blkGetHeader)

-- TODO: @pva701: maybe it would be needed, dunno
-- runWithWalletUtxo
--     :: (MonadReader ctx m, HasLens GenesisUtxo ctx GenesisUtxo, WebWalletModeDB ctx m)
--     => ToilT () (DBToil m) a
--     -> m a
-- runWithWalletUtxo action = do
--     walletUtxo <- WS.getWalletUtxo
--     runDBToil $ fst <$> runToilTLocal (fromUtxo walletUtxo) def mempty action

-- Process transactions on block application,
-- decrypt our addresses, and add/delete them to/from wallet-db.
-- Addresses are used in TxIn's will be deleted,
-- in TxOut's will be added.
trackingApplyTxs
    :: forall ssc . (HasCoreConstants, SscHelpersClass ssc)
    => EncryptedSecretKey                          -- ^ Wallet's secret key
    -> [CWAddressMeta]                             -- ^ All addresses in wallet
    -> (BlockHeader ssc -> Maybe ChainDifficulty)  -- ^ Function to determine tx chain difficulty
    -> (BlockHeader ssc -> Maybe Timestamp)        -- ^ Function to determine tx timestamp in history
    -> (BlockHeader ssc -> Maybe PtxBlockInfo)     -- ^ Function to determine pending tx's block info
    -> [(TxAux, TxUndo, BlockHeader ssc)]          -- ^ Txs of blocks and corresponding header hash
    -> CAccModifier
trackingApplyTxs (getEncInfo -> encInfo) allAddresses getDiff getTs getPtxBlkInfo txs =
    foldl' applyTx mempty txs
  where
    toTxInOut txid (idx, out) = (TxInUtxo txid idx, TxOutAux out)

    applyTx :: CAccModifier -> (TxAux, TxUndo, BlockHeader ssc) -> CAccModifier
    applyTx CAccModifier{..} (TxAux {..}, undo, blkHeader) =
        let hh = headerHash blkHeader
            mDiff = getDiff blkHeader
            mTs = getTs blkHeader
            hhs = repeat hh
            tx@(UnsafeTx (NE.toList -> inps) (NE.toList -> outs) _) = taTx
            !txId = hash tx
            -- TODO should we do something with unknown inputs?
            resolvedInputs = catMaybes $ zipWith (fmap . (,)) inps (NE.toList undo)
            txOutgoings = map txOutAddress outs
            txInputs = map (toaOut . snd) resolvedInputs

            ownInputs = selectOwnAccounts encInfo (txOutAddress . toaOut . snd) resolvedInputs
            ownOutputs = selectOwnAccounts encInfo (txOutAddress . snd) $
                enumerate outs
            ownInpAddrMetas = map snd ownInputs
            ownOutAddrMetas = map snd ownOutputs
            ownTxIns = map (fst . fst) ownInputs
            ownTxOuts = map (toTxInOut txId . fst) ownOutputs

            addedHistory =
                if (not $ null ownOutputs) || (not $ null ownInputs)
                then DL.cons (THEntry txId tx mDiff txInputs txOutgoings mTs)
                     camAddedHistory
                else camAddedHistory

            usedAddrs = map cwamId ownOutAddrMetas
            changeAddrs = evalChange allAddresses (map cwamId ownInpAddrMetas) usedAddrs

            mPtxBlkInfo = getPtxBlkInfo blkHeader
            addedPtxCandidates =
                if | Just ptxBlkInfo <- mPtxBlkInfo
                     -> DL.cons (txId, ptxBlkInfo) camAddedPtxCandidates
                   | otherwise
                     -> camAddedPtxCandidates
        in CAccModifier
            (deleteAndInsertIMM [] ownOutAddrMetas camAddresses)
            (deleteAndInsertVM [] (zip usedAddrs hhs) camUsed)
            (deleteAndInsertVM [] (zip changeAddrs hhs) camChange)
            (deleteAndInsertMM ownTxIns ownTxOuts camUtxo)
            addedHistory
            camDeletedHistory
            addedPtxCandidates
            camDeletedPtxCandidates

-- Process transactions on block rollback.
-- Like @trackingApplyTx@, but vise versa.
trackingRollbackTxs
    :: forall ssc . (HasCoreConstants, SscHelpersClass ssc)
    => EncryptedSecretKey -- ^ Wallet's secret key
    -> [CWAddressMeta] -- ^ All adresses
    -> (BlockHeader ssc -> Maybe ChainDifficulty)  -- ^ Function to determine tx chain difficulty
    -> (BlockHeader ssc -> Maybe Timestamp)        -- ^ Function to determine tx timestamp in history
    -> [(TxAux, TxUndo, BlockHeader ssc)] -- ^ Txs of blocks and corresponding header hash
    -> CAccModifier
trackingRollbackTxs (getEncInfo -> encInfo) allAddress getDiff getTs txs =
    foldl' rollbackTx mempty txs
  where
    rollbackTx :: CAccModifier -> (TxAux, TxUndo, BlockHeader ssc) -> CAccModifier
    rollbackTx CAccModifier{..} (TxAux {..}, NE.toList -> undoL, blkHeader) = do
        let hh = headerHash blkHeader
            hhs = repeat hh
            mDiff = getDiff blkHeader
            mTs = getTs blkHeader
            tx@(UnsafeTx (NE.toList -> inps) (NE.toList -> outs) _) = taTx
            !txid = hash taTx
            undoL' = catMaybes undoL
            resolvedInputs = zip inps undoL'
            txOutgoings = map txOutAddress outs
            txInputs = map (toaOut . snd) resolvedInputs

            ownInputs = selectOwnAccounts encInfo (txOutAddress . toaOut) undoL'
            ownOutputs = selectOwnAccounts encInfo txOutAddress $ outs
            ownInputMetas = map snd ownInputs
            ownOutputMetas = map snd ownOutputs
            ownInputAddrs = map cwamId ownInputMetas
            ownOutputAddrs = map cwamId ownOutputMetas

            l = fromIntegral (length outs) :: Word32
            ownTxIns = zip inps $ map fst ownInputs
            ownTxOuts = map (TxInUtxo txid) ([0 .. l - 1] :: [Word32])

            th = THEntry txid tx mDiff txInputs txOutgoings mTs

            deletedHistory =
                if (not $ null ownInputAddrs) || (not $ null ownOutputAddrs)
                then DL.snoc camDeletedHistory $ hash taTx
                else camDeletedHistory

            deletedPtxCandidates = DL.cons (txid, th) camDeletedPtxCandidates

        -- Rollback isn't needed, because we don't use @utxoGet@
        -- (undo contains all required information)
        let usedAddrs = map cwamId ownOutputMetas
            changeAddrs = evalChange allAddress ownInputAddrs ownOutputAddrs
        CAccModifier
            (deleteAndInsertIMM ownOutputMetas [] camAddresses)
            (deleteAndInsertVM (zip usedAddrs hhs) [] camUsed)
            (deleteAndInsertVM (zip changeAddrs hhs) [] camChange)
            (deleteAndInsertMM ownTxOuts ownTxIns camUtxo)
            camAddedHistory
            deletedHistory
            camAddedPtxCandidates
            deletedPtxCandidates

applyModifierToWallet
    :: WebWalletModeDB ctx m
    => CId Wal
    -> HeaderHash
    -> CAccModifier
    -> m ()
applyModifierToWallet wid newTip CAccModifier{..} = do
    -- TODO maybe do it as one acid-state transaction.
    mapM_ WS.addWAddress (sortedInsertions camAddresses)
    mapM_ (WS.addCustomAddress UsedAddr . fst) (MM.insertions camUsed)
    mapM_ (WS.addCustomAddress ChangeAddr . fst) (MM.insertions camChange)
    WS.getWalletUtxo >>= WS.setWalletUtxo . MM.modifyMap camUtxo
    oldCachedHist <- fromMaybe [] <$> WS.getHistoryCache wid
    sortedAddedHistory <- sortTxs (DL.toList camAddedHistory)
    WS.updateHistoryCache wid $ sortedAddedHistory <> oldCachedHist
<<<<<<< HEAD
=======
    -- resubmitting worker can change ptx in db nonatomically, but
    -- tracker has priority over the resubmiter, thus do not use CAS here
    forM_ camAddedPtxCandidates $ \(txid, ptxBlkInfo) ->
        WS.setPtxCondition wid txid (PtxInNewestBlocks ptxBlkInfo)
>>>>>>> f43c4725
    WS.setWalletSyncTip wid newTip
  where
    getTxTime tx = ctmDate <<$>> WS.getTxMeta wid (encodeCType $ _thTxId tx)
    sortTxs txs = do
        txsWTime <- forM txs $ \tx -> (tx, ) <$> getTxTime tx
        let txRealTime (THEntry{..}, mtime) =
                mtime <|> (timestampToPosix <$> _thTimestamp)
        return $ map fst $ sortOn (fmap Down . txRealTime) txsWTime

rollbackModifierFromWallet
    :: (WebWalletModeDB ctx m, MonadSlots ctx m)
    => CId Wal
    -> HeaderHash
    -> CAccModifier
    -> m ()
rollbackModifierFromWallet wid newTip CAccModifier{..} = do
    -- TODO maybe do it as one acid-state transaction.
    mapM_ WS.removeWAddress (indexedDeletions camAddresses)
    mapM_ (WS.removeCustomAddress UsedAddr) (MM.deletions camUsed)
    mapM_ (WS.removeCustomAddress ChangeAddr) (MM.deletions camChange)
    WS.getWalletUtxo >>= WS.setWalletUtxo . MM.modifyMap camUtxo
    forM_ camDeletedPtxCandidates $ \(txid, poolInfo) -> do
        curSlot <- getCurrentSlotInaccurate
        WS.ptxUpdateMeta wid txid (WS.PtxResetSubmitTiming curSlot)
        WS.setPtxCondition wid txid (PtxApplying poolInfo)
    WS.getHistoryCache wid >>= \case
        Nothing -> pure ()
        Just oldCachedHist -> do
            WS.updateHistoryCache wid $
                removeFromHead (DL.toList camDeletedHistory) oldCachedHist
    WS.setWalletSyncTip wid newTip
  where
    removeFromHead :: [TxId] -> [TxHistoryEntry] -> [TxHistoryEntry]
    removeFromHead [] ths = ths
    removeFromHead _ [] = []
    removeFromHead (txId : txIds) (THEntry {..} : thes) =
        if txId == _thTxId
        then removeFromHead txIds thes
        else error "rollbackModifierFromWallet: removeFromHead: \
                   \rollbacked tx ID is not present in history cache!"

evalChange
    :: [CWAddressMeta] -- ^ All adresses
    -> [CId Addr]      -- ^ Own input addresses of tx
    -> [CId Addr]      -- ^ Own outputs addresses of tx
    -> [CId Addr]
evalChange allAddresses inputs outputs
    | null inputs || null outputs = []
    | otherwise = filter (isTxLocalAddress allAddresses (NE.fromList inputs)) outputs

getEncInfo :: EncryptedSecretKey -> (HDPassphrase, CId Wal)
getEncInfo encSK = do
    let pubKey = encToPublic encSK
    let hdPass = deriveHDPassphrase pubKey
    let wCId = addressToCId $ makeRootPubKeyAddress pubKey
    (hdPass, wCId)

selectOwnAccounts
    :: (HDPassphrase, CId Wal)
    -> (a -> Address)
    -> [a]
    -> [(a, CWAddressMeta)]
selectOwnAccounts encInfo getAddr =
    mapMaybe (\a -> (a,) <$> decryptAccount encInfo (getAddr a))

setLogger :: HasLoggerName m => m a -> m a
setLogger = modifyLoggerName (<> "wallet" <> "sync")

decryptAccount :: (HDPassphrase, CId Wal) -> Address -> Maybe CWAddressMeta
decryptAccount (hdPass, wCId) addr = do
    hdPayload <- aaPkDerivationPath $ addrAttributesUnwrapped addr
    derPath <- unpackHDAddressAttr hdPass hdPayload
    guard $ length derPath == 2
    pure $ CWAddressMeta wCId (derPath !! 0) (derPath !! 1) (addressToCId addr)

----------------------------------------------------------------------------
-- Cached modifier
----------------------------------------------------------------------------

-- | Evaluates `txMempoolToModifier` and provides result as a parameter
-- to given function.
fixingCachedAccModifier
    :: (WalletTrackingEnv ext ctx m, MonadKeySearch key m)
    => (CachedCAccModifier -> key -> m a)
    -> key -> m a
fixingCachedAccModifier action key =
    findKey key >>= txMempoolToModifier >>= flip action key

fixCachedAccModifierFor
    :: (WalletTrackingEnv ext ctx m, MonadKeySearch key m)
    => key
    -> (CachedCAccModifier -> m a)
    -> m a
fixCachedAccModifierFor key action =
    fixingCachedAccModifier (const . action) key<|MERGE_RESOLUTION|>--- conflicted
+++ resolved
@@ -449,13 +449,10 @@
     oldCachedHist <- fromMaybe [] <$> WS.getHistoryCache wid
     sortedAddedHistory <- sortTxs (DL.toList camAddedHistory)
     WS.updateHistoryCache wid $ sortedAddedHistory <> oldCachedHist
-<<<<<<< HEAD
-=======
     -- resubmitting worker can change ptx in db nonatomically, but
     -- tracker has priority over the resubmiter, thus do not use CAS here
     forM_ camAddedPtxCandidates $ \(txid, ptxBlkInfo) ->
         WS.setPtxCondition wid txid (PtxInNewestBlocks ptxBlkInfo)
->>>>>>> f43c4725
     WS.setWalletSyncTip wid newTip
   where
     getTxTime tx = ctmDate <<$>> WS.getTxMeta wid (encodeCType $ _thTxId tx)
