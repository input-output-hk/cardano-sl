--- conflicted
+++ resolved
@@ -157,13 +157,8 @@
     -- ^ Stub
     , wtcSentTxs          :: !(TVar [TxAux])
     -- ^ Sent transactions via MonadWalletSendActions
-<<<<<<< HEAD
-    , wtcHashes           :: !AddrCIdHashes
-    -- ^ Address hashes ref
-=======
     , wtcSyncQueue        :: !SyncQueue
     -- ^ STM queue for wallet sync requests.
->>>>>>> 4563cee5
     , wtcSlottingStateVar :: SimpleSlottingStateVar
     -- ^ A mutable cell with SlotId
     }
